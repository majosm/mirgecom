__copyright__ = """Copyright (C) 2020 University of Illinois Board of Trustees"""

__license__ = """
Permission is hereby granted, free of charge, to any person obtaining a copy
of this software and associated documentation files (the "Software"), to deal
in the Software without restriction, including without limitation the rights
to use, copy, modify, merge, publish, distribute, sublicense, and/or sell
copies of the Software, and to permit persons to whom the Software is
furnished to do so, subject to the following conditions:

The above copyright notice and this permission notice shall be included in
all copies or substantial portions of the Software.

THE SOFTWARE IS PROVIDED "AS IS", WITHOUT WARRANTY OF ANY KIND, EXPRESS OR
IMPLIED, INCLUDING BUT NOT LIMITED TO THE WARRANTIES OF MERCHANTABILITY,
FITNESS FOR A PARTICULAR PURPOSE AND NONINFRINGEMENT. IN NO EVENT SHALL THE
AUTHORS OR COPYRIGHT HOLDERS BE LIABLE FOR ANY CLAIM, DAMAGES OR OTHER
LIABILITY, WHETHER IN AN ACTION OF CONTRACT, TORT OR OTHERWISE, ARISING FROM,
OUT OF OR IN CONNECTION WITH THE SOFTWARE OR THE USE OR OTHER DEALINGS IN
THE SOFTWARE.
"""

from abc import ABCMeta, abstractmethod
import numpy as np
import pyopencl.array as cla  # noqa
import pyopencl.clmath as clmath # noqa
from pytools.obj_array import make_obj_array
import pymbolic as pmbl
from arraycontext import thaw
from mirgecom.symbolic import (
    diff as sym_diff,
    grad as sym_grad,
    div as sym_div,
    evaluate)
import mirgecom.math as mm
from mirgecom.diffusion import (
    diffusion_operator,
    DirichletDiffusionBoundary,
    NeumannDiffusionBoundary)
from meshmode.dof_array import DOFArray
from grudge.dof_desc import DTAG_BOUNDARY, DISCR_TAG_BASE, DISCR_TAG_QUAD

from meshmode.array_context import (  # noqa
    pytest_generate_tests_for_pyopencl_array_context
    as pytest_generate_tests)

import pytest

from numbers import Number

import logging
logger = logging.getLogger(__name__)


class HeatProblem(metaclass=ABCMeta):
    """
    Description of a heat equation problem.

    .. autoproperty:: dim
    .. automethod:: get_mesh
    .. automethod:: get_kappa
    .. automethod:: get_solution
    .. automethod:: get_boundaries
    """

    def __init__(self, dim):
        self._dim = dim

    @property
    def dim(self):
        """The problem dimension."""
        return self._dim

    @abstractmethod
    def get_mesh(self, n):
        """Generate and return a mesh of some given characteristic size *n*."""
        pass

    @abstractmethod
    def get_solution(self, x, t):
        """Return the solution for coordinates *x* and time *t*."""
        pass

    @abstractmethod
    def get_kappa(self, x, t, u):
        """
        Return the conductivity for coordinates *x*, time *t*, and solution *u*.
        """
        pass

    @abstractmethod
    def get_boundaries(self, discr, actx, t):
        """
        Return a :class:`dict` that maps boundary tags to boundary conditions at
        time *t*.
        """
        pass


def get_box_mesh(dim, a, b, n):
    dim_names = ["x", "y", "z"]
    boundary_tag_to_face = {}
    for i in range(dim):
        boundary_tag_to_face["-"+str(i)] = ["-"+dim_names[i]]
        boundary_tag_to_face["+"+str(i)] = ["+"+dim_names[i]]
    from meshmode.mesh.generation import generate_regular_rect_mesh
    return generate_regular_rect_mesh(a=(a,)*dim, b=(b,)*dim,
        nelements_per_axis=(n,)*dim, boundary_tag_to_face=boundary_tag_to_face)


# 1D: u(x,t) = exp(-kappa*t)*cos(x)
# 2D: u(x,y,t) = exp(-2*kappa*t)*sin(x)*cos(y)
# 3D: u(x,y,z,t) = exp(-3*kappa*t)*sin(x)*sin(y)*cos(z)
# on [-pi/2, pi/2]^{#dims}
class DecayingTrig(HeatProblem):
    def __init__(self, dim, kappa):
        super().__init__(dim)
        self._kappa = kappa

    def get_mesh(self, n):
        return get_box_mesh(self.dim, -0.5*np.pi, 0.5*np.pi, n)

    def get_solution(self, x, t):
        u = mm.exp(-self.dim*self._kappa*t)
        for i in range(self.dim-1):
            u = u * mm.sin(x[i])
        u = u * mm.cos(x[self.dim-1])
        return u

    def get_kappa(self, x, t, u):
        return self._kappa

    def get_boundaries(self, discr, actx, t):
        boundaries = {}

        for i in range(self.dim-1):
            lower_btag = DTAG_BOUNDARY("-"+str(i))
            upper_btag = DTAG_BOUNDARY("+"+str(i))
            boundaries[lower_btag] = NeumannDiffusionBoundary(0.)
            boundaries[upper_btag] = NeumannDiffusionBoundary(0.)
        lower_btag = DTAG_BOUNDARY("-"+str(self.dim-1))
        upper_btag = DTAG_BOUNDARY("+"+str(self.dim-1))
        boundaries[lower_btag] = DirichletDiffusionBoundary(0.)
        boundaries[upper_btag] = DirichletDiffusionBoundary(0.)

        return boundaries


# 1D: u(x,t) = exp(-kappa*t)*cos(x)
# 2D: u(x,y,t) = exp(-2*kappa*t)*sin(x)*cos(y)
# 3D: u(x,y,z,t) = exp(-3*kappa*t)*sin(x)*sin(y)*cos(z)
# on [-pi/2, pi/4]^{#dims}
class DecayingTrigTruncatedDomain(HeatProblem):
    def __init__(self, dim, kappa):
        super().__init__(dim)
        self._kappa = kappa

    def get_mesh(self, n):
        return get_box_mesh(self.dim, -0.5*np.pi, 0.25*np.pi, n)

    def get_solution(self, x, t):
        u = mm.exp(-self.dim*self._kappa*t)
        for i in range(self.dim-1):
            u = u * mm.sin(x[i])
        u = u * mm.cos(x[self.dim-1])
        return u

    def get_kappa(self, x, t, u):
        return self._kappa

    def get_boundaries(self, discr, actx, t):
        nodes = thaw(discr.nodes(), actx)

        sym_exact_u = self.get_solution(
            pmbl.make_sym_vector("x", self.dim), pmbl.var("t"))

        exact_u = evaluate(sym_exact_u, x=nodes, t=t)
        exact_grad_u = evaluate(sym_grad(self.dim, sym_exact_u), x=nodes, t=t)

        boundaries = {}

        for i in range(self.dim-1):
            lower_btag = DTAG_BOUNDARY("-"+str(i))
            upper_btag = DTAG_BOUNDARY("+"+str(i))
            upper_grad_u = discr.project("vol", upper_btag, exact_grad_u)
            normal = thaw(discr.normal(upper_btag), actx)
            upper_grad_u_dot_n = np.dot(upper_grad_u, normal)
            boundaries[lower_btag] = NeumannDiffusionBoundary(0.)
            boundaries[upper_btag] = NeumannDiffusionBoundary(upper_grad_u_dot_n)
        lower_btag = DTAG_BOUNDARY("-"+str(self.dim-1))
        upper_btag = DTAG_BOUNDARY("+"+str(self.dim-1))
        upper_u = discr.project("vol", upper_btag, exact_u)
        boundaries[lower_btag] = DirichletDiffusionBoundary(0.)
        boundaries[upper_btag] = DirichletDiffusionBoundary(upper_u)

        return boundaries


# 1D: kappa(x) = 1+0.2*cos(3*x)
#     u(x,t)   = cos(t)*cos(x) (manufactured)
# 2D: kappa(x,y) = 1+0.2*cos(3*x)*cos(3*y)
#     u(x,y,t)   = cos(t)*sin(x)*cos(y) (manufactured)
# 3D: kappa(x,y,z) = 1+0.2*cos(3*x)*cos(3*y)*cos(3*z)
#     u(x,y,z,t)   = cos(t)*sin(x)*sin(y)*cos(z) (manufactured)
# on [-pi/2, pi/2]^{#dims}
class OscillatingTrigVarDiff(HeatProblem):
    def __init__(self, dim):
        super().__init__(dim)

    def get_mesh(self, n):
        return get_box_mesh(self.dim, -0.5*np.pi, 0.5*np.pi, n)

    def get_solution(self, x, t):
        u = mm.cos(t)
        for i in range(self.dim-1):
            u = u * mm.sin(x[i])
        u = u * mm.cos(x[self.dim-1])
        return u

    def get_kappa(self, x, t, u):
        kappa = 1
        for i in range(self.dim):
            kappa = kappa * mm.cos(3.*x[i])
        kappa = 1 + 0.2*kappa
        return kappa

    def get_boundaries(self, discr, actx, t):
        boundaries = {}

        for i in range(self.dim-1):
            lower_btag = DTAG_BOUNDARY("-"+str(i))
            upper_btag = DTAG_BOUNDARY("+"+str(i))
            boundaries[lower_btag] = NeumannDiffusionBoundary(0.)
            boundaries[upper_btag] = NeumannDiffusionBoundary(0.)
        lower_btag = DTAG_BOUNDARY("-"+str(self.dim-1))
        upper_btag = DTAG_BOUNDARY("+"+str(self.dim-1))
        boundaries[lower_btag] = DirichletDiffusionBoundary(0.)
        boundaries[upper_btag] = DirichletDiffusionBoundary(0.)

        return boundaries


# kappa(u) = 1 + u**3
# 1D: u(x,t) = cos(t)*cos(x) (manufactured)
# 2D: u(x,y,t) = cos(t)*sin(x)*cos(y) (manufactured)
# 3D: u(x,y,z,t) = cos(t)*sin(x)*sin(y)*cos(z) (manufactured)
# on [-pi/2, pi/2]^{#dims}
class OscillatingTrigNonlinearDiff(HeatProblem):
    def __init__(self, dim):
        super().__init__(dim)

    def get_mesh(self, n):
        return get_box_mesh(self.dim, -0.5*np.pi, 0.5*np.pi, n)

    def get_solution(self, x, t):
        u = mm.cos(t)
        for i in range(self.dim-1):
            u = u * mm.sin(x[i])
        u = u * mm.cos(x[self.dim-1])
        return u

    def get_kappa(self, x, t, u):
        return 1 + u**3

    def get_boundaries(self, discr, actx, t):
        boundaries = {}

        for i in range(self.dim-1):
            lower_btag = DTAG_BOUNDARY("-"+str(i))
            upper_btag = DTAG_BOUNDARY("+"+str(i))
            boundaries[lower_btag] = NeumannDiffusionBoundary(0.)
            boundaries[upper_btag] = NeumannDiffusionBoundary(0.)
        lower_btag = DTAG_BOUNDARY("-"+str(self.dim-1))
        upper_btag = DTAG_BOUNDARY("+"+str(self.dim-1))
        boundaries[lower_btag] = DirichletDiffusionBoundary(0.)
        boundaries[upper_btag] = DirichletDiffusionBoundary(0.)

        return boundaries


def sym_diffusion(dim, sym_kappa, sym_u):
    """Return a symbolic expression for the diffusion operator applied to a function.
    """
<<<<<<< HEAD
    return sym_div(dim, sym_alpha * sym_grad(dim, sym_u))
=======
    return sym_div(sym_kappa * sym_grad(dim, sym_u))
>>>>>>> 156c6f6e


# Note: Must integrate in time for a while in order to achieve expected spatial
# accuracy. Checking the RHS alone will give lower numbers.
#
# Working hypothesis: RHS lives in lower order polynomial space and thus doesn't
# attain full-order convergence.
@pytest.mark.parametrize("order", [2, 3])
@pytest.mark.parametrize(("problem", "nsteps", "dt", "scales"),
    [
        (DecayingTrigTruncatedDomain(1, 2.), 50, 5.e-5, [8, 16, 24]),
        (DecayingTrigTruncatedDomain(2, 2.), 50, 5.e-5, [8, 12, 16]),
        (DecayingTrigTruncatedDomain(3, 2.), 50, 5.e-5, [8, 10, 12]),
        (OscillatingTrigVarDiff(1), 50, 5.e-5, [8, 16, 24]),
        (OscillatingTrigVarDiff(2), 50, 5.e-5, [12, 14, 16]),
        (OscillatingTrigNonlinearDiff(1), 50, 5.e-5, [8, 16, 24]),
        (OscillatingTrigNonlinearDiff(2), 50, 5.e-5, [12, 14, 16]),
    ])
def test_diffusion_accuracy(actx_factory, problem, nsteps, dt, scales, order,
            visualize=False):
    """
    Checks the accuracy of the diffusion operator by solving the heat equation for a
    given problem setup.
    """
    actx = actx_factory()

    p = problem

    sym_x = pmbl.make_sym_vector("x", p.dim)
    sym_t = pmbl.var("t")
    sym_u = p.get_solution(sym_x, sym_t)
    sym_kappa = p.get_kappa(sym_x, sym_t, sym_u)

    sym_diffusion_u = sym_diffusion(p.dim, sym_kappa, sym_u)

    # In order to support manufactured solutions, we modify the heat equation
    # to add a source term f. If the solution is exact, this term should be 0.
    sym_f = sym_diff(sym_t)(sym_u) - sym_diffusion_u

    from pytools.convergence import EOCRecorder
    eoc_rec = EOCRecorder()

    for n in scales:
        mesh = p.get_mesh(n)

        from grudge.eager import EagerDGDiscretization
        from meshmode.discretization.poly_element import \
                QuadratureSimplexGroupFactory, \
                PolynomialWarpAndBlendGroupFactory
        discr = EagerDGDiscretization(
            actx, mesh,
            discr_tag_to_group_factory={
                DISCR_TAG_BASE: PolynomialWarpAndBlendGroupFactory(order),
                DISCR_TAG_QUAD: QuadratureSimplexGroupFactory(3*order),
            }
        )

        nodes = thaw(discr.nodes(), actx)

        def get_rhs(t, u):
            kappa = p.get_kappa(nodes, t, u)
            if isinstance(kappa, DOFArray):
                quadrature_tag = DISCR_TAG_QUAD
            else:
                quadrature_tag = DISCR_TAG_BASE
            return (
                diffusion_operator(
                    discr, kappa=kappa, boundaries=p.get_boundaries(discr, actx, t),
                    u=u, quadrature_tag=quadrature_tag)
                + evaluate(sym_f, x=nodes, t=t))

        t = 0.

        u = p.get_solution(nodes, t)

        from mirgecom.integrators import rk4_step

        for _ in range(nsteps):
            u = rk4_step(u, t, dt, get_rhs)
            t += dt

        expected_u = p.get_solution(nodes, t)

        rel_linf_err = actx.to_numpy(
            discr.norm(u - expected_u, np.inf)
            / discr.norm(expected_u, np.inf))
        eoc_rec.add_data_point(1./n, rel_linf_err)

        if visualize:
            from grudge.shortcuts import make_visualizer
            vis = make_visualizer(discr, discr.order+3)
            vis.write_vtk_file("diffusion_accuracy_{order}_{n}.vtu".format(
                order=order, n=n), [
                    ("u", u),
                    ("expected_u", expected_u),
                    ])

    print("L^inf error:")
    print(eoc_rec)
    # Expected convergence rates from Hesthaven/Warburton book
    expected_order = order+1 if order % 2 == 0 else order
    assert(eoc_rec.order_estimate() >= expected_order - 0.5
                or eoc_rec.max_error() < 1e-11)


@pytest.mark.parametrize("order", [1, 2, 3, 4])
def test_diffusion_discontinuous_kappa(actx_factory, order, visualize=False):
    """
    Checks the accuracy of the diffusion operator for an kappa field that has a
    jump across an element face.
    """
    actx = actx_factory()

    n = 8

    mesh = get_box_mesh(1, -1, 1, n)

    from grudge.eager import EagerDGDiscretization
    discr = EagerDGDiscretization(actx, mesh, order=order)

    nodes = thaw(discr.nodes(), actx)

    # Set up a 1D heat equation interface problem, apply the diffusion operator to
    # the exact steady state solution, and check that it's zero

    lower_mask_np = np.empty((n, order+1), dtype=int)
    lower_mask_np[:, :] = 0
    lower_mask_np[:int(n/2), :] = 1
    lower_mask = DOFArray(actx, (actx.from_numpy(lower_mask_np),))

    upper_mask_np = np.empty((n, order+1), dtype=int)
    upper_mask_np[:, :] = 0
    upper_mask_np[int(n/2):, :] = 1
    upper_mask = DOFArray(actx, (actx.from_numpy(upper_mask_np),))

    kappa_lower = 0.5
    kappa_upper = 1

    kappa = kappa_lower * lower_mask + kappa_upper * upper_mask

    boundaries = {
        DTAG_BOUNDARY("-0"): DirichletDiffusionBoundary(0.),
        DTAG_BOUNDARY("+0"): DirichletDiffusionBoundary(1.),
    }

    flux = -kappa_lower*kappa_upper/(kappa_lower + kappa_upper)

    u_steady = (
              -flux/kappa_lower * (nodes[0] + 1)  * lower_mask  # noqa: E126, E221
        + (1 - flux/kappa_upper * (nodes[0] - 1)) * upper_mask)  # noqa: E131

    def get_rhs(t, u):
        return diffusion_operator(
            discr, kappa=kappa, boundaries=boundaries, u=u)

    rhs = get_rhs(0, u_steady)

    if visualize:
        from grudge.shortcuts import make_visualizer
        vis = make_visualizer(discr, discr.order+3)
        vis.write_vtk_file("diffusion_discontinuous_kappa_rhs_{order}.vtu"
            .format(order=order), [
                ("kappa", kappa),
                ("u_steady", u_steady),
                ("rhs", rhs),
                ])

    linf_err = actx.to_numpy(discr.norm(rhs, np.inf))
    assert(linf_err < 1e-11)

    # Now check stability

    from numpy.random import rand
    perturb_np = np.empty((n, order+1), dtype=float)
    for i in range(n):
        perturb_np[i, :] = 0.1*(rand()-0.5)
    perturb = DOFArray(actx, (actx.from_numpy(perturb_np),))

    u = u_steady + perturb

    dt = 1e-3 / order**2
    t = 0

    from mirgecom.integrators import rk4_step

    for _ in range(50):
        u = rk4_step(u, t, dt, get_rhs)
        t += dt

    if visualize:
        vis.write_vtk_file("diffusion_disc_kappa_stability_{order}.vtu"
            .format(order=order), [
                ("kappa", kappa),
                ("u", u),
                ("u_steady", u_steady),
                ])

    linf_diff = actx.to_numpy(discr.norm(u - u_steady, np.inf))
    assert linf_diff < 0.1


@pytest.mark.parametrize("order", [1, 2, 3, 4])
@pytest.mark.parametrize("problem",
    [
        DecayingTrig(1, 1.)
    ])
@pytest.mark.octave
def test_diffusion_compare_to_nodal_dg(actx_factory, problem, order,
            print_err=False):
    """Compares diffusion operator to Hesthaven/Warburton Nodal-DG code."""
    pytest.importorskip("oct2py")

    actx = actx_factory()

    p = problem

    assert p.dim == 1

    sym_x = pmbl.make_sym_vector("x", p.dim)
    sym_t = pmbl.var("t")
    sym_u = p.get_solution(sym_x, sym_t)
    sym_kappa = p.get_kappa(sym_x, sym_t, sym_u)

    assert sym_kappa == 1

    sym_diffusion_u = sym_diffusion(p.dim, sym_kappa, sym_u)

    from meshmode.interop.nodal_dg import download_nodal_dg_if_not_present
    download_nodal_dg_if_not_present()

    for n in [4, 8, 16, 32, 64]:
        mesh = p.get_mesh(n)

        from meshmode.interop.nodal_dg import NodalDGContext
        with NodalDGContext("./nodal-dg/Codes1.1") as ndgctx:
            ndgctx.set_mesh(mesh, order=order)

            t = 1.23456789

            from grudge.eager import EagerDGDiscretization
            discr_mirgecom = EagerDGDiscretization(actx, mesh, order=order)
            nodes_mirgecom = thaw(discr_mirgecom.nodes(), actx)

            u_mirgecom = p.get_solution(nodes_mirgecom, t)

            diffusion_u_mirgecom = diffusion_operator(
                discr_mirgecom, kappa=discr_mirgecom.zeros(actx)+1.,
                boundaries=p.get_boundaries(discr_mirgecom, actx, t),
                u=u_mirgecom)

            discr_ndg = ndgctx.get_discr(actx)
            nodes_ndg = thaw(discr_ndg.nodes(), actx)

            u_ndg = p.get_solution(nodes_ndg, t)

            ndgctx.push_dof_array("u", u_ndg)
            ndgctx.octave.push("t", t)
            ndgctx.octave.eval("[rhs] = HeatCRHS1D(u,t)", verbose=False)
            diffusion_u_ndg = ndgctx.pull_dof_array(actx, "rhs")

            def inf_norm(f):
                return actx.np.linalg.norm(f, np.inf)

            err = (inf_norm(diffusion_u_mirgecom-diffusion_u_ndg)
                        / inf_norm(diffusion_u_ndg))

            if print_err:
                diffusion_u_exact = evaluate(sym_diffusion_u, x=nodes_mirgecom, t=t)
                err_exact = (inf_norm(diffusion_u_mirgecom-diffusion_u_exact)
                            / inf_norm(diffusion_u_exact))
                print(err, err_exact)

            assert err < 1e-9


def test_diffusion_obj_array_vectorize(actx_factory):
    """
    Checks that the diffusion operator can be called with either scalars or object
    arrays for `u`.
    """
    actx = actx_factory()

    p = DecayingTrig(1, 2.)

    sym_x = pmbl.make_sym_vector("x", p.dim)
    sym_t = pmbl.var("t")

    def get_u1(x, t):
        return p.get_solution(x, t)

    def get_u2(x, t):
        return 2*p.get_solution(x, t)

    sym_u1 = get_u1(sym_x, sym_t)
    sym_u2 = get_u2(sym_x, sym_t)

    sym_kappa1 = p.get_kappa(sym_x, sym_t, sym_u1)
    sym_kappa2 = p.get_kappa(sym_x, sym_t, sym_u2)

    assert isinstance(sym_kappa1, Number)
    assert isinstance(sym_kappa2, Number)

    kappa = sym_kappa1

    sym_diffusion_u1 = sym_diffusion(p.dim, kappa, sym_u1)
    sym_diffusion_u2 = sym_diffusion(p.dim, kappa, sym_u2)

    n = 128

    mesh = p.get_mesh(n)

    from grudge.eager import EagerDGDiscretization
    discr = EagerDGDiscretization(actx, mesh, order=4)

    nodes = thaw(discr.nodes(), actx)

    t = 1.23456789

    u1 = get_u1(nodes, t)
    u2 = get_u2(nodes, t)

    kappa = p.get_kappa(nodes, t, u1)

    boundaries = p.get_boundaries(discr, actx, t)

    diffusion_u1 = diffusion_operator(
        discr, kappa=kappa, boundaries=boundaries, u=u1)

    assert isinstance(diffusion_u1, DOFArray)

    expected_diffusion_u1 = evaluate(sym_diffusion_u1, x=nodes, t=t)
    rel_linf_err = actx.to_numpy(
        discr.norm(diffusion_u1 - expected_diffusion_u1, np.inf)
        / discr.norm(expected_diffusion_u1, np.inf))
    assert rel_linf_err < 1.e-5

    boundaries_vector = [boundaries, boundaries]
    u_vector = make_obj_array([u1, u2])

    diffusion_u_vector = diffusion_operator(
        discr, kappa=kappa, boundaries=boundaries_vector, u=u_vector)

    assert isinstance(diffusion_u_vector, np.ndarray)
    assert diffusion_u_vector.shape == (2,)

    expected_diffusion_u_vector = make_obj_array([
        evaluate(sym_diffusion_u1, x=nodes, t=t),
        evaluate(sym_diffusion_u2, x=nodes, t=t)
    ])
    rel_linf_err = actx.to_numpy(
        discr.norm(diffusion_u_vector - expected_diffusion_u_vector, np.inf)
        / discr.norm(expected_diffusion_u_vector, np.inf))
    assert rel_linf_err < 1.e-5


if __name__ == "__main__":
    import sys
    if len(sys.argv) > 1:
        exec(sys.argv[1])
    else:
        from pytest import main
        main([__file__])<|MERGE_RESOLUTION|>--- conflicted
+++ resolved
@@ -281,11 +281,7 @@
 def sym_diffusion(dim, sym_kappa, sym_u):
     """Return a symbolic expression for the diffusion operator applied to a function.
     """
-<<<<<<< HEAD
-    return sym_div(dim, sym_alpha * sym_grad(dim, sym_u))
-=======
-    return sym_div(sym_kappa * sym_grad(dim, sym_u))
->>>>>>> 156c6f6e
+    return sym_div(dim, sym_kappa * sym_grad(dim, sym_u))
 
 
 # Note: Must integrate in time for a while in order to achieve expected spatial
