"""Test the inviscid fluid module."""

__copyright__ = """
Copyright (C) 2020 University of Illinois Board of Trustees
"""

__license__ = """
Permission is hereby granted, free of charge, to any person obtaining a copy
of this software and associated documentation files (the "Software"), to deal
in the Software without restriction, including without limitation the rights
to use, copy, modify, merge, publish, distribute, sublicense, and/or sell
copies of the Software, and to permit persons to whom the Software is
furnished to do so, subject to the following conditions:

The above copyright notice and this permission notice shall be included in
all copies or substantial portions of the Software.

THE SOFTWARE IS PROVIDED "AS IS", WITHOUT WARRANTY OF ANY KIND, EXPRESS OR
IMPLIED, INCLUDING BUT NOT LIMITED TO THE WARRANTIES OF MERCHANTABILITY,
FITNESS FOR A PARTICULAR PURPOSE AND NONINFRINGEMENT. IN NO EVENT SHALL THE
AUTHORS OR COPYRIGHT HOLDERS BE LIABLE FOR ANY CLAIM, DAMAGES OR OTHER
LIABILITY, WHETHER IN AN ACTION OF CONTRACT, TORT OR OTHERWISE, ARISING FROM,
OUT OF OR IN CONNECTION WITH THE SOFTWARE OR THE USE OR OTHER DEALINGS IN
THE SOFTWARE.
"""

import numpy as np
import numpy.random
import numpy.linalg as la  # noqa
import pyopencl.clmath  # noqa
import logging
import pytest

from pytools.obj_array import (
    flat_obj_array,
    make_obj_array,
)

from meshmode.dof_array import thaw
from meshmode.mesh import BTAG_ALL, BTAG_NONE  # noqa
from grudge.symbolic.primitives import TracePair
from mirgecom.fluid import make_conserved
from mirgecom.eos import IdealSingleGas
from grudge.eager import EagerDGDiscretization
from meshmode.array_context import (  # noqa
    pytest_generate_tests_for_pyopencl_array_context
    as pytest_generate_tests)
from mirgecom.inviscid import (
    inviscid_flux,
    inviscid_facial_flux,
    inviscid_flux_rusanov,
    inviscid_flux_hll
)

logger = logging.getLogger(__name__)


@pytest.mark.parametrize("nspecies", [0, 1, 10])
@pytest.mark.parametrize("dim", [1, 2, 3])
def test_inviscid_flux(actx_factory, nspecies, dim):
    """Check inviscid flux against exact expected result: Identity test.

    Directly check inviscid flux routine, :func:`mirgecom.inviscid.inviscid_flux`,
    against the exact expected result. This test is designed to fail if the flux
    routine is broken.

    The expected inviscid flux is:
      F(q) = <rhoV, (E+p)V, rho(V.x.V) + pI, rhoY V>
    """
    actx = actx_factory()

    nel_1d = 16

    from meshmode.mesh.generation import generate_regular_rect_mesh

    #    for dim in [1, 2, 3]:
    mesh = generate_regular_rect_mesh(
        a=(-0.5,) * dim, b=(0.5,) * dim, nelements_per_axis=(nel_1d,) * dim
    )

    order = 3
    discr = EagerDGDiscretization(actx, mesh, order=order)
    eos = IdealSingleGas()

    logger.info(f"Number of {dim}d elems: {mesh.nelements}")

    def rand():
        from meshmode.dof_array import DOFArray
        return DOFArray(
            actx,
            tuple(actx.from_numpy(np.random.rand(grp.nelements, grp.nunit_dofs))
                  for grp in discr.discr_from_dd("vol").groups)
        )

    mass = rand()
    energy = rand()
    mom = make_obj_array([rand() for _ in range(dim)])

    mass_fractions = make_obj_array([rand() for _ in range(nspecies)])
    species_mass = mass * mass_fractions

    cv = make_conserved(dim, mass=mass, energy=energy, momentum=mom,
                        species_mass=species_mass)

    # {{{ create the expected result

    p = eos.pressure(cv)
    escale = (energy + p) / mass

    numeq = dim + 2 + nspecies

    expected_flux = np.zeros((numeq, dim), dtype=object)
    expected_flux[0] = mom
    expected_flux[1] = mom * escale

    for i in range(dim):
        for j in range(dim):
            expected_flux[2+i, j] = (mom[i] * mom[j] / mass + (p if i == j else 0))

    for i in range(nspecies):
        expected_flux[dim+2+i] = mom * mass_fractions[i]

    expected_flux = make_conserved(dim, q=expected_flux)

    # }}}

    from mirgecom.gas_model import GasModel, make_fluid_state
    gas_model = GasModel(eos=eos)
    state = make_fluid_state(cv, gas_model)

    flux = inviscid_flux(state)
    flux_resid = flux - expected_flux

    for i in range(numeq, dim):
        for j in range(dim):
            assert (la.norm(flux_resid[i, j].get())) == 0.0


@pytest.mark.parametrize("dim", [1, 2, 3])
def test_inviscid_flux_components(actx_factory, dim):
    """Test uniform pressure case.

    Checks that the Euler-internal inviscid flux routine
    :func:`mirgecom.inviscid.inviscid_flux` returns exactly the expected result
    with a constant pressure and no flow.

    Expected inviscid flux is:
      F(q) = <rhoV, (E+p)V, rho(V.x.V) + pI>

    Checks that only diagonal terms of the momentum flux:
      [ rho(V.x.V) + pI ] are non-zero and return the correctly calculated p.
    """
    actx = actx_factory()

    eos = IdealSingleGas()

    p0 = 1.0

    nel_1d = 4

    from meshmode.mesh.generation import generate_regular_rect_mesh
    mesh = generate_regular_rect_mesh(
        a=(-0.5,) * dim, b=(0.5,) * dim, nelements_per_axis=(nel_1d,) * dim
    )

    order = 3
    discr = EagerDGDiscretization(actx, mesh, order=order)
    eos = IdealSingleGas()

    logger.info(f"Number of {dim}d elems: {mesh.nelements}")
    # === this next block tests 1,2,3 dimensions,
    # with single and multiple nodes/states. The
    # purpose of this block is to ensure that when
    # all components of V = 0, the flux recovers
    # the expected values (and p0 within tolerance)
    # === with V = 0, fixed P = p0
    tolerance = 1e-15
    nodes = thaw(actx, discr.nodes())
    mass = discr.zeros(actx) + np.dot(nodes, nodes) + 1.0
    mom = make_obj_array([discr.zeros(actx) for _ in range(dim)])
    p_exact = discr.zeros(actx) + p0
    energy = p_exact / 0.4 + 0.5 * np.dot(mom, mom) / mass
    cv = make_conserved(dim, mass=mass, energy=energy, momentum=mom)
    p = eos.pressure(cv)

    from mirgecom.gas_model import GasModel, make_fluid_state
    state = make_fluid_state(cv, GasModel(eos=eos))

    flux = inviscid_flux(state)

    def inf_norm(x):
        return actx.to_numpy(discr.norm(x, np.inf))

    assert inf_norm(p - p_exact) < tolerance
    logger.info(f"{dim}d flux = {flux}")

    # for velocity zero, these components should be == zero
    assert inf_norm(flux.mass) == 0.0
    assert inf_norm(flux.energy) == 0.0

    # The momentum diagonal should be p
    # Off-diagonal should be identically 0
    assert inf_norm(flux.momentum - p0*np.identity(dim)) < tolerance


@pytest.mark.parametrize(("dim", "livedim"), [
    (1, 0),
    (2, 0),
    (2, 1),
    (3, 0),
    (3, 1),
    (3, 2),
    ])
def test_inviscid_mom_flux_components(actx_factory, dim, livedim):
    r"""Test components of the momentum flux with constant pressure, V != 0.

    Checks that the flux terms are returned in the proper order by running
    only 1 non-zero velocity component at-a-time.
    """
    actx = actx_factory()

    eos = IdealSingleGas()

    p0 = 1.0

    nel_1d = 4

    from meshmode.mesh.generation import generate_regular_rect_mesh
    mesh = generate_regular_rect_mesh(
        a=(-0.5,) * dim, b=(0.5,) * dim, nelements_per_axis=(nel_1d,) * dim
    )

    order = 3
    discr = EagerDGDiscretization(actx, mesh, order=order)
    nodes = thaw(actx, discr.nodes())

    tolerance = 1e-15
    for livedim in range(dim):
        mass = discr.zeros(actx) + 1.0 + np.dot(nodes, nodes)
        mom = make_obj_array([discr.zeros(actx) for _ in range(dim)])
        mom[livedim] = mass
        p_exact = discr.zeros(actx) + p0
        energy = (
            p_exact / (eos.gamma() - 1.0)
            + 0.5 * np.dot(mom, mom) / mass
        )
        cv = make_conserved(dim, mass=mass, energy=energy, momentum=mom)
        p = eos.pressure(cv)
        from mirgecom.gas_model import GasModel, make_fluid_state
        state = make_fluid_state(cv, GasModel(eos=eos))

        def inf_norm(x):
            return actx.to_numpy(discr.norm(x, np.inf))

        assert inf_norm(p - p_exact) < tolerance
        flux = inviscid_flux(state)
        logger.info(f"{dim}d flux = {flux}")
        vel_exact = mom / mass

        # first two components should be nonzero in livedim only
        assert inf_norm(flux.mass - mom) == 0
        eflux_exact = (energy + p_exact)*vel_exact
        assert inf_norm(flux.energy - eflux_exact) == 0

        logger.info("Testing momentum")
        xpmomflux = mass*np.outer(vel_exact, vel_exact) + p_exact*np.identity(dim)
        assert inf_norm(flux.momentum - xpmomflux) < tolerance


@pytest.mark.parametrize("nspecies", [0, 10])
@pytest.mark.parametrize("order", [1, 2, 3])
@pytest.mark.parametrize("dim", [1, 2, 3])
@pytest.mark.parametrize("num_flux", [inviscid_flux_rusanov,
                                      inviscid_flux_hll])
def test_facial_flux(actx_factory, nspecies, order, dim, num_flux):
    """Check the flux across element faces.

    The flux is checked by prescribing states (q) with known fluxes. Only uniform
    states are tested currently - ensuring that the Lax-Friedrichs flux terms which
    are proportional to jumps in state data vanish.

    Since the returned fluxes use state data which has been interpolated
    to-and-from the element faces, this test is grid-dependent.
    """
    actx = actx_factory()

    tolerance = 1e-14
    p0 = 1.0

    from meshmode.mesh.generation import generate_regular_rect_mesh
    from pytools.convergence import EOCRecorder

    eoc_rec0 = EOCRecorder()
    eoc_rec1 = EOCRecorder()
    for nel_1d in [4, 8, 12]:

        mesh = generate_regular_rect_mesh(
            a=(-0.5,) * dim, b=(0.5,) * dim, nelements_per_axis=(nel_1d,) * dim
        )

        logger.info(f"Number of elements: {mesh.nelements}")

        discr = EagerDGDiscretization(actx, mesh, order=order)
        zeros = discr.zeros(actx)
        ones = zeros + 1.0

        mass_input = discr.zeros(actx) + 1.0
        energy_input = discr.zeros(actx) + 2.5
        mom_input = flat_obj_array(
            [discr.zeros(actx) for i in range(discr.dim)]
        )
        mass_frac_input = flat_obj_array(
            [ones / ((i + 1) * 10) for i in range(nspecies)]
        )
        species_mass_input = mass_input * mass_frac_input

        cv = make_conserved(
            dim, mass=mass_input, energy=energy_input, momentum=mom_input,
            species_mass=species_mass_input)
        from grudge.trace_pair import interior_trace_pairs
        cv_interior_pairs = interior_trace_pairs(discr, cv)
        # Check the boundary facial fluxes as called on an interior boundary
        # eos = IdealSingleGas()
        from mirgecom.gas_model import (
            GasModel,
            make_fluid_state
        )
        gas_model = GasModel(eos=IdealSingleGas())

        from mirgecom.gas_model import make_fluid_state_trace_pairs
        state_tpairs = make_fluid_state_trace_pairs(cv_interior_pairs, gas_model)
        interior_state_pair = state_tpairs[0]

        interior_face_flux = \
            inviscid_facial_flux(discr, gas_model=gas_model,
                                 state_pair=interior_state_pair,
                                 numerical_flux_func=num_flux)

        def inf_norm(data):
            if len(data) > 0:
                return actx.to_numpy(discr.norm(data, np.inf, dd="all_faces"))
            else:
                return 0.0

        assert inf_norm(interior_face_flux.mass) < tolerance
        assert inf_norm(interior_face_flux.energy) < tolerance
        assert inf_norm(interior_face_flux.species_mass) < tolerance

        # The expected pressure is 1.0 (by design). And the flux diagonal is
        # [rhov_x*v_x + p] (etc) since we have zero velocities it's just p.
        #
        # The off-diagonals are zero. We get a {ndim}-vector for each
        # dimension, the flux for the x-component of momentum (for example) is:
        # f_momx = < 1.0, 0 , 0> , then we return f_momx .dot. normal, which
        # can introduce negative values.
        #
        # (Explanation courtesy of Mike Campbell,
        # https://github.com/illinois-ceesd/mirgecom/pull/44#discussion_r463304292)

        nhat = thaw(actx, discr.normal("int_faces"))
        mom_flux_exact = discr.project("int_faces", "all_faces", p0*nhat)
        print(f"{mom_flux_exact=}")
        print(f"{interior_face_flux.momentum=}")
        momerr = inf_norm(interior_face_flux.momentum - mom_flux_exact)
        assert momerr < tolerance
        eoc_rec0.add_data_point(1.0 / nel_1d, momerr)

        # Check the boundary facial fluxes as called on a domain boundary
        dir_mass = discr.project("vol", BTAG_ALL, mass_input)
        dir_e = discr.project("vol", BTAG_ALL, energy_input)
        dir_mom = discr.project("vol", BTAG_ALL, mom_input)
        dir_mf = discr.project("vol", BTAG_ALL, species_mass_input)

        dir_bc = make_conserved(dim, mass=dir_mass, energy=dir_e,
                                momentum=dir_mom, species_mass=dir_mf)
        dir_bval = make_conserved(dim, mass=dir_mass, energy=dir_e,
                                  momentum=dir_mom, species_mass=dir_mf)
        state_tpair = TracePair(BTAG_ALL,
                                interior=make_fluid_state(dir_bval, gas_model),
                                exterior=make_fluid_state(dir_bc, gas_model))
        boundary_flux = inviscid_facial_flux(
            discr, gas_model=gas_model, state_pair=state_tpair,
<<<<<<< HEAD
            numerical_flux_func=inviscid_flux_rusanov)
=======
            numerical_flux_func=num_flux
        )
>>>>>>> d0e66b17

        assert inf_norm(boundary_flux.mass) < tolerance
        assert inf_norm(boundary_flux.energy) < tolerance
        assert inf_norm(boundary_flux.species_mass) < tolerance

        nhat = thaw(actx, discr.normal(BTAG_ALL))
        mom_flux_exact = discr.project(BTAG_ALL, "all_faces", p0*nhat)
        momerr = inf_norm(boundary_flux.momentum - mom_flux_exact)
        assert momerr < tolerance

        eoc_rec1.add_data_point(1.0 / nel_1d, momerr)

    logger.info(
        f"standalone Errors:\n{eoc_rec0}"
        f"boundary Errors:\n{eoc_rec1}"
    )
    assert (
        eoc_rec0.order_estimate() >= order - 0.5
        or eoc_rec0.max_error() < 1e-9
    )
    assert (
        eoc_rec1.order_estimate() >= order - 0.5
        or eoc_rec1.max_error() < 1e-9
    )<|MERGE_RESOLUTION|>--- conflicted
+++ resolved
@@ -380,12 +380,8 @@
                                 exterior=make_fluid_state(dir_bc, gas_model))
         boundary_flux = inviscid_facial_flux(
             discr, gas_model=gas_model, state_pair=state_tpair,
-<<<<<<< HEAD
-            numerical_flux_func=inviscid_flux_rusanov)
-=======
             numerical_flux_func=num_flux
         )
->>>>>>> d0e66b17
 
         assert inf_norm(boundary_flux.mass) < tolerance
         assert inf_norm(boundary_flux.energy) < tolerance
