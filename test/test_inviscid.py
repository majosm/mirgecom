--- conflicted
+++ resolved
@@ -38,10 +38,7 @@
 
 from arraycontext import thaw
 from meshmode.mesh import BTAG_ALL, BTAG_NONE  # noqa
-<<<<<<< HEAD
 from grudge.dof_desc import as_dofdesc
-=======
->>>>>>> f8a0b475
 from grudge.trace_pair import TracePair
 from mirgecom.fluid import make_conserved
 from mirgecom.eos import IdealSingleGas
