__copyright__ = """Copyright (C) 2022 University of Illinois Board of Trustees"""

__license__ = """
Permission is hereby granted, free of charge, to any person obtaining a copy
of this software and associated documentation files (the "Software"), to deal
in the Software without restriction, including without limitation the rights
to use, copy, modify, merge, publish, distribute, sublicense, and/or sell
copies of the Software, and to permit persons to whom the Software is
furnished to do so, subject to the following conditions:

The above copyright notice and this permission notice shall be included in
all copies or substantial portions of the Software.

THE SOFTWARE IS PROVIDED "AS IS", WITHOUT WARRANTY OF ANY KIND, EXPRESS OR
IMPLIED, INCLUDING BUT NOT LIMITED TO THE WARRANTIES OF MERCHANTABILITY,
FITNESS FOR A PARTICULAR PURPOSE AND NONINFRINGEMENT. IN NO EVENT SHALL THE
AUTHORS OR COPYRIGHT HOLDERS BE LIABLE FOR ANY CLAIM, DAMAGES OR OTHER
LIABILITY, WHETHER IN AN ACTION OF CONTRACT, TORT OR OTHERWISE, ARISING FROM,
OUT OF OR IN CONNECTION WITH THE SOFTWARE OR THE USE OR OTHER DEALINGS IN
THE SOFTWARE.
"""

import numpy as np
from dataclasses import replace
from functools import partial
import pyopencl.array as cla  # noqa
import pyopencl.clmath as clmath # noqa
from pytools.obj_array import make_obj_array
import pymbolic as pmbl
import grudge.op as op
from mirgecom.symbolic import (
    grad as sym_grad,
    evaluate)
from mirgecom.simutil import max_component_norm
import mirgecom.math as mm
from mirgecom.diffusion import (
    diffusion_operator,
    DirichletDiffusionBoundary,
    NeumannDiffusionBoundary)
from grudge.dof_desc import DOFDesc, VolumeDomainTag, DISCR_TAG_BASE, DISCR_TAG_QUAD
from mirgecom.discretization import create_discretization_collection
from mirgecom.eos import IdealSingleGas
from mirgecom.transport import SimpleTransport
from mirgecom.fluid import make_conserved
from mirgecom.gas_model import (
    GasModel,
    make_fluid_state
)
from mirgecom.boundary import (
    AdiabaticNoslipWallBoundary,
    IsothermalWallBoundary,
)
from mirgecom.multiphysics.thermally_coupled_fluid_wall import (
    basic_coupled_ns_heat_operator as coupled_ns_heat_operator,
)
from meshmode.array_context import (  # noqa
    pytest_generate_tests_for_pyopencl_array_context
    as pytest_generate_tests)
import pytest

import logging
logger = logging.getLogger(__name__)


def get_box_mesh(dim, a, b, n):
    dim_names = ["x", "y", "z"]
    boundary_tag_to_face = {}
    for i in range(dim):
        boundary_tag_to_face["-"+str(i)] = ["-"+dim_names[i]]
        boundary_tag_to_face["+"+str(i)] = ["+"+dim_names[i]]
    from meshmode.mesh.generation import generate_regular_rect_mesh
    return generate_regular_rect_mesh(a=(a,)*dim, b=(b,)*dim,
        nelements_per_axis=(n,)*dim, boundary_tag_to_face=boundary_tag_to_face)


@pytest.mark.parametrize("order", [1, 2, 3])
def test_independent_volumes(actx_factory, order, visualize=False):
    """Check multi-volume machinery by setting up two independent volumes."""
    actx = actx_factory()

    n = 8

    dim = 2

    dim_names = ["x", "y", "z"]
    boundary_tag_to_face = {}
    for i in range(dim):
        boundary_tag_to_face["-"+str(i)] = ["-"+dim_names[i]]
        boundary_tag_to_face["+"+str(i)] = ["+"+dim_names[i]]

    from meshmode.mesh.generation import generate_regular_rect_mesh

    mesh = generate_regular_rect_mesh(
        a=(-1,)*dim, b=(1,)*dim,
        nelements_per_axis=(n,)*dim, boundary_tag_to_face=boundary_tag_to_face)

    volume_meshes = {
        "vol1": mesh,
        "vol2": mesh,
    }

    dcoll = create_discretization_collection(actx, volume_meshes, order)

    dd_vol1 = DOFDesc(VolumeDomainTag("vol1"), DISCR_TAG_BASE)
    dd_vol2 = DOFDesc(VolumeDomainTag("vol2"), DISCR_TAG_BASE)

    nodes1 = actx.thaw(dcoll.nodes(dd=dd_vol1))
    nodes2 = actx.thaw(dcoll.nodes(dd=dd_vol2))

    # Set solution to x for volume 1
    # Set solution to y for volume 2

    boundaries1 = {
        dd_vol1.trace("-0").domain_tag: DirichletDiffusionBoundary(-1.),
        dd_vol1.trace("+0").domain_tag: DirichletDiffusionBoundary(1.),
        dd_vol1.trace("-1").domain_tag: NeumannDiffusionBoundary(0.),
        dd_vol1.trace("+1").domain_tag: NeumannDiffusionBoundary(0.),
    }

    boundaries2 = {
        dd_vol2.trace("-0").domain_tag: NeumannDiffusionBoundary(0.),
        dd_vol2.trace("+0").domain_tag: NeumannDiffusionBoundary(0.),
        dd_vol2.trace("-1").domain_tag: DirichletDiffusionBoundary(-1.),
        dd_vol2.trace("+1").domain_tag: DirichletDiffusionBoundary(1.),
    }

    u1 = nodes1[0]
    u2 = nodes2[1]

    u = make_obj_array([u1, u2])

    def get_rhs(t, u):
        return make_obj_array([
            diffusion_operator(
                dcoll, kappa=1, boundaries=boundaries1, u=u[0], dd=dd_vol1),
            diffusion_operator(
                dcoll, kappa=1, boundaries=boundaries2, u=u[1], dd=dd_vol2)])

    rhs = get_rhs(0, u)

    if visualize:
        from grudge.shortcuts import make_visualizer
        viz1 = make_visualizer(dcoll, order+3, volume_dd=dd_vol1)
        viz2 = make_visualizer(dcoll, order+3, volume_dd=dd_vol2)
        viz1.write_vtk_file(
            f"multiphysics_independent_volumes_{order}_1.vtu", [
                ("u", u[0]),
                ("rhs", rhs[0]),
                ])
        viz2.write_vtk_file(
            f"multiphysics_independent_volumes_{order}_2.vtu", [
                ("u", u[1]),
                ("rhs", rhs[1]),
                ])

    linf_err1 = actx.to_numpy(op.norm(dcoll, rhs[0], np.inf, dd=dd_vol1))
    linf_err2 = actx.to_numpy(op.norm(dcoll, rhs[1], np.inf, dd=dd_vol2))

    assert linf_err1 < 1e-9
    assert linf_err2 < 1e-9


@pytest.mark.parametrize("order", [2, 3])
@pytest.mark.parametrize("use_overintegration", [False, True])
def test_thermally_coupled_fluid_wall(
        actx_factory, order, use_overintegration, visualize=False):
    """Check the thermally-coupled fluid/wall interface."""
    actx = actx_factory()

    from pytools.convergence import EOCRecorder
    eoc_rec_fluid = EOCRecorder()
    eoc_rec_wall = EOCRecorder()

    scales = [6, 8, 12]

    for n in scales:
        global_mesh = get_box_mesh(2, -1, 1, n)

        mgrp, = global_mesh.groups
        y = global_mesh.vertices[1, mgrp.vertex_indices]
        y_elem_avg = np.sum(y, axis=1)/y.shape[1]
        volume_to_elements = {
            "Fluid": np.where(y_elem_avg > 0)[0],
            "Wall": np.where(y_elem_avg < 0)[0]}

        from meshmode.mesh.processing import partition_mesh
        volume_meshes = partition_mesh(global_mesh, volume_to_elements)

        dcoll = create_discretization_collection(
            actx, volume_meshes, order=order, quadrature_order=2*order+1)

        if use_overintegration:
            quadrature_tag = DISCR_TAG_QUAD
        else:
            quadrature_tag = None

        dd_vol_fluid = DOFDesc(VolumeDomainTag("Fluid"), DISCR_TAG_BASE)
        dd_vol_wall = DOFDesc(VolumeDomainTag("Wall"), DISCR_TAG_BASE)

        if visualize:
            from grudge.shortcuts import make_visualizer
            viz_fluid = make_visualizer(dcoll, order+3, volume_dd=dd_vol_fluid)
            viz_wall = make_visualizer(dcoll, order+3, volume_dd=dd_vol_wall)
            if use_overintegration:
                viz_suffix = f"over_{order}_{n}"
            else:
                viz_suffix = f"{order}_{n}"

        fluid_nodes = actx.thaw(dcoll.nodes(dd=dd_vol_fluid))
        wall_nodes = actx.thaw(dcoll.nodes(dd=dd_vol_wall))

        # Crank up the heat conduction so it's fast as possible within NS
        # timestep restriction
        heat_amplification_factor = 10000

        gamma = 1.4
        r = 285.71300152552493
        mu = 4.216360056e-05
        eos = IdealSingleGas(gamma=gamma, gas_const=r)
        base_fluid_pressure = 4935.22
        base_fluid_temp = 300
        fluid_density = base_fluid_pressure/base_fluid_temp/r
        fluid_heat_capacity = eos.heat_capacity_cv()
        fluid_kappa = heat_amplification_factor * 0.05621788139856423
        transport = SimpleTransport(
            viscosity=mu,
            thermal_conductivity=fluid_kappa)
        gas_model = GasModel(eos=eos, transport=transport)

        # Made-up wall material
        wall_density = 10*fluid_density
        wall_heat_capacity = fluid_heat_capacity
        wall_kappa = 10*fluid_kappa

        base_wall_temp = 600

        fluid_boundaries = {
            dd_vol_fluid.trace("-0").domain_tag: AdiabaticNoslipWallBoundary(),
            dd_vol_fluid.trace("+0").domain_tag: AdiabaticNoslipWallBoundary(),
            dd_vol_fluid.trace("+1").domain_tag:
                IsothermalWallBoundary(wall_temperature=base_fluid_temp),
        }

        wall_boundaries = {
            dd_vol_wall.trace("-0").domain_tag: NeumannDiffusionBoundary(0.),
            dd_vol_wall.trace("+0").domain_tag: NeumannDiffusionBoundary(0.),
            dd_vol_wall.trace("-1").domain_tag:
                DirichletDiffusionBoundary(base_wall_temp),
        }

        interface_temp = (
            (fluid_kappa * base_fluid_temp + wall_kappa * base_wall_temp)
            / (fluid_kappa + wall_kappa))
        interface_flux = (
            -fluid_kappa * wall_kappa / (fluid_kappa + wall_kappa)
            * (base_fluid_temp - base_wall_temp))
        fluid_alpha = fluid_kappa/(fluid_density * fluid_heat_capacity)
        wall_alpha = wall_kappa/(wall_density * wall_heat_capacity)

        def steady_func(kappa, x, t):
            return interface_temp - interface_flux/kappa * x[1]

        fluid_steady_func = partial(steady_func, fluid_kappa)
        wall_steady_func = partial(steady_func, wall_kappa)

        def perturb_func(alpha, x, t):
            w = 1.5 * np.pi
            return 50 * mm.cos(w * x[1]) * mm.exp(-w**2 * alpha * t)

        # This perturbation function is nonzero at the interface, so the two alphas
        # need to be the same (otherwise the perturbations will decay at different
        # rates and a discontinuity will form)
        assert abs(fluid_alpha - wall_alpha) < 1e-12

        fluid_perturb_func = partial(perturb_func, fluid_alpha)
        wall_perturb_func = partial(perturb_func, wall_alpha)

        def fluid_func(x, t):
            return fluid_steady_func(x, t) + fluid_perturb_func(x, t)

        def wall_func(x, t):
            return wall_steady_func(x, t) + wall_perturb_func(x, t)

        if visualize:
            fluid_temp_steady = fluid_steady_func(fluid_nodes, 0)
            fluid_temp_perturb = fluid_perturb_func(fluid_nodes, 0)
            fluid_temp_perturb_later = fluid_perturb_func(fluid_nodes, 5)
            fluid_temp = fluid_func(fluid_nodes, 0)
            wall_temp_steady = wall_steady_func(wall_nodes, 0)
            wall_temp_perturb = wall_perturb_func(wall_nodes, 0)
            wall_temp_perturb_later = wall_perturb_func(wall_nodes, 5)
            wall_temp = wall_func(wall_nodes, 0)
            viz_fluid.write_vtk_file(
                f"thermally_coupled_init_{viz_suffix}_fluid.vtu", [
                    ("temp_steady", fluid_temp_steady),
                    ("temp_perturb", fluid_temp_perturb),
                    ("temp_perturb_later", fluid_temp_perturb_later),
                    ("temp", fluid_temp),
                    ])
            viz_wall.write_vtk_file(
                f"thermally_coupled_init_{viz_suffix}_wall.vtu", [
                    ("temp_steady", wall_temp_steady),
                    ("temp_perturb", wall_temp_perturb),
                    ("temp_perturb_later", wall_temp_perturb_later),
                    ("temp", wall_temp),
                    ])

        # Add a source term to the momentum equations to cancel out the pressure term
        sym_fluid_temp = fluid_func(pmbl.var("x"), pmbl.var("t"))
        sym_fluid_pressure = fluid_density * r * sym_fluid_temp
        sym_momentum_source = sym_grad(2, sym_fluid_pressure)

        def momentum_source_func(x, t):
            return evaluate(sym_momentum_source, x=x, t=t)

        def get_rhs(t, state):
            fluid_state = make_fluid_state(cv=state[0], gas_model=gas_model)
            wall_temperature = state[1]
            fluid_rhs, wall_energy_rhs = coupled_ns_heat_operator(
                dcoll,
                gas_model,
                dd_vol_fluid, dd_vol_wall,
                fluid_boundaries, wall_boundaries,
                fluid_state, wall_kappa, wall_temperature,
                time=t,
                quadrature_tag=quadrature_tag)
            fluid_rhs = replace(
                fluid_rhs,
                momentum=fluid_rhs.momentum + momentum_source_func(fluid_nodes, t))
            wall_rhs = wall_energy_rhs / (wall_density * wall_heat_capacity)
            return make_obj_array([fluid_rhs, wall_rhs])

        def cv_from_temp(temp):
            rho = fluid_density * (0*temp + 1)
            mom = make_obj_array([0*temp]*2)
            energy = (
                (rho * r * temp)/(gamma - 1.0)
                + np.dot(mom, mom)/(2.0*rho))
            return make_conserved(
                dim=2,
                mass=rho,
                momentum=mom,
                energy=energy)

        # Check that steady-state solution has 0 RHS

        t_large = 1e6
        fluid_temp = fluid_func(fluid_nodes, t_large)
        wall_temp = wall_func(wall_nodes, t_large)

        state = make_obj_array([cv_from_temp(fluid_temp), wall_temp])

        rhs = get_rhs(t_large, state)

        if visualize:
            fluid_state = make_fluid_state(state[0], gas_model)
            viz_fluid.write_vtk_file(
                f"thermally_coupled_steady_{viz_suffix}_fluid.vtu", [
                    ("cv", fluid_state.cv),
                    ("dv", fluid_state.dv),
                    ("rhs", rhs[0]),
                    ])
            viz_wall.write_vtk_file(
                f"thermally_coupled_steady_{viz_suffix}_wall.vtu", [
                    ("temp", state[1]),
                    ("rhs", rhs[1]),
                    ])

        fluid_cv = cv_from_temp(fluid_temp)
        linf_err_fluid = max_component_norm(
            dcoll,
            rhs[0]/replace(fluid_cv, momentum=0*fluid_cv.momentum+1),
            np.inf,
            dd=dd_vol_fluid)
        linf_err_wall = actx.to_numpy(
            op.norm(dcoll, rhs[1], np.inf, dd=dd_vol_wall)
            / op.norm(dcoll, wall_temp, np.inf, dd=dd_vol_wall))

        assert linf_err_fluid < 1e-6
        assert linf_err_wall < 1e-6

        # Now check accuracy/stability

        fluid_temp = fluid_func(fluid_nodes, 0)
        wall_temp = wall_func(wall_nodes, 0)

        state = make_obj_array([cv_from_temp(fluid_temp), wall_temp])

        from grudge.dt_utils import characteristic_lengthscales
        h_min_fluid = actx.to_numpy(
            op.nodal_min(
                dcoll, dd_vol_fluid,
                characteristic_lengthscales(actx, dcoll, dd=dd_vol_fluid)))[()]
        h_min_wall = actx.to_numpy(
            op.nodal_min(
                dcoll, dd_vol_wall,
                characteristic_lengthscales(actx, dcoll, dd=dd_vol_wall)))[()]

        # Set dt once for all scales
        if n == scales[0]:
            dt = 0.00025 * min(h_min_fluid**2, h_min_wall**2)

        heat_cfl_fluid = fluid_alpha * dt/h_min_fluid**2
        heat_cfl_wall = wall_alpha * dt/h_min_wall**2

        print(f"{heat_cfl_fluid=}, {heat_cfl_wall=}")
        assert heat_cfl_fluid < 0.05
        assert heat_cfl_wall < 0.05

        from mirgecom.integrators import rk4_step

        t = 0
        for step in range(50):
            state = rk4_step(state, t, dt, get_rhs)
            t += dt
            if step % 5 == 0 and visualize:
                fluid_state = make_fluid_state(state[0], gas_model)
                expected_fluid_temp = fluid_func(fluid_nodes, t)
                expected_wall_temp = wall_func(wall_nodes, t)
                rhs = get_rhs(t, state)
                momentum_source = momentum_source_func(fluid_nodes, t)
                viz_fluid.write_vtk_file(
                    "thermally_coupled_accuracy_"
                    f"{viz_suffix}_fluid_{step}.vtu", [
                        ("cv", fluid_state.cv),
                        ("dv", fluid_state.dv),
                        ("expected_temp", expected_fluid_temp),
                        ("rhs", rhs[0]),
                        ("momentum_source", momentum_source),
                        ])
                viz_wall.write_vtk_file(
                    "thermally_coupled_accuracy_"
                    f"{viz_suffix}_wall_{step}.vtu", [
                        ("temp", state[1]),
                        ("expected_temp", expected_wall_temp),
                        ("rhs", rhs[1]),
                        ])

        fluid_state = make_fluid_state(state[0], gas_model)
        fluid_temp = fluid_state.dv.temperature
        wall_temp = state[1]
        expected_fluid_temp = fluid_func(fluid_nodes, t)
        expected_wall_temp = wall_func(wall_nodes, t)

        assert np.isfinite(
            actx.to_numpy(op.norm(dcoll, fluid_temp, 2, dd=dd_vol_fluid)))
        assert np.isfinite(
            actx.to_numpy(op.norm(dcoll, wall_temp, 2, dd=dd_vol_wall)))

        linf_err_fluid = actx.to_numpy(
            op.norm(dcoll, fluid_temp - expected_fluid_temp, np.inf, dd=dd_vol_fluid)
            / op.norm(dcoll, expected_fluid_temp, np.inf, dd=dd_vol_fluid))
        linf_err_wall = actx.to_numpy(
            op.norm(dcoll, wall_temp - expected_wall_temp, np.inf, dd=dd_vol_wall)
            / op.norm(dcoll, expected_wall_temp, np.inf, dd=dd_vol_wall))
        eoc_rec_fluid.add_data_point(1/n, linf_err_fluid)
        eoc_rec_wall.add_data_point(1/n, linf_err_wall)

    print("L^inf error (fluid):")
    print(eoc_rec_fluid)
    print("L^inf error (wall):")
    print(eoc_rec_wall)

    assert (
        eoc_rec_fluid.order_estimate() >= order - 0.5
        or eoc_rec_fluid.max_error() < 1e-11)
    assert (
        eoc_rec_wall.order_estimate() >= order - 0.5
        or eoc_rec_wall.max_error() < 1e-11)


@pytest.mark.parametrize("order", [1, 3])
@pytest.mark.parametrize("use_overintegration", [False, True])
def test_thermally_coupled_fluid_wall_with_radiation(
<<<<<<< HEAD
        actx_factory, order, use_overintegration, visualize=True):
    """Check the thermally-coupled fluid/wall interface with radiation.

    Analytic solution prescribedas initial condition, then the RHS is assessed
=======
        actx_factory, order, use_overintegration, visualize=False):
    """Check the thermally-coupled fluid/wall interface with radiation.

    Analytic solution prescribed as initial condition, then the RHS is assessed
>>>>>>> d512ebd2
    to ensure that it is nearly zero.
    """
    actx = actx_factory()

    dim = 2
<<<<<<< HEAD

    nelems = [9, 15, 30]
    for n in nelems:

        global_mesh = get_box_mesh(2, -2, 1, n)

        mgrp, = global_mesh.groups
        x = global_mesh.vertices[0, mgrp.vertex_indices]
        x_elem_avg = np.sum(x, axis=1)/x.shape[0]
        volume_to_elements = {
            "Fluid": np.where(x_elem_avg > 0)[0],
            "Solid": np.where(x_elem_avg <= 0)[0]}

        from meshmode.mesh.processing import partition_mesh
        volume_meshes = partition_mesh(global_mesh, volume_to_elements)

        dcoll = create_discretization_collection(
            actx, volume_meshes, order=order, quadrature_order=2*order+1)

        if use_overintegration:
            quadrature_tag = DISCR_TAG_QUAD
        else:
            quadrature_tag = None

        dd_vol_fluid = DOFDesc(VolumeDomainTag("Fluid"), DISCR_TAG_BASE)
        dd_vol_solid = DOFDesc(VolumeDomainTag("Solid"), DISCR_TAG_BASE)

        fluid_nodes = actx.thaw(dcoll.nodes(dd=dd_vol_fluid))
        solid_nodes = actx.thaw(dcoll.nodes(dd=dd_vol_solid))

        eos = IdealSingleGas()
        transport = SimpleTransport(viscosity=0.0, thermal_conductivity=10.0)
        gas_model = GasModel(eos=eos, transport=transport)

        # Fluid cv

        mom_x = 0.0*fluid_nodes[0]
        mom_y = 0.0*fluid_nodes[0]
        momentum = make_obj_array([mom_x, mom_y])

        temperature = 2.0 - (2.0 - 1.33938)*(1.0 - fluid_nodes[0])/1.0
        mass = 1.0 + 0.0*fluid_nodes[0]
        energy = mass*eos.get_internal_energy(temperature)

        fluid_cv = make_conserved(dim=dim, mass=mass, energy=energy,
                                  momentum=momentum)

        fluid_state = make_fluid_state(cv=fluid_cv, gas_model=gas_model)

        # Made-up wall material
        wall_rho = 1.0
        wall_cp = 1000.0
        wall_kappa = 1.0
        wall_emissivity = 1.0

        base_fluid_temp = 2.0
        base_solid_temp = 1.0

        fluid_boundaries = {
            dd_vol_fluid.trace("-1").domain_tag: AdiabaticNoslipWallBoundary(),
            dd_vol_fluid.trace("+1").domain_tag: AdiabaticNoslipWallBoundary(),
            dd_vol_fluid.trace("+0").domain_tag:
                IsothermalWallBoundary(wall_temperature=base_fluid_temp),
        }

        solid_boundaries = {
            dd_vol_solid.trace("-1").domain_tag: NeumannDiffusionBoundary(0.),
            dd_vol_solid.trace("+1").domain_tag: NeumannDiffusionBoundary(0.),
            dd_vol_solid.trace("-0").domain_tag:
                DirichletDiffusionBoundary(base_solid_temp),
        }

        wall_temperature = 1.0 + (1.0 - 1.33938)*(2.0 + solid_nodes[0])/(-2.0)

        fluid_rhs, wall_energy_rhs = coupled_ns_heat_operator(
            dcoll, gas_model, dd_vol_fluid, dd_vol_solid, fluid_boundaries,
            solid_boundaries, fluid_state, wall_kappa, wall_temperature,
            time=0.0, quadrature_tag=quadrature_tag, interface_noslip=False,
            interface_radiation=True, sigma=2.0,
            ambient_temperature=0.0, wall_emissivity=wall_emissivity,
        )

        # Check that steady-state solution has 0 RHS

        fluid_rhs = fluid_rhs.energy
        solid_rhs = wall_energy_rhs/(wall_cp*wall_rho)

        assert actx.to_numpy(op.norm(dcoll, fluid_rhs, np.inf)) < 1e-3
        assert actx.to_numpy(op.norm(dcoll, solid_rhs, np.inf)) < 1e-3
=======
    nelems = 48

    global_mesh = get_box_mesh(dim, -2, 1, nelems)

    mgrp, = global_mesh.groups
    x = global_mesh.vertices[0, mgrp.vertex_indices]
    x_elem_avg = np.sum(x, axis=1)/x.shape[0]
    volume_to_elements = {
        "Fluid": np.where(x_elem_avg > 0)[0],
        "Solid": np.where(x_elem_avg <= 0)[0]}

    from meshmode.mesh.processing import partition_mesh
    volume_meshes = partition_mesh(global_mesh, volume_to_elements)

    dcoll = create_discretization_collection(
        actx, volume_meshes, order=order, quadrature_order=2*order+1)

    if use_overintegration:
        quadrature_tag = DISCR_TAG_QUAD
    else:
        quadrature_tag = None

    dd_vol_fluid = DOFDesc(VolumeDomainTag("Fluid"), DISCR_TAG_BASE)
    dd_vol_solid = DOFDesc(VolumeDomainTag("Solid"), DISCR_TAG_BASE)

    fluid_nodes = actx.thaw(dcoll.nodes(dd=dd_vol_fluid))
    solid_nodes = actx.thaw(dcoll.nodes(dd=dd_vol_solid))

    eos = IdealSingleGas()
    transport = SimpleTransport(viscosity=0.0, thermal_conductivity=10.0)
    gas_model = GasModel(eos=eos, transport=transport)

    # Fluid cv

    mom_x = 0.0*fluid_nodes[0]
    mom_y = 0.0*fluid_nodes[0]
    momentum = make_obj_array([mom_x, mom_y])

    temperature = 2.0 - (2.0 - 1.33938)*(1.0 - fluid_nodes[0])/1.0
    mass = 1.0 + 0.0*fluid_nodes[0]
    energy = mass*eos.get_internal_energy(temperature)

    fluid_cv = make_conserved(dim=dim, mass=mass, energy=energy,
                              momentum=momentum)

    fluid_state = make_fluid_state(cv=fluid_cv, gas_model=gas_model)

    # Made-up wall material
    wall_rho = 1.0
    wall_cp = 1000.0
    wall_kappa = 1.0
    wall_emissivity = 1.0

    base_fluid_temp = 2.0
    base_solid_temp = 1.0

    fluid_boundaries = {
        dd_vol_fluid.trace("-1").domain_tag: AdiabaticNoslipWallBoundary(),
        dd_vol_fluid.trace("+1").domain_tag: AdiabaticNoslipWallBoundary(),
        dd_vol_fluid.trace("+0").domain_tag:
            IsothermalWallBoundary(wall_temperature=base_fluid_temp),
    }

    solid_boundaries = {
        dd_vol_solid.trace("-1").domain_tag: NeumannDiffusionBoundary(0.),
        dd_vol_solid.trace("+1").domain_tag: NeumannDiffusionBoundary(0.),
        dd_vol_solid.trace("-0").domain_tag:
            DirichletDiffusionBoundary(base_solid_temp),
    }

    wall_temperature = 1.0 + (1.0 - 1.33938)*(2.0 + solid_nodes[0])/(-2.0)

    fluid_rhs, wall_energy_rhs = coupled_ns_heat_operator(
        dcoll, gas_model, dd_vol_fluid, dd_vol_solid, fluid_boundaries,
        solid_boundaries, fluid_state, wall_kappa, wall_temperature,
        time=0.0, quadrature_tag=quadrature_tag, interface_noslip=False,
        interface_radiation=True, sigma=2.0,
        ambient_temperature=0.0, wall_emissivity=wall_emissivity,
    )

    # Check that steady-state solution has 0 RHS

    fluid_rhs = fluid_rhs.energy
    solid_rhs = wall_energy_rhs/(wall_cp*wall_rho)

    assert actx.to_numpy(op.norm(dcoll, fluid_rhs, np.inf)) < 1e-4
    assert actx.to_numpy(op.norm(dcoll, solid_rhs, np.inf)) < 1e-4
>>>>>>> d512ebd2


if __name__ == "__main__":
    import sys
    if len(sys.argv) > 1:
        exec(sys.argv[1])
    else:
        from pytest import main
        main([__file__])<|MERGE_RESOLUTION|>--- conflicted
+++ resolved
@@ -472,113 +472,15 @@
 @pytest.mark.parametrize("order", [1, 3])
 @pytest.mark.parametrize("use_overintegration", [False, True])
 def test_thermally_coupled_fluid_wall_with_radiation(
-<<<<<<< HEAD
-        actx_factory, order, use_overintegration, visualize=True):
-    """Check the thermally-coupled fluid/wall interface with radiation.
-
-    Analytic solution prescribedas initial condition, then the RHS is assessed
-=======
         actx_factory, order, use_overintegration, visualize=False):
     """Check the thermally-coupled fluid/wall interface with radiation.
 
     Analytic solution prescribed as initial condition, then the RHS is assessed
->>>>>>> d512ebd2
     to ensure that it is nearly zero.
     """
     actx = actx_factory()
 
     dim = 2
-<<<<<<< HEAD
-
-    nelems = [9, 15, 30]
-    for n in nelems:
-
-        global_mesh = get_box_mesh(2, -2, 1, n)
-
-        mgrp, = global_mesh.groups
-        x = global_mesh.vertices[0, mgrp.vertex_indices]
-        x_elem_avg = np.sum(x, axis=1)/x.shape[0]
-        volume_to_elements = {
-            "Fluid": np.where(x_elem_avg > 0)[0],
-            "Solid": np.where(x_elem_avg <= 0)[0]}
-
-        from meshmode.mesh.processing import partition_mesh
-        volume_meshes = partition_mesh(global_mesh, volume_to_elements)
-
-        dcoll = create_discretization_collection(
-            actx, volume_meshes, order=order, quadrature_order=2*order+1)
-
-        if use_overintegration:
-            quadrature_tag = DISCR_TAG_QUAD
-        else:
-            quadrature_tag = None
-
-        dd_vol_fluid = DOFDesc(VolumeDomainTag("Fluid"), DISCR_TAG_BASE)
-        dd_vol_solid = DOFDesc(VolumeDomainTag("Solid"), DISCR_TAG_BASE)
-
-        fluid_nodes = actx.thaw(dcoll.nodes(dd=dd_vol_fluid))
-        solid_nodes = actx.thaw(dcoll.nodes(dd=dd_vol_solid))
-
-        eos = IdealSingleGas()
-        transport = SimpleTransport(viscosity=0.0, thermal_conductivity=10.0)
-        gas_model = GasModel(eos=eos, transport=transport)
-
-        # Fluid cv
-
-        mom_x = 0.0*fluid_nodes[0]
-        mom_y = 0.0*fluid_nodes[0]
-        momentum = make_obj_array([mom_x, mom_y])
-
-        temperature = 2.0 - (2.0 - 1.33938)*(1.0 - fluid_nodes[0])/1.0
-        mass = 1.0 + 0.0*fluid_nodes[0]
-        energy = mass*eos.get_internal_energy(temperature)
-
-        fluid_cv = make_conserved(dim=dim, mass=mass, energy=energy,
-                                  momentum=momentum)
-
-        fluid_state = make_fluid_state(cv=fluid_cv, gas_model=gas_model)
-
-        # Made-up wall material
-        wall_rho = 1.0
-        wall_cp = 1000.0
-        wall_kappa = 1.0
-        wall_emissivity = 1.0
-
-        base_fluid_temp = 2.0
-        base_solid_temp = 1.0
-
-        fluid_boundaries = {
-            dd_vol_fluid.trace("-1").domain_tag: AdiabaticNoslipWallBoundary(),
-            dd_vol_fluid.trace("+1").domain_tag: AdiabaticNoslipWallBoundary(),
-            dd_vol_fluid.trace("+0").domain_tag:
-                IsothermalWallBoundary(wall_temperature=base_fluid_temp),
-        }
-
-        solid_boundaries = {
-            dd_vol_solid.trace("-1").domain_tag: NeumannDiffusionBoundary(0.),
-            dd_vol_solid.trace("+1").domain_tag: NeumannDiffusionBoundary(0.),
-            dd_vol_solid.trace("-0").domain_tag:
-                DirichletDiffusionBoundary(base_solid_temp),
-        }
-
-        wall_temperature = 1.0 + (1.0 - 1.33938)*(2.0 + solid_nodes[0])/(-2.0)
-
-        fluid_rhs, wall_energy_rhs = coupled_ns_heat_operator(
-            dcoll, gas_model, dd_vol_fluid, dd_vol_solid, fluid_boundaries,
-            solid_boundaries, fluid_state, wall_kappa, wall_temperature,
-            time=0.0, quadrature_tag=quadrature_tag, interface_noslip=False,
-            interface_radiation=True, sigma=2.0,
-            ambient_temperature=0.0, wall_emissivity=wall_emissivity,
-        )
-
-        # Check that steady-state solution has 0 RHS
-
-        fluid_rhs = fluid_rhs.energy
-        solid_rhs = wall_energy_rhs/(wall_cp*wall_rho)
-
-        assert actx.to_numpy(op.norm(dcoll, fluid_rhs, np.inf)) < 1e-3
-        assert actx.to_numpy(op.norm(dcoll, solid_rhs, np.inf)) < 1e-3
-=======
     nelems = 48
 
     global_mesh = get_box_mesh(dim, -2, 1, nelems)
@@ -666,7 +568,6 @@
 
     assert actx.to_numpy(op.norm(dcoll, fluid_rhs, np.inf)) < 1e-4
     assert actx.to_numpy(op.norm(dcoll, solid_rhs, np.inf)) < 1e-4
->>>>>>> d512ebd2
 
 
 if __name__ == "__main__":
