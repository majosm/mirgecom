--- conflicted
+++ resolved
@@ -566,7 +566,6 @@
 
         wall_temperature = 1.0 + (1.0 - 1.33938)*(2.0 + solid_nodes[0])/(-2.0)
 
-<<<<<<< HEAD
 #        fluid_rhs, wall_energy_rhs = coupled_ns_heat_operator(
 #            dcoll, gas_model, dd_vol_fluid, dd_vol_solid, fluid_boundaries,
 #            solid_boundaries, fluid_state, wall_kappa, wall_temperature,
@@ -581,8 +580,7 @@
                 dd_vol_fluid, dd_vol_solid,
                 fluid_state, wall_kappa, wall_temperature,
                 fluid_boundaries, solid_boundaries,
-                interface_noslip=True, interface_radiation=True,
-                use_kappa_weighted_grad_flux_in_fluid=False)
+                interface_noslip=True, interface_radiation=True)
 
         fluid_grad_cv = grad_cv_operator(
             dcoll, gas_model, fluid_all_boundaries_no_grad, fluid_state,
@@ -604,7 +602,6 @@
                 fluid_state, wall_kappa, wall_temperature,
                 fluid_grad_temperature, solid_grad_temperature,
                 interface_noslip=True, interface_radiation=True,
-                use_kappa_weighted_grad_flux_in_fluid=False,
                 wall_emissivity=wall_emissivity, sigma=2.0, ambient_temperature=0.0)
 
         fluid_rhs = ns_operator(
@@ -638,15 +635,6 @@
                     ("temp", wall_temperature),
                     ("rhs", wall_energy_rhs),
                     ], overwrite=True)
-=======
-        fluid_rhs, wall_energy_rhs = coupled_ns_heat_operator(
-            dcoll, gas_model, dd_vol_fluid, dd_vol_solid, fluid_boundaries,
-            solid_boundaries, fluid_state, wall_kappa, wall_temperature,
-            time=0.0, quadrature_tag=quadrature_tag, interface_noslip=False,
-            interface_radiation=True, sigma=2.0,
-            ambient_temperature=0.0, wall_epsilon=wall_emissivity,
-        )
->>>>>>> 4b4f6cf8
 
         # Check that steady-state solution has 0 RHS
 
@@ -657,7 +645,6 @@
         assert actx.to_numpy(op.norm(dcoll, solid_rhs, np.inf)) < 1e-3
 
 
-<<<<<<< HEAD
 @pytest.mark.parametrize("order", [1, 3])
 @pytest.mark.parametrize("use_overintegration", [False, True])
 def test_multiphysics_coupled_fluid_wall_with_radiation(
@@ -1037,8 +1024,6 @@
                 op.norm(dcoll, solid_rhs.species_mass[i], np.inf)) < 1e-10
 
 
-=======
->>>>>>> 4b4f6cf8
 if __name__ == "__main__":
     import sys
     if len(sys.argv) > 1:
