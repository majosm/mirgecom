"""Test the Euler gas dynamics module."""

__copyright__ = """
Copyright (C) 2020 University of Illinois Board of Trustees
"""

__license__ = """
Permission is hereby granted, free of charge, to any person obtaining a copy
of this software and associated documentation files (the "Software"), to deal
in the Software without restriction, including without limitation the rights
to use, copy, modify, merge, publish, distribute, sublicense, and/or sell
copies of the Software, and to permit persons to whom the Software is
furnished to do so, subject to the following conditions:

The above copyright notice and this permission notice shall be included in
all copies or substantial portions of the Software.

THE SOFTWARE IS PROVIDED "AS IS", WITHOUT WARRANTY OF ANY KIND, EXPRESS OR
IMPLIED, INCLUDING BUT NOT LIMITED TO THE WARRANTIES OF MERCHANTABILITY,
FITNESS FOR A PARTICULAR PURPOSE AND NONINFRINGEMENT. IN NO EVENT SHALL THE
AUTHORS OR COPYRIGHT HOLDERS BE LIABLE FOR ANY CLAIM, DAMAGES OR OTHER
LIABILITY, WHETHER IN AN ACTION OF CONTRACT, TORT OR OTHERWISE, ARISING FROM,
OUT OF OR IN CONNECTION WITH THE SOFTWARE OR THE USE OR OTHER DEALINGS IN
THE SOFTWARE.
"""

import numpy as np
import numpy.random
import numpy.linalg as la  # noqa
import pyopencl.clmath  # noqa
import logging
import pytest
import math
from functools import partial

from pytools.obj_array import (
    flat_obj_array,
    make_obj_array,
)

from meshmode.dof_array import thaw
from meshmode.mesh import BTAG_ALL, BTAG_NONE  # noqa
from grudge.eager import interior_trace_pair
from grudge.symbolic.primitives import TracePair
from mirgecom.euler import euler_operator
from mirgecom.fluid import make_conserved
from mirgecom.initializers import Vortex2D, Lump, MulticomponentLump
from mirgecom.boundary import (
    PrescribedInviscidBoundary,
    DummyBoundary
)
from mirgecom.eos import IdealSingleGas
from grudge.eager import EagerDGDiscretization
from meshmode.array_context import (  # noqa
    pytest_generate_tests_for_pyopencl_array_context
    as pytest_generate_tests)


from grudge.shortcuts import make_visualizer
from mirgecom.inviscid import (
    get_inviscid_timestep,
    inviscid_flux
)

from mirgecom.integrators import rk4_step

logger = logging.getLogger(__name__)


@pytest.mark.parametrize("nspecies", [0, 1, 10])
@pytest.mark.parametrize("dim", [1, 2, 3])
def test_inviscid_flux(actx_factory, nspecies, dim):
    """Identity test - directly check inviscid flux routine
    :func:`mirgecom.inviscid.inviscid_flux` against the exact expected result.
    This test is designed to fail if the flux routine is broken.

    The expected inviscid flux is:
      F(q) = <rhoV, (E+p)V, rho(V.x.V) + pI, rhoY V>
    """
    actx = actx_factory()

    nel_1d = 16

    from meshmode.mesh.generation import generate_regular_rect_mesh

    #    for dim in [1, 2, 3]:
    mesh = generate_regular_rect_mesh(
        a=(-0.5,) * dim, b=(0.5,) * dim, nelements_per_axis=(nel_1d,) * dim
    )

    order = 3
    discr = EagerDGDiscretization(actx, mesh, order=order)
    eos = IdealSingleGas()

    logger.info(f"Number of {dim}d elems: {mesh.nelements}")

    def rand():
        ary = discr.zeros(actx)
        for grp_ary in ary:
            grp_ary.set(np.random.rand(*grp_ary.shape))
        return ary

    mass = rand()
    energy = rand()
    mom = make_obj_array([rand() for _ in range(dim)])

    mass_fractions = make_obj_array([rand() for _ in range(nspecies)])
    species_mass = mass * mass_fractions

    cv = make_conserved(dim, mass=mass, energy=energy, momentum=mom,
                        species_mass=species_mass)

    # {{{ create the expected result

    p = eos.pressure(cv)
    escale = (energy + p) / mass

    numeq = dim + 2 + nspecies

    expected_flux = np.zeros((numeq, dim), dtype=object)
    expected_flux[0] = mom
    expected_flux[1] = mom * escale

    for i in range(dim):
        for j in range(dim):
            expected_flux[2+i, j] = (mom[i] * mom[j] / mass + (p if i == j else 0))

    for i in range(nspecies):
        expected_flux[dim+2+i] = mom * mass_fractions[i]

    expected_flux = make_conserved(dim, q=expected_flux)

    # }}}

    flux = inviscid_flux(discr, eos, cv)
    flux_resid = flux - expected_flux

    for i in range(numeq, dim):
        for j in range(dim):
            assert (la.norm(flux_resid[i, j].get())) == 0.0


@pytest.mark.parametrize("dim", [1, 2, 3])
def test_inviscid_flux_components(actx_factory, dim):
    """Test uniform pressure case.

    Checks that the Euler-internal inviscid flux routine
    :func:`mirgecom.inviscid.inviscid_flux` returns exactly the expected result
    with a constant pressure and no flow.

    Expected inviscid flux is:
      F(q) = <rhoV, (E+p)V, rho(V.x.V) + pI>

    Checks that only diagonal terms of the momentum flux:
      [ rho(V.x.V) + pI ] are non-zero and return the correctly calculated p.
    """
    actx = actx_factory()

    eos = IdealSingleGas()

    p0 = 1.0

    nel_1d = 4

    from meshmode.mesh.generation import generate_regular_rect_mesh
    mesh = generate_regular_rect_mesh(
        a=(-0.5,) * dim, b=(0.5,) * dim, nelements_per_axis=(nel_1d,) * dim
    )

    order = 3
    discr = EagerDGDiscretization(actx, mesh, order=order)
    eos = IdealSingleGas()

    logger.info(f"Number of {dim}d elems: {mesh.nelements}")
    # === this next block tests 1,2,3 dimensions,
    # with single and multiple nodes/states. The
    # purpose of this block is to ensure that when
    # all components of V = 0, the flux recovers
    # the expected values (and p0 within tolerance)
    # === with V = 0, fixed P = p0
    tolerance = 1e-15
    nodes = thaw(actx, discr.nodes())
    mass = discr.zeros(actx) + np.dot(nodes, nodes) + 1.0
    mom = make_obj_array([discr.zeros(actx) for _ in range(dim)])
    p_exact = discr.zeros(actx) + p0
    energy = p_exact / 0.4 + 0.5 * np.dot(mom, mom) / mass
    cv = make_conserved(dim, mass=mass, energy=energy, momentum=mom)
    p = eos.pressure(cv)
    flux = inviscid_flux(discr, eos, cv)
    assert discr.norm(p - p_exact, np.inf) < tolerance
    logger.info(f"{dim}d flux = {flux}")

    # for velocity zero, these components should be == zero
    assert discr.norm(flux.mass, 2) == 0.0
    assert discr.norm(flux.energy, 2) == 0.0

    # The momentum diagonal should be p
    # Off-diagonal should be identically 0
    assert discr.norm(flux.momentum - p0*np.identity(dim), np.inf) < tolerance


@pytest.mark.parametrize(("dim", "livedim"), [
    (1, 0),
    (2, 0),
    (2, 1),
    (3, 0),
    (3, 1),
    (3, 2),
    ])
def test_inviscid_mom_flux_components(actx_factory, dim, livedim):
    r"""Constant pressure, V != 0:

    Checks that the flux terms are returned in the proper order by running
    only 1 non-zero velocity component at-a-time.
    """
    actx = actx_factory()

    eos = IdealSingleGas()

    p0 = 1.0

    nel_1d = 4

    from meshmode.mesh.generation import generate_regular_rect_mesh
    mesh = generate_regular_rect_mesh(
        a=(-0.5,) * dim, b=(0.5,) * dim, nelements_per_axis=(nel_1d,) * dim
    )

    order = 3
    discr = EagerDGDiscretization(actx, mesh, order=order)
    nodes = thaw(actx, discr.nodes())

    tolerance = 1e-15
    for livedim in range(dim):
        mass = discr.zeros(actx) + 1.0 + np.dot(nodes, nodes)
        mom = make_obj_array([discr.zeros(actx) for _ in range(dim)])
        mom[livedim] = mass
        p_exact = discr.zeros(actx) + p0
        energy = (
            p_exact / (eos.gamma() - 1.0)
            + 0.5 * np.dot(mom, mom) / mass
        )
        cv = make_conserved(dim, mass=mass, energy=energy, momentum=mom)
        p = eos.pressure(cv)
        assert discr.norm(p - p_exact, np.inf) < tolerance
        flux = inviscid_flux(discr, eos, cv)
        logger.info(f"{dim}d flux = {flux}")
        vel_exact = mom / mass

        # first two components should be nonzero in livedim only
        assert discr.norm(flux.mass - mom, np.inf) == 0
        eflux_exact = (energy + p_exact)*vel_exact
        assert discr.norm(flux.energy - eflux_exact, np.inf) == 0

        logger.info("Testing momentum")
        xpmomflux = mass*np.outer(vel_exact, vel_exact) + p_exact*np.identity(dim)
        assert discr.norm(flux.momentum - xpmomflux, np.inf) < tolerance


@pytest.mark.parametrize("nspecies", [0, 10])
@pytest.mark.parametrize("order", [1, 2, 3])
@pytest.mark.parametrize("dim", [1, 2, 3])
def test_facial_flux(actx_factory, nspecies, order, dim):
    """Check the flux across element faces by prescribing states (q)
    with known fluxes. Only uniform states are tested currently - ensuring
    that the Lax-Friedrichs flux terms which are proportional to jumps in
    state data vanish.

    Since the returned fluxes use state data which has been interpolated
    to-and-from the element faces, this test is grid-dependent.
    """
    actx = actx_factory()

    tolerance = 1e-14
    p0 = 1.0

    from meshmode.mesh.generation import generate_regular_rect_mesh
    from pytools.convergence import EOCRecorder

    eoc_rec0 = EOCRecorder()
    eoc_rec1 = EOCRecorder()
    for nel_1d in [4, 8, 12]:

        mesh = generate_regular_rect_mesh(
            a=(-0.5,) * dim, b=(0.5,) * dim, nelements_per_axis=(nel_1d,) * dim
        )

        logger.info(f"Number of elements: {mesh.nelements}")

        discr = EagerDGDiscretization(actx, mesh, order=order)
        zeros = discr.zeros(actx)
        ones = zeros + 1.0

        mass_input = discr.zeros(actx) + 1.0
        energy_input = discr.zeros(actx) + 2.5
        mom_input = flat_obj_array(
            [discr.zeros(actx) for i in range(discr.dim)]
        )
        mass_frac_input = flat_obj_array(
            [ones / ((i + 1) * 10) for i in range(nspecies)]
        )
        species_mass_input = mass_input * mass_frac_input

        cv = make_conserved(
            dim, mass=mass_input, energy=energy_input, momentum=mom_input,
            species_mass=species_mass_input)

        from mirgecom.inviscid import inviscid_facial_flux

        # Check the boundary facial fluxes as called on an interior boundary
        interior_face_flux = inviscid_facial_flux(
            discr, eos=IdealSingleGas(), cv_tpair=interior_trace_pair(discr, cv))

        def inf_norm(data):
            if len(data) > 0:
                return discr.norm(data, np.inf, dd="all_faces")
            else:
                return 0.0

        # iff_split = split_conserved(dim, interior_face_flux)
        assert inf_norm(interior_face_flux.mass) < tolerance
        assert inf_norm(interior_face_flux.energy) < tolerance
        assert inf_norm(interior_face_flux.species_mass) < tolerance

        # The expected pressure is 1.0 (by design). And the flux diagonal is
        # [rhov_x*v_x + p] (etc) since we have zero velocities it's just p.
        #
        # The off-diagonals are zero. We get a {ndim}-vector for each
        # dimension, the flux for the x-component of momentum (for example) is:
        # f_momx = < 1.0, 0 , 0> , then we return f_momx .dot. normal, which
        # can introduce negative values.
        #
        # (Explanation courtesy of Mike Campbell,
        # https://github.com/illinois-ceesd/mirgecom/pull/44#discussion_r463304292)

        nhat = thaw(actx, discr.normal("int_faces"))
        mom_flux_exact = discr.project("int_faces", "all_faces", p0*nhat)
        print(f"{mom_flux_exact=}")
        print(f"{interior_face_flux.momentum=}")
        momerr = inf_norm(interior_face_flux.momentum - mom_flux_exact)
        assert momerr < tolerance
        eoc_rec0.add_data_point(1.0 / nel_1d, momerr)

        # Check the boundary facial fluxes as called on a domain boundary
        dir_mass = discr.project("vol", BTAG_ALL, mass_input)
        dir_e = discr.project("vol", BTAG_ALL, energy_input)
        dir_mom = discr.project("vol", BTAG_ALL, mom_input)
        dir_mf = discr.project("vol", BTAG_ALL, species_mass_input)
        dir_bc = make_conserved(dim, mass=dir_mass, energy=dir_e,
                                momentum=dir_mom, species_mass=dir_mf)
<<<<<<< HEAD

=======
        dir_bval = make_conserved(dim, mass=dir_mass, energy=dir_e,
                                  momentum=dir_mom, species_mass=dir_mf)
>>>>>>> 748a9111
        boundary_flux = inviscid_facial_flux(
            discr, eos=IdealSingleGas(),
            cv_tpair=TracePair(BTAG_ALL, interior=dir_bval, exterior=dir_bc)
        )

        assert inf_norm(boundary_flux.mass) < tolerance
        assert inf_norm(boundary_flux.energy) < tolerance
        assert inf_norm(boundary_flux.species_mass) < tolerance

        nhat = thaw(actx, discr.normal(BTAG_ALL))
        mom_flux_exact = discr.project(BTAG_ALL, "all_faces", p0*nhat)
        momerr = inf_norm(boundary_flux.momentum - mom_flux_exact)
        assert momerr < tolerance

        eoc_rec1.add_data_point(1.0 / nel_1d, momerr)

    logger.info(
        f"standalone Errors:\n{eoc_rec0}"
        f"boundary Errors:\n{eoc_rec1}"
    )
    assert (
        eoc_rec0.order_estimate() >= order - 0.5
        or eoc_rec0.max_error() < 1e-9
    )
    assert (
        eoc_rec1.order_estimate() >= order - 0.5
        or eoc_rec1.max_error() < 1e-9
    )


@pytest.mark.parametrize("nspecies", [0, 10])
@pytest.mark.parametrize("dim", [1, 2, 3])
@pytest.mark.parametrize("order", [1, 2, 3])
def test_uniform_rhs(actx_factory, nspecies, dim, order):
    """Tests the inviscid rhs using a trivial constant/uniform state which
    should yield rhs = 0 to FP.  The test is performed for 1, 2, and 3 dimensions.
    """

    actx = actx_factory()

    tolerance = 1e-9

    from pytools.convergence import EOCRecorder
    eoc_rec0 = EOCRecorder()
    eoc_rec1 = EOCRecorder()
    # for nel_1d in [4, 8, 12]:
    for nel_1d in [4, 8]:
        from meshmode.mesh.generation import generate_regular_rect_mesh
        mesh = generate_regular_rect_mesh(
            a=(-0.5,) * dim, b=(0.5,) * dim, nelements_per_axis=(nel_1d,) * dim
        )

        logger.info(
            f"Number of {dim}d elements: {mesh.nelements}"
        )

        discr = EagerDGDiscretization(actx, mesh, order=order)
        zeros = discr.zeros(actx)
        ones = zeros + 1.0

        mass_input = discr.zeros(actx) + 1
        energy_input = discr.zeros(actx) + 2.5

        mom_input = make_obj_array(
            [discr.zeros(actx) for i in range(discr.dim)]
        )

        mass_frac_input = flat_obj_array(
            [ones / ((i + 1) * 10) for i in range(nspecies)]
        )
        species_mass_input = mass_input * mass_frac_input
        num_equations = dim + 2 + len(species_mass_input)

        cv = make_conserved(
            dim, mass=mass_input, energy=energy_input, momentum=mom_input,
            species_mass=species_mass_input)

        expected_rhs = make_conserved(
            dim, q=make_obj_array([discr.zeros(actx)
                                   for i in range(num_equations)])
        )

        boundaries = {BTAG_ALL: DummyBoundary()}
        inviscid_rhs = euler_operator(discr, eos=IdealSingleGas(),
                                      boundaries=boundaries, cv=cv, t=0.0)
        rhs_resid = inviscid_rhs - expected_rhs

        rho_resid = rhs_resid.mass
        rhoe_resid = rhs_resid.energy
        mom_resid = rhs_resid.momentum
        rhoy_resid = rhs_resid.species_mass

        rho_rhs = inviscid_rhs.mass
        rhoe_rhs = inviscid_rhs.energy
        rhov_rhs = inviscid_rhs.momentum
        rhoy_rhs = inviscid_rhs.species_mass

        logger.info(
            f"rho_rhs  = {rho_rhs}\n"
            f"rhoe_rhs = {rhoe_rhs}\n"
            f"rhov_rhs = {rhov_rhs}\n"
            f"rhoy_rhs = {rhoy_rhs}\n"
        )

        assert discr.norm(rho_resid, np.inf) < tolerance
        assert discr.norm(rhoe_resid, np.inf) < tolerance
        for i in range(dim):
            assert discr.norm(mom_resid[i], np.inf) < tolerance
        for i in range(nspecies):
            assert discr.norm(rhoy_resid[i], np.inf) < tolerance

        err_max = discr.norm(rho_resid, np.inf)
        eoc_rec0.add_data_point(1.0 / nel_1d, err_max)

        # set a non-zero, but uniform velocity component
        for i in range(len(mom_input)):
            mom_input[i] = discr.zeros(actx) + (-1.0) ** i

        cv = make_conserved(
            dim, mass=mass_input, energy=energy_input, momentum=mom_input,
            species_mass=species_mass_input)

        boundaries = {BTAG_ALL: DummyBoundary()}
        inviscid_rhs = euler_operator(discr, eos=IdealSingleGas(),
                                      boundaries=boundaries, cv=cv, t=0.0)
        rhs_resid = inviscid_rhs - expected_rhs

        rho_resid = rhs_resid.mass
        rhoe_resid = rhs_resid.energy
        mom_resid = rhs_resid.momentum
        rhoy_resid = rhs_resid.species_mass

        assert discr.norm(rho_resid, np.inf) < tolerance
        assert discr.norm(rhoe_resid, np.inf) < tolerance

        for i in range(dim):
            assert discr.norm(mom_resid[i], np.inf) < tolerance
        for i in range(nspecies):
            assert discr.norm(rhoy_resid[i], np.inf) < tolerance

        err_max = discr.norm(rho_resid, np.inf)
        eoc_rec1.add_data_point(1.0 / nel_1d, err_max)

    logger.info(
        f"V == 0 Errors:\n{eoc_rec0}"
        f"V != 0 Errors:\n{eoc_rec1}"
    )

    assert (
        eoc_rec0.order_estimate() >= order - 0.5
        or eoc_rec0.max_error() < 1e-9
    )
    assert (
        eoc_rec1.order_estimate() >= order - 0.5
        or eoc_rec1.max_error() < 1e-9
    )


@pytest.mark.parametrize("order", [1, 2, 3])
def test_vortex_rhs(actx_factory, order):
    """Tests the inviscid rhs using the non-trivial 2D isentropic vortex
    case configured to yield rhs = 0. Checks several different orders and
    refinement levels to check error behavior.
    """

    actx = actx_factory()

    dim = 2

    from pytools.convergence import EOCRecorder
    eoc_rec = EOCRecorder()

    from meshmode.mesh.generation import generate_regular_rect_mesh

    for nel_1d in [32, 48, 64]:

        mesh = generate_regular_rect_mesh(
            a=(-5,) * dim, b=(5,) * dim, nelements_per_axis=(nel_1d,) * dim,
        )

        logger.info(
            f"Number of {dim}d elements:  {mesh.nelements}"
        )

        discr = EagerDGDiscretization(actx, mesh, order=order)
        nodes = thaw(actx, discr.nodes())

        # Init soln with Vortex and expected RHS = 0
        vortex = Vortex2D(center=[0, 0], velocity=[0, 0])
        vortex_soln = vortex(nodes)
        boundaries = {
            BTAG_ALL: PrescribedInviscidBoundary(fluid_solution_func=vortex)
        }

        inviscid_rhs = euler_operator(
            discr, eos=IdealSingleGas(), boundaries=boundaries,
            cv=vortex_soln, t=0.0)

        err_max = discr.norm(inviscid_rhs.join(), np.inf)
        eoc_rec.add_data_point(1.0 / nel_1d, err_max)

    logger.info(
        f"Error for (dim,order) = ({dim},{order}):\n"
        f"{eoc_rec}"
    )

    assert (
        eoc_rec.order_estimate() >= order - 0.5
        or eoc_rec.max_error() < 1e-11
    )


@pytest.mark.parametrize("dim", [1, 2, 3])
@pytest.mark.parametrize("order", [1, 2, 3])
def test_lump_rhs(actx_factory, dim, order):
    """Tests the inviscid rhs using the non-trivial 1, 2, and 3D mass lump
    case against the analytic expressions of the RHS. Checks several different
    orders and refinement levels to check error behavior.
    """
    actx = actx_factory()

    tolerance = 1e-10
    maxxerr = 0.0

    from pytools.convergence import EOCRecorder

    eoc_rec = EOCRecorder()

    for nel_1d in [4, 8, 12]:
        from meshmode.mesh.generation import (
            generate_regular_rect_mesh,
        )

        mesh = generate_regular_rect_mesh(
            a=(-5,) * dim, b=(5,) * dim, nelements_per_axis=(nel_1d,) * dim,
        )

        logger.info(f"Number of elements: {mesh.nelements}")

        discr = EagerDGDiscretization(actx, mesh, order=order)
        nodes = thaw(actx, discr.nodes())

        # Init soln with Lump and expected RHS = 0
        center = np.zeros(shape=(dim,))
        velocity = np.zeros(shape=(dim,))
        lump = Lump(dim=dim, center=center, velocity=velocity)
        lump_soln = lump(nodes)
        boundaries = {
            BTAG_ALL: PrescribedInviscidBoundary(fluid_solution_func=lump)
        }
        inviscid_rhs = euler_operator(
            discr, eos=IdealSingleGas(), boundaries=boundaries, cv=lump_soln, t=0.0)
        expected_rhs = lump.exact_rhs(discr, cv=lump_soln, time=0)

        err_max = discr.norm((inviscid_rhs-expected_rhs).join(), np.inf)
        if err_max > maxxerr:
            maxxerr = err_max

        eoc_rec.add_data_point(1.0 / nel_1d, err_max)
    logger.info(f"Max error: {maxxerr}")

    logger.info(
        f"Error for (dim,order) = ({dim},{order}):\n"
        f"{eoc_rec}"
    )

    assert (
        eoc_rec.order_estimate() >= order - 0.5
        or eoc_rec.max_error() < tolerance
    )


@pytest.mark.parametrize("dim", [1, 2, 3])
@pytest.mark.parametrize("order", [1, 2, 4])
@pytest.mark.parametrize("v0", [0.0, 1.0])
def test_multilump_rhs(actx_factory, dim, order, v0):
    """Tests the inviscid rhs using the non-trivial 1, 2, and 3D mass lump case
    against the analytic expressions of the RHS. Checks several different orders
    and refinement levels to check error behavior.
    """
    actx = actx_factory()
    nspecies = 10
    tolerance = 1e-8
    maxxerr = 0.0

    from pytools.convergence import EOCRecorder

    eoc_rec = EOCRecorder()

    for nel_1d in [4, 8, 16]:
        from meshmode.mesh.generation import (
            generate_regular_rect_mesh,
        )

        mesh = generate_regular_rect_mesh(
            a=(-1,) * dim, b=(1,) * dim, nelements_per_axis=(nel_1d,) * dim,
        )

        logger.info(f"Number of elements: {mesh.nelements}")

        discr = EagerDGDiscretization(actx, mesh, order=order)
        nodes = thaw(actx, discr.nodes())

        centers = make_obj_array([np.zeros(shape=(dim,)) for i in range(nspecies)])
        spec_y0s = np.ones(shape=(nspecies,))
        spec_amplitudes = np.ones(shape=(nspecies,))

        velocity = np.zeros(shape=(dim,))
        velocity[0] = v0
        rho0 = 2.0

        lump = MulticomponentLump(dim=dim, nspecies=nspecies, rho0=rho0,
                                  spec_centers=centers, velocity=velocity,
                                  spec_y0s=spec_y0s, spec_amplitudes=spec_amplitudes)

        lump_soln = lump(nodes)
        boundaries = {
            BTAG_ALL: PrescribedInviscidBoundary(fluid_solution_func=lump)
        }

        inviscid_rhs = euler_operator(
            discr, eos=IdealSingleGas(), boundaries=boundaries, cv=lump_soln, t=0.0)
        expected_rhs = lump.exact_rhs(discr, cv=lump_soln, time=0)
<<<<<<< HEAD
=======

>>>>>>> 748a9111
        print(f"inviscid_rhs = {inviscid_rhs}")
        print(f"expected_rhs = {expected_rhs}")
        err_max = discr.norm((inviscid_rhs-expected_rhs).join(), np.inf)
        if err_max > maxxerr:
            maxxerr = err_max

        eoc_rec.add_data_point(1.0 / nel_1d, err_max)
    logger.info(f"Max error: {maxxerr}")

    logger.info(
        f"Error for (dim,order) = ({dim},{order}):\n"
        f"{eoc_rec}"
    )

    assert (
        eoc_rec.order_estimate() >= order - 0.5
        or eoc_rec.max_error() < tolerance
    )


def _euler_flow_stepper(actx, parameters):
    """
    Implements a generic time stepping loop for testing an inviscid flow
    using a spectral filter.
    """
    logging.basicConfig(format="%(message)s", level=logging.INFO)

    mesh = parameters["mesh"]
    t = parameters["time"]
    order = parameters["order"]
    t_final = parameters["tfinal"]
    initializer = parameters["initializer"]
    exittol = parameters["exittol"]
    casename = parameters["casename"]
    boundaries = parameters["boundaries"]
    eos = parameters["eos"]
    cfl = parameters["cfl"]
    dt = parameters["dt"]
    constantcfl = parameters["constantcfl"]
    nstepstatus = parameters["nstatus"]

    if t_final <= t:
        return(0.0)

    rank = 0
    dim = mesh.dim
    istep = 0

    discr = EagerDGDiscretization(actx, mesh, order=order)
    nodes = thaw(actx, discr.nodes())
    cv = initializer(nodes)
    sdt = get_inviscid_timestep(discr, eos=eos, cfl=cfl, cv=cv)

    initname = initializer.__class__.__name__
    eosname = eos.__class__.__name__
    logger.info(
        f"Num {dim}d order-{order} elements: {mesh.nelements}\n"
        f"Timestep:        {dt}\n"
        f"Final time:      {t_final}\n"
        f"Status freq:     {nstepstatus}\n"
        f"Initialization:  {initname}\n"
        f"EOS:             {eosname}"
    )

    vis = make_visualizer(discr, order)

    def write_soln(state, write_status=True):
        dv = eos.dependent_vars(cv=state)
        expected_result = initializer(nodes, t=t)
        result_resid = (state - expected_result).join()
        maxerr = [np.max(np.abs(result_resid[i].get())) for i in range(dim + 2)]
        mindv = [np.min(dvfld.get()) for dvfld in dv]
        maxdv = [np.max(dvfld.get()) for dvfld in dv]

        if write_status is True:
            statusmsg = (
                f"Status: Step({istep}) Time({t})\n"
                f"------   P({mindv[0]},{maxdv[0]})\n"
                f"------   T({mindv[1]},{maxdv[1]})\n"
                f"------   dt,cfl = ({dt},{cfl})\n"
                f"------   Err({maxerr})"
            )
            logger.info(statusmsg)

        io_fields = ["cv", state]
        io_fields += eos.split_fields(dim, dv)
        io_fields.append(("exact_soln", expected_result))
        io_fields.append(("residual", result_resid))
        nameform = casename + "-{iorank:04d}-{iostep:06d}.vtu"
        visfilename = nameform.format(iorank=rank, iostep=istep)
        vis.write_vtk_file(visfilename, io_fields)

        return maxerr

    def rhs(t, q):
        return euler_operator(discr, eos=eos, boundaries=boundaries, cv=q, t=t)

    filter_order = 8
    eta = .5
    alpha = -1.0*np.log(np.finfo(float).eps)
    nummodes = int(1)
    for _ in range(dim):
        nummodes *= int(order + dim + 1)
    nummodes /= math.factorial(int(dim))
    cutoff = int(eta * order)

    from mirgecom.filter import (
        exponential_mode_response_function as xmrfunc,
        filter_modally
    )
    frfunc = partial(xmrfunc, alpha=alpha, filter_order=filter_order)

    while t < t_final:

        if constantcfl is True:
            dt = sdt
        else:
            cfl = dt / sdt

        if nstepstatus > 0:
            if istep % nstepstatus == 0:
                write_soln(state=cv)

        cv = rk4_step(cv, t, dt, rhs)
<<<<<<< HEAD
=======

>>>>>>> 748a9111
        cv = make_conserved(
            dim, q=filter_modally(discr, "vol", cutoff, frfunc, cv.join())
        )

        t += dt
        istep += 1

        sdt = get_inviscid_timestep(discr, eos=eos, cfl=cfl, cv=cv)

    if nstepstatus > 0:
        logger.info("Writing final dump.")
        maxerr = max(write_soln(cv, False))
    else:
        expected_result = initializer(nodes, time=t)
        maxerr = discr.norm((cv - expected_result).join(), np.inf)

    logger.info(f"Max Error: {maxerr}")
    if maxerr > exittol:
        raise ValueError("Solution failed to follow expected result.")

    return(maxerr)


@pytest.mark.parametrize("order", [2, 3, 4])
def test_isentropic_vortex(actx_factory, order):
    """Advance the 2D isentropic vortex case in time with non-zero velocities
    using an RK4 timestepping scheme. Check the advanced field values against
    the exact/analytic expressions.

    This tests all parts of the Euler module working together, with results
    converging at the expected rates vs. the order.
    """
    actx = actx_factory()

    dim = 2

    from pytools.convergence import EOCRecorder

    eoc_rec = EOCRecorder()

    for nel_1d in [16, 32, 64]:
        from meshmode.mesh.generation import (
            generate_regular_rect_mesh,
        )

        mesh = generate_regular_rect_mesh(
            a=(-5.0,) * dim, b=(5.0,) * dim, nelements_per_axis=(nel_1d,) * dim
        )

        exittol = 1.0
        t_final = 0.001
        cfl = 1.0
        vel = np.zeros(shape=(dim,))
        orig = np.zeros(shape=(dim,))
        vel[:dim] = 1.0
        dt = .0001
        initializer = Vortex2D(center=orig, velocity=vel)
        casename = "Vortex"
        boundaries = {
            BTAG_ALL: PrescribedInviscidBoundary(fluid_solution_func=initializer)
        }
        eos = IdealSingleGas()
        t = 0
        flowparams = {"dim": dim, "dt": dt, "order": order, "time": t,
                      "boundaries": boundaries, "initializer": initializer,
                      "eos": eos, "casename": casename, "mesh": mesh,
                      "tfinal": t_final, "exittol": exittol, "cfl": cfl,
                      "constantcfl": False, "nstatus": 0}
        maxerr = _euler_flow_stepper(actx, flowparams)
        eoc_rec.add_data_point(1.0 / nel_1d, maxerr)

    logger.info(
        f"Error for (dim,order) = ({dim},{order}):\n"
        f"{eoc_rec}"
    )

    assert (
        eoc_rec.order_estimate() >= order - 0.5
        or eoc_rec.max_error() < 1e-11
    )<|MERGE_RESOLUTION|>--- conflicted
+++ resolved
@@ -346,14 +346,11 @@
         dir_e = discr.project("vol", BTAG_ALL, energy_input)
         dir_mom = discr.project("vol", BTAG_ALL, mom_input)
         dir_mf = discr.project("vol", BTAG_ALL, species_mass_input)
+
         dir_bc = make_conserved(dim, mass=dir_mass, energy=dir_e,
                                 momentum=dir_mom, species_mass=dir_mf)
-<<<<<<< HEAD
-
-=======
         dir_bval = make_conserved(dim, mass=dir_mass, energy=dir_e,
                                   momentum=dir_mom, species_mass=dir_mf)
->>>>>>> 748a9111
         boundary_flux = inviscid_facial_flux(
             discr, eos=IdealSingleGas(),
             cv_tpair=TracePair(BTAG_ALL, interior=dir_bval, exterior=dir_bc)
@@ -677,10 +674,7 @@
         inviscid_rhs = euler_operator(
             discr, eos=IdealSingleGas(), boundaries=boundaries, cv=lump_soln, t=0.0)
         expected_rhs = lump.exact_rhs(discr, cv=lump_soln, time=0)
-<<<<<<< HEAD
-=======
-
->>>>>>> 748a9111
+
         print(f"inviscid_rhs = {inviscid_rhs}")
         print(f"expected_rhs = {expected_rhs}")
         err_max = discr.norm((inviscid_rhs-expected_rhs).join(), np.inf)
@@ -688,7 +682,8 @@
             maxxerr = err_max
 
         eoc_rec.add_data_point(1.0 / nel_1d, err_max)
-    logger.info(f"Max error: {maxxerr}")
+
+        logger.info(f"Max error: {maxxerr}")
 
     logger.info(
         f"Error for (dim,order) = ({dim},{order}):\n"
@@ -805,10 +800,7 @@
                 write_soln(state=cv)
 
         cv = rk4_step(cv, t, dt, rhs)
-<<<<<<< HEAD
-=======
-
->>>>>>> 748a9111
+
         cv = make_conserved(
             dim, q=filter_modally(discr, "vol", cutoff, frfunc, cv.join())
         )
