"""Test the Euler gas dynamics module."""

__copyright__ = """
Copyright (C) 2020 University of Illinois Board of Trustees
"""

__license__ = """
Permission is hereby granted, free of charge, to any person obtaining a copy
of this software and associated documentation files (the "Software"), to deal
in the Software without restriction, including without limitation the rights
to use, copy, modify, merge, publish, distribute, sublicense, and/or sell
copies of the Software, and to permit persons to whom the Software is
furnished to do so, subject to the following conditions:

The above copyright notice and this permission notice shall be included in
all copies or substantial portions of the Software.

THE SOFTWARE IS PROVIDED "AS IS", WITHOUT WARRANTY OF ANY KIND, EXPRESS OR
IMPLIED, INCLUDING BUT NOT LIMITED TO THE WARRANTIES OF MERCHANTABILITY,
FITNESS FOR A PARTICULAR PURPOSE AND NONINFRINGEMENT. IN NO EVENT SHALL THE
AUTHORS OR COPYRIGHT HOLDERS BE LIABLE FOR ANY CLAIM, DAMAGES OR OTHER
LIABILITY, WHETHER IN AN ACTION OF CONTRACT, TORT OR OTHERWISE, ARISING FROM,
OUT OF OR IN CONNECTION WITH THE SOFTWARE OR THE USE OR OTHER DEALINGS IN
THE SOFTWARE.
"""

import numpy as np
import numpy.random
import numpy.linalg as la  # noqa
import pyopencl.clmath  # noqa
import logging
import pytest
import math
from functools import partial

from pytools.obj_array import (
    flat_obj_array,
    make_obj_array,
)

from meshmode.dof_array import DOFArray, thaw
from meshmode.mesh import BTAG_ALL, BTAG_NONE  # noqa
from grudge.eager import interior_trace_pair
from grudge.symbolic.primitives import TracePair
from mirgecom.euler import euler_operator
from mirgecom.fluid import split_conserved, join_conserved
from mirgecom.initializers import Vortex2D, Lump, MulticomponentLump
from mirgecom.boundary import (
    PrescribedInviscidBoundary,
    DummyBoundary
)
from mirgecom.eos import IdealSingleGas
from grudge.eager import EagerDGDiscretization
from meshmode.array_context import (  # noqa
    pytest_generate_tests_for_pyopencl_array_context
    as pytest_generate_tests)


from grudge.shortcuts import make_visualizer
from mirgecom.inviscid import (
    get_inviscid_timestep,
    inviscid_flux
)

from mirgecom.integrators import rk4_step

logger = logging.getLogger(__name__)


@pytest.mark.parametrize("nspecies", [0, 1, 10])
@pytest.mark.parametrize("dim", [1, 2, 3])
def test_inviscid_flux(actx_factory, nspecies, dim):
    """Identity test - directly check inviscid flux routine
    :func:`mirgecom.inviscid.inviscid_flux` against the exact expected result.
    This test is designed to fail if the flux routine is broken.

    The expected inviscid flux is:
      F(q) = <rhoV, (E+p)V, rho(V.x.V) + pI, rhoY V>
    """
    actx = actx_factory()

    nel_1d = 16

    from meshmode.mesh.generation import generate_regular_rect_mesh

    #    for dim in [1, 2, 3]:
    mesh = generate_regular_rect_mesh(
        a=(-0.5,) * dim, b=(0.5,) * dim, nelements_per_axis=(nel_1d,) * dim
    )

    order = 3
    discr = EagerDGDiscretization(actx, mesh, order=order)
    eos = IdealSingleGas()

    logger.info(f"Number of {dim}d elems: {mesh.nelements}")

    def rand():
        ary = discr.zeros(actx)
        for grp_ary in ary:
            grp_ary.set(np.random.rand(*grp_ary.shape))
        return ary

    mass = rand()
    energy = rand()
    mom = make_obj_array([rand() for _ in range(dim)])

    mass_fractions = make_obj_array([rand() for _ in range(nspecies)])
    species_mass = mass * mass_fractions

    q = join_conserved(dim, mass=mass, energy=energy, momentum=mom,
                       species_mass=species_mass)
    cv = split_conserved(dim, q)

    # {{{ create the expected result

    p = eos.pressure(cv)
    escale = (energy + p) / mass

    numeq = dim + 2 + nspecies

    expected_flux = np.zeros((numeq, dim), dtype=object)
    expected_flux[0] = mom
    expected_flux[1] = mom * escale

    for i in range(dim):
        for j in range(dim):
            expected_flux[2+i, j] = (mom[i] * mom[j] / mass + (p if i == j else 0))

    for i in range(nspecies):
        expected_flux[dim+2+i] = mom * mass_fractions[i]

    # }}}

    flux = inviscid_flux(discr, eos, q)
    flux_resid = flux - expected_flux

    for i in range(numeq, dim):
        for j in range(dim):
            assert (la.norm(flux_resid[i, j].get())) == 0.0


class MyDiscr:
    def __init__(self, dim, nnodes):
        self.dim = dim
        self.nnodes = nnodes

    def zeros(self, actx, dtype=np.float64):
        return DOFArray(actx, (actx.zeros((1, self.nnodes), dtype=dtype),))


@pytest.mark.parametrize("dim", [1, 2, 3])
def test_inviscid_flux_components(actx_factory, dim):
    """Test uniform pressure case.

    Checks that the Euler-internal inviscid flux routine
    :func:`mirgecom.inviscid.inviscid_flux` returns exactly the expected result
    with a constant pressure and no flow.

    Expected inviscid flux is:
      F(q) = <rhoV, (E+p)V, rho(V.x.V) + pI>

    Checks that only diagonal terms of the momentum flux:
      [ rho(V.x.V) + pI ] are non-zero and return the correctly calculated p.
    """
    actx = actx_factory()

    eos = IdealSingleGas()

    p0 = 1.0

    # === this next block tests 1,2,3 dimensions,
    # with single and multiple nodes/states. The
    # purpose of this block is to ensure that when
    # all components of V = 0, the flux recovers
    # the expected values (and p0 within tolerance)
    # === with V = 0, fixed P = p0
    tolerance = 1e-15
    for ntestnodes in [1, 10]:
        discr = MyDiscr(dim, ntestnodes)
        mass = discr.zeros(actx)
        mass_values = np.empty((1, ntestnodes), dtype=np.float64)
        mass_values[0] = np.linspace(1., ntestnodes, ntestnodes, dtype=np.float64)
        mass[0].set(mass_values)
        mom = make_obj_array([discr.zeros(actx) for _ in range(dim)])
        p = discr.zeros(actx) + p0
        energy = p / 0.4 + 0.5 * np.dot(mom, mom) / mass
        q = join_conserved(dim, mass=mass, energy=energy, momentum=mom)
        cv = split_conserved(dim, q)
        p = eos.pressure(cv)
        flux = inviscid_flux(discr, eos, q)

        logger.info(f"{dim}d flux = {flux}")

        # for velocity zero, these components should be == zero
        for i in range(2):
            for j in range(dim):
                assert (flux[i, j][0].get() == 0.0).all()

        # The momentum diagonal should be p
        # Off-diagonal should be identically 0
        for i in range(dim):
            for j in range(dim):
                print(f"(i,j) = ({i},{j})")
                if i != j:
                    assert (flux[2 + i, j][0].get() == 0.0).all()
                else:
                    assert (flux[2 + i, j] == p)[0].get().all()
                    assert (np.abs(flux[2 + i, j][0].get() - p0) < tolerance).all()


@pytest.mark.parametrize(("dim", "livedim"), [
    (1, 0),
    (2, 0),
    (2, 1),
    (3, 0),
    (3, 1),
    (3, 2),
    ])
def test_inviscid_mom_flux_components(actx_factory, dim, livedim):
    r"""Constant pressure, V != 0:

    Checks that the flux terms are returned in the proper order by running
    only 1 non-zero velocity component at-a-time.
    """
    actx = actx_factory()

    eos = IdealSingleGas()

    p0 = 1.0

    tolerance = 1e-15
    for livedim in range(dim):
        for ntestnodes in [1, 10]:
            discr = MyDiscr(dim, ntestnodes)
            mass = discr.zeros(actx)
            mass_values = np.empty((1, ntestnodes), dtype=np.float64)
            mass_values[0] = np.linspace(1., ntestnodes, ntestnodes,
                        dtype=np.float64)
            mass[0].set(mass_values)
            mom = make_obj_array([discr.zeros(actx) for _ in range(dim)])
            mom[livedim] = mass
            p = discr.zeros(actx) + p0
            energy = (
                p / (eos.gamma() - 1.0)
                + 0.5 * np.dot(mom, mom) / mass
            )
            q = join_conserved(dim, mass=mass, energy=energy, momentum=mom)
            cv = split_conserved(dim, q)
            p = eos.pressure(cv)

            flux = inviscid_flux(discr, eos, q)

            logger.info(f"{dim}d flux = {flux}")

            # first two components should be nonzero in livedim only
            expected_flux = mom
            logger.info("Testing continuity")
            for i in range(dim):
                assert la.norm((flux[0, i] - expected_flux[i])[0].get()) == 0.0
                if i != livedim:
                    assert la.norm(flux[0, i][0].get()) == 0.0
                else:
                    assert la.norm(flux[0, i][0].get()) > 0.0

            logger.info("Testing energy")
            expected_flux = mom * (energy + p) / mass
            for i in range(dim):
                assert la.norm((flux[1, i] - expected_flux[i])[0].get()) == 0.0
                if i != livedim:
                    assert la.norm(flux[1, i][0].get()) == 0.0
                else:
                    assert la.norm(flux[1, i][0].get()) > 0.0

            logger.info("Testing momentum")
            xpmomflux = make_obj_array(
                [
                    (mom[i] * mom[j] / mass + (p if i == j else 0))
                    for i in range(dim)
                    for j in range(dim)
                ]
            )

            for i in range(dim):
                expected_flux = xpmomflux[i * dim: (i + 1) * dim]
                for j in range(dim):
                    assert la.norm((flux[2+i, j] - expected_flux[j])[0].get()) == 0
                    if i == j:
                        if i == livedim:
                            assert (
                                la.norm(flux[2+i, j][0].get())
                                > 0.0
                            )
                        else:
                            # just for sanity - make sure the flux recovered the
                            # prescribed value of p0 (within fp tol)
                            assert (np.abs(flux[2 + i, j][0].get() - p0)
                                < tolerance).all()
                    else:
                        assert la.norm(flux[2+i, j][0].get()) == 0.0


@pytest.mark.parametrize("nspecies", [0, 10])
@pytest.mark.parametrize("order", [1, 2, 3])
@pytest.mark.parametrize("dim", [1, 2, 3])
def test_facial_flux(actx_factory, nspecies, order, dim):
    """Check the flux across element faces by prescribing states (q)
    with known fluxes. Only uniform states are tested currently - ensuring
    that the Lax-Friedrichs flux terms which are proportional to jumps in
    state data vanish.

    Since the returned fluxes use state data which has been interpolated
    to-and-from the element faces, this test is grid-dependent.
    """
    actx = actx_factory()

    tolerance = 1e-14
    p0 = 1.0

    from meshmode.mesh.generation import generate_regular_rect_mesh
    from pytools.convergence import EOCRecorder

    eoc_rec0 = EOCRecorder()
    eoc_rec1 = EOCRecorder()
    for nel_1d in [4, 8, 12]:

        mesh = generate_regular_rect_mesh(
            a=(-0.5,) * dim, b=(0.5,) * dim, nelements_per_axis=(nel_1d,) * dim
        )

        logger.info(f"Number of elements: {mesh.nelements}")

        discr = EagerDGDiscretization(actx, mesh, order=order)
        zeros = discr.zeros(actx)
        ones = zeros + 1.0

        mass_input = discr.zeros(actx) + 1.0
        energy_input = discr.zeros(actx) + 2.5
        mom_input = flat_obj_array(
            [discr.zeros(actx) for i in range(discr.dim)]
        )
        mass_frac_input = flat_obj_array(
            [ones / ((i + 1) * 10) for i in range(nspecies)]
        )
        species_mass_input = mass_input * mass_frac_input

        fields = join_conserved(
            dim, mass=mass_input, energy=energy_input, momentum=mom_input,
            species_mass=species_mass_input)

<<<<<<< HEAD
        from mirgecom.euler import inviscid_facial_flux
=======
        from mirgecom.inviscid import inviscid_facial_flux
>>>>>>> 749411d1

        interior_face_flux = inviscid_facial_flux(
            discr, eos=IdealSingleGas(), q_tpair=interior_trace_pair(discr, fields))

        def inf_norm(data):
            if len(data) > 0:
                return discr.norm(data, np.inf, dd="all_faces")
            else:
                return 0.0

        iff_split = split_conserved(dim, interior_face_flux)
        assert inf_norm(iff_split.mass) < tolerance
        assert inf_norm(iff_split.energy) < tolerance
        assert inf_norm(iff_split.species_mass) < tolerance

        # The expected pressure 1.0 (by design). And the flux diagonal is
        # [rhov_x*v_x + p] (etc) since we have zero velocities it's just p.
        #
        # The off-diagonals are zero. We get a {ndim}-vector for each
        # dimension, the flux for the x-component of momentum (for example) is:
        # f_momx = < 1.0, 0 , 0> , then we return f_momx .dot. normal, which
        # can introduce negative values.
        #
        # (Explanation courtesy of Mike Campbell,
        # https://github.com/illinois-ceesd/mirgecom/pull/44#discussion_r463304292)

        momerr = inf_norm(iff_split.momentum) - p0
        assert momerr < tolerance

        eoc_rec0.add_data_point(1.0 / nel_1d, momerr)

        # Check the boundary facial fluxes as called on a boundary
        dir_mass = discr.project("vol", BTAG_ALL, mass_input)
        dir_e = discr.project("vol", BTAG_ALL, energy_input)
        dir_mom = discr.project("vol", BTAG_ALL, mom_input)
        dir_mf = discr.project("vol", BTAG_ALL, species_mass_input)

        dir_bval = join_conserved(dim, mass=dir_mass, energy=dir_e, momentum=dir_mom,
                                  species_mass=dir_mf)
        dir_bc = join_conserved(dim, mass=dir_mass, energy=dir_e, momentum=dir_mom,
                                species_mass=dir_mf)

        boundary_flux = inviscid_facial_flux(
            discr, eos=IdealSingleGas(),
            q_tpair=TracePair(BTAG_ALL, interior=dir_bval, exterior=dir_bc)
        )

        bf_split = split_conserved(dim, boundary_flux)
        assert inf_norm(bf_split.mass) < tolerance
        assert inf_norm(bf_split.energy) < tolerance
        assert inf_norm(bf_split.species_mass) < tolerance

        momerr = inf_norm(bf_split.momentum) - p0
        assert momerr < tolerance

        eoc_rec1.add_data_point(1.0 / nel_1d, momerr)

    logger.info(
        f"standalone Errors:\n{eoc_rec0}"
        f"boundary Errors:\n{eoc_rec1}"
    )
    assert (
        eoc_rec0.order_estimate() >= order - 0.5
        or eoc_rec0.max_error() < 1e-9
    )
    assert (
        eoc_rec1.order_estimate() >= order - 0.5
        or eoc_rec1.max_error() < 1e-9
    )


@pytest.mark.parametrize("nspecies", [0, 10])
@pytest.mark.parametrize("dim", [1, 2, 3])
@pytest.mark.parametrize("order", [1, 2, 3])
def test_uniform_rhs(actx_factory, nspecies, dim, order):
    """Tests the inviscid rhs using a trivial constant/uniform state which
    should yield rhs = 0 to FP.  The test is performed for 1, 2, and 3 dimensions.
    """
    actx = actx_factory()

    tolerance = 1e-9

    from pytools.convergence import EOCRecorder
    eoc_rec0 = EOCRecorder()
    eoc_rec1 = EOCRecorder()
    # for nel_1d in [4, 8, 12]:
    for nel_1d in [4, 8]:
        from meshmode.mesh.generation import generate_regular_rect_mesh
        mesh = generate_regular_rect_mesh(
            a=(-0.5,) * dim, b=(0.5,) * dim, nelements_per_axis=(nel_1d,) * dim
        )

        logger.info(
            f"Number of {dim}d elements: {mesh.nelements}"
        )

        discr = EagerDGDiscretization(actx, mesh, order=order)
        zeros = discr.zeros(actx)
        ones = zeros + 1.0

        mass_input = discr.zeros(actx) + 1
        energy_input = discr.zeros(actx) + 2.5

        mom_input = make_obj_array(
            [discr.zeros(actx) for i in range(discr.dim)]
        )

        mass_frac_input = flat_obj_array(
            [ones / ((i + 1) * 10) for i in range(nspecies)]
        )
        species_mass_input = mass_input * mass_frac_input

        fields = join_conserved(
            dim, mass=mass_input, energy=energy_input, momentum=mom_input,
            species_mass=species_mass_input)

        expected_rhs = make_obj_array(
            [discr.zeros(actx) for i in range(len(fields))]
        )

        boundaries = {BTAG_ALL: DummyBoundary()}
        inviscid_rhs = euler_operator(discr, eos=IdealSingleGas(),
                                      boundaries=boundaries, q=fields, t=0.0)
        rhs_resid = inviscid_rhs - expected_rhs

        resid_split = split_conserved(dim, rhs_resid)
        rho_resid = resid_split.mass
        rhoe_resid = resid_split.energy
        mom_resid = resid_split.momentum
        rhoy_resid = resid_split.species_mass

        rhs_split = split_conserved(dim, inviscid_rhs)
        rho_rhs = rhs_split.mass
        rhoe_rhs = rhs_split.energy
        rhov_rhs = rhs_split.momentum
        rhoy_rhs = rhs_split.species_mass

        logger.info(
            f"rho_rhs  = {rho_rhs}\n"
            f"rhoe_rhs = {rhoe_rhs}\n"
            f"rhov_rhs = {rhov_rhs}\n"
            f"rhoy_rhs = {rhoy_rhs}\n"
        )

        assert discr.norm(rho_resid, np.inf) < tolerance
        assert discr.norm(rhoe_resid, np.inf) < tolerance
        for i in range(dim):
            assert discr.norm(mom_resid[i], np.inf) < tolerance
        for i in range(nspecies):
            assert discr.norm(rhoy_resid[i], np.inf) < tolerance

        err_max = discr.norm(rho_resid, np.inf)
        eoc_rec0.add_data_point(1.0 / nel_1d, err_max)

        # set a non-zero, but uniform velocity component
        for i in range(len(mom_input)):
            mom_input[i] = discr.zeros(actx) + (-1.0) ** i

        fields = join_conserved(
            dim, mass=mass_input, energy=energy_input, momentum=mom_input,
            species_mass=species_mass_input)

        boundaries = {BTAG_ALL: DummyBoundary()}
        inviscid_rhs = euler_operator(discr, eos=IdealSingleGas(),
                                      boundaries=boundaries, q=fields, t=0.0)
        rhs_resid = inviscid_rhs - expected_rhs

        resid_split = split_conserved(dim, rhs_resid)
        rho_resid = resid_split.mass
        rhoe_resid = resid_split.energy
        mom_resid = resid_split.momentum
        rhoy_resid = resid_split.species_mass

        assert discr.norm(rho_resid, np.inf) < tolerance
        assert discr.norm(rhoe_resid, np.inf) < tolerance

        for i in range(dim):
            assert discr.norm(mom_resid[i], np.inf) < tolerance
        for i in range(nspecies):
            assert discr.norm(rhoy_resid[i], np.inf) < tolerance

        err_max = discr.norm(rho_resid, np.inf)
        eoc_rec1.add_data_point(1.0 / nel_1d, err_max)

    logger.info(
        f"V == 0 Errors:\n{eoc_rec0}"
        f"V != 0 Errors:\n{eoc_rec1}"
    )

    assert (
        eoc_rec0.order_estimate() >= order - 0.5
        or eoc_rec0.max_error() < 1e-9
    )
    assert (
        eoc_rec1.order_estimate() >= order - 0.5
        or eoc_rec1.max_error() < 1e-9
    )


@pytest.mark.parametrize("order", [1, 2, 3])
def test_vortex_rhs(actx_factory, order):
    """Tests the inviscid rhs using the non-trivial 2D isentropic vortex
    case configured to yield rhs = 0. Checks several different orders and
    refinement levels to check error behavior.
    """
    actx = actx_factory()

    dim = 2

    from pytools.convergence import EOCRecorder
    eoc_rec = EOCRecorder()

    from meshmode.mesh.generation import generate_regular_rect_mesh

    for nel_1d in [32, 48, 64]:

        mesh = generate_regular_rect_mesh(
            a=(-5,) * dim, b=(5,) * dim, nelements_per_axis=(nel_1d,) * dim,
        )

        logger.info(
            f"Number of {dim}d elements:  {mesh.nelements}"
        )

        discr = EagerDGDiscretization(actx, mesh, order=order)
        nodes = thaw(actx, discr.nodes())

        # Init soln with Vortex and expected RHS = 0
        vortex = Vortex2D(center=[0, 0], velocity=[0, 0])
        vortex_soln = vortex(nodes)
        boundaries = {
            BTAG_ALL: PrescribedInviscidBoundary(fluid_solution_func=vortex)
        }

        inviscid_rhs = euler_operator(
            discr, eos=IdealSingleGas(), boundaries=boundaries,
            q=vortex_soln, t=0.0)

        err_max = discr.norm(inviscid_rhs, np.inf)
        eoc_rec.add_data_point(1.0 / nel_1d, err_max)

    logger.info(
        f"Error for (dim,order) = ({dim},{order}):\n"
        f"{eoc_rec}"
    )

    assert (
        eoc_rec.order_estimate() >= order - 0.5
        or eoc_rec.max_error() < 1e-11
    )


@pytest.mark.parametrize("dim", [1, 2, 3])
@pytest.mark.parametrize("order", [1, 2, 3])
def test_lump_rhs(actx_factory, dim, order):
    """Tests the inviscid rhs using the non-trivial 1, 2, and 3D mass lump
    case against the analytic expressions of the RHS. Checks several different
    orders and refinement levels to check error behavior.
    """
    actx = actx_factory()

    tolerance = 1e-10
    maxxerr = 0.0

    from pytools.convergence import EOCRecorder

    eoc_rec = EOCRecorder()

    for nel_1d in [4, 8, 12]:
        from meshmode.mesh.generation import (
            generate_regular_rect_mesh,
        )

        mesh = generate_regular_rect_mesh(
            a=(-5,) * dim, b=(5,) * dim, nelements_per_axis=(nel_1d,) * dim,
        )

        logger.info(f"Number of elements: {mesh.nelements}")

        discr = EagerDGDiscretization(actx, mesh, order=order)
        nodes = thaw(actx, discr.nodes())

        # Init soln with Lump and expected RHS = 0
        center = np.zeros(shape=(dim,))
        velocity = np.zeros(shape=(dim,))
        lump = Lump(dim=dim, center=center, velocity=velocity)
        lump_soln = lump(nodes)
        boundaries = {
            BTAG_ALL: PrescribedInviscidBoundary(fluid_solution_func=lump)
        }
        inviscid_rhs = euler_operator(
            discr, eos=IdealSingleGas(), boundaries=boundaries, q=lump_soln, t=0.0)
        expected_rhs = lump.exact_rhs(discr, lump_soln, 0)

        err_max = discr.norm(inviscid_rhs-expected_rhs, np.inf)
        if err_max > maxxerr:
            maxxerr = err_max

        eoc_rec.add_data_point(1.0 / nel_1d, err_max)
    logger.info(f"Max error: {maxxerr}")

    logger.info(
        f"Error for (dim,order) = ({dim},{order}):\n"
        f"{eoc_rec}"
    )

    assert (
        eoc_rec.order_estimate() >= order - 0.5
        or eoc_rec.max_error() < tolerance
    )


@pytest.mark.parametrize("dim", [1, 2, 3])
@pytest.mark.parametrize("order", [1, 2, 4])
@pytest.mark.parametrize("v0", [0.0, 1.0])
def test_multilump_rhs(actx_factory, dim, order, v0):
    """Tests the inviscid rhs using the non-trivial 1, 2, and 3D mass lump case
    against the analytic expressions of the RHS. Checks several different orders
    and refinement levels to check error behavior.
    """
    actx = actx_factory()
    nspecies = 10
    tolerance = 1e-8
    maxxerr = 0.0

    from pytools.convergence import EOCRecorder

    eoc_rec = EOCRecorder()

    for nel_1d in [4, 8, 16]:
        from meshmode.mesh.generation import (
            generate_regular_rect_mesh,
        )

        mesh = generate_regular_rect_mesh(
            a=(-1,) * dim, b=(1,) * dim, nelements_per_axis=(nel_1d,) * dim,
        )

        logger.info(f"Number of elements: {mesh.nelements}")

        discr = EagerDGDiscretization(actx, mesh, order=order)
        nodes = thaw(actx, discr.nodes())

        centers = make_obj_array([np.zeros(shape=(dim,)) for i in range(nspecies)])
        spec_y0s = np.ones(shape=(nspecies,))
        spec_amplitudes = np.ones(shape=(nspecies,))

        velocity = np.zeros(shape=(dim,))
        velocity[0] = v0
        rho0 = 2.0

        lump = MulticomponentLump(dim=dim, nspecies=nspecies, rho0=rho0,
                                  spec_centers=centers, velocity=velocity,
                                  spec_y0s=spec_y0s, spec_amplitudes=spec_amplitudes)

        lump_soln = lump(nodes)
        boundaries = {
            BTAG_ALL: PrescribedInviscidBoundary(fluid_solution_func=lump)
        }

        inviscid_rhs = euler_operator(
            discr, eos=IdealSingleGas(), boundaries=boundaries, q=lump_soln, t=0.0)
        expected_rhs = lump.exact_rhs(discr, lump_soln, 0)
        print(f"inviscid_rhs = {inviscid_rhs}")
        print(f"expected_rhs = {expected_rhs}")
        err_max = discr.norm(inviscid_rhs-expected_rhs, np.inf)
        if err_max > maxxerr:
            maxxerr = err_max

        eoc_rec.add_data_point(1.0 / nel_1d, err_max)
    logger.info(f"Max error: {maxxerr}")

    logger.info(
        f"Error for (dim,order) = ({dim},{order}):\n"
        f"{eoc_rec}"
    )

    assert (
        eoc_rec.order_estimate() >= order - 0.5
        or eoc_rec.max_error() < tolerance
    )


def _euler_flow_stepper(actx, parameters):
    """
    Implements a generic time stepping loop for testing an inviscid flow
    using a spectral filter.
    """
    logging.basicConfig(format="%(message)s", level=logging.INFO)

    mesh = parameters["mesh"]
    t = parameters["time"]
    order = parameters["order"]
    t_final = parameters["tfinal"]
    initializer = parameters["initializer"]
    exittol = parameters["exittol"]
    casename = parameters["casename"]
    boundaries = parameters["boundaries"]
    eos = parameters["eos"]
    cfl = parameters["cfl"]
    dt = parameters["dt"]
    constantcfl = parameters["constantcfl"]
    nstepstatus = parameters["nstatus"]

    if t_final <= t:
        return(0.0)

    rank = 0
    dim = mesh.dim
    istep = 0

    discr = EagerDGDiscretization(actx, mesh, order=order)
    nodes = thaw(actx, discr.nodes())
    fields = initializer(nodes)
    sdt = get_inviscid_timestep(discr, eos=eos, cfl=cfl, q=fields)

    initname = initializer.__class__.__name__
    eosname = eos.__class__.__name__
    logger.info(
        f"Num {dim}d order-{order} elements: {mesh.nelements}\n"
        f"Timestep:        {dt}\n"
        f"Final time:      {t_final}\n"
        f"Status freq:     {nstepstatus}\n"
        f"Initialization:  {initname}\n"
        f"EOS:             {eosname}"
    )

    vis = make_visualizer(discr, order + 3 if dim == 2 else order)

    def write_soln(write_status=True):
        cv = split_conserved(dim, fields)
        dv = eos.dependent_vars(cv)
        expected_result = initializer(nodes, t=t)
        result_resid = fields - expected_result
        maxerr = [np.max(np.abs(result_resid[i].get())) for i in range(dim + 2)]
        mindv = [np.min(dvfld.get()) for dvfld in dv]
        maxdv = [np.max(dvfld.get()) for dvfld in dv]

        if write_status is True:
            statusmsg = (
                f"Status: Step({istep}) Time({t})\n"
                f"------   P({mindv[0]},{maxdv[0]})\n"
                f"------   T({mindv[1]},{maxdv[1]})\n"
                f"------   dt,cfl = ({dt},{cfl})\n"
                f"------   Err({maxerr})"
            )
            logger.info(statusmsg)

        io_fields = ["cv", split_conserved(dim, fields)]
        io_fields += eos.split_fields(dim, dv)
        io_fields.append(("exact_soln", expected_result))
        io_fields.append(("residual", result_resid))
        nameform = casename + "-{iorank:04d}-{iostep:06d}.vtu"
        visfilename = nameform.format(iorank=rank, iostep=istep)
        vis.write_vtk_file(visfilename, io_fields)

        return maxerr

    def rhs(t, q):
        return euler_operator(discr, eos=eos, boundaries=boundaries, q=q, t=t)

    filter_order = 8
    eta = .5
    alpha = -1.0*np.log(np.finfo(float).eps)
    nummodes = int(1)
    for _ in range(dim):
        nummodes *= int(order + dim + 1)
    nummodes /= math.factorial(int(dim))
    cutoff = int(eta * order)

    from mirgecom.filter import (
        exponential_mode_response_function as xmrfunc,
        filter_modally
    )
    frfunc = partial(xmrfunc, alpha=alpha, filter_order=filter_order)

    while t < t_final:

        if constantcfl is True:
            dt = sdt
        else:
            cfl = dt / sdt

        if nstepstatus > 0:
            if istep % nstepstatus == 0:
                write_soln()

        fields = rk4_step(fields, t, dt, rhs)
        fields = filter_modally(discr, "vol", cutoff,
                                frfunc, fields)

        t += dt
        istep += 1

        sdt = get_inviscid_timestep(discr, eos=eos, cfl=cfl, q=fields)

    if nstepstatus > 0:
        logger.info("Writing final dump.")
        maxerr = max(write_soln(False))
    else:
        expected_result = initializer(nodes, t=t)
        maxerr = discr.norm(fields - expected_result, np.inf)

    logger.info(f"Max Error: {maxerr}")
    if maxerr > exittol:
        raise ValueError("Solution failed to follow expected result.")

    return(maxerr)


@pytest.mark.parametrize("order", [2, 3, 4])
def test_isentropic_vortex(actx_factory, order):
    """Advance the 2D isentropic vortex case in time with non-zero velocities
    using an RK4 timestepping scheme. Check the advanced field values against
    the exact/analytic expressions.

    This tests all parts of the Euler module working together, with results
    converging at the expected rates vs. the order.
    """
    actx = actx_factory()

    dim = 2

    from pytools.convergence import EOCRecorder

    eoc_rec = EOCRecorder()

    for nel_1d in [16, 32, 64]:
        from meshmode.mesh.generation import (
            generate_regular_rect_mesh,
        )

        mesh = generate_regular_rect_mesh(
            a=(-5.0,) * dim, b=(5.0,) * dim, nelements_per_axis=(nel_1d,) * dim
        )

        exittol = 1.0
        t_final = 0.001
        cfl = 1.0
        vel = np.zeros(shape=(dim,))
        orig = np.zeros(shape=(dim,))
        vel[:dim] = 1.0
        dt = .0001
        initializer = Vortex2D(center=orig, velocity=vel)
        casename = "Vortex"
        boundaries = {
            BTAG_ALL: PrescribedInviscidBoundary(fluid_solution_func=initializer)
        }
        eos = IdealSingleGas()
        t = 0
        flowparams = {"dim": dim, "dt": dt, "order": order, "time": t,
                      "boundaries": boundaries, "initializer": initializer,
                      "eos": eos, "casename": casename, "mesh": mesh,
                      "tfinal": t_final, "exittol": exittol, "cfl": cfl,
                      "constantcfl": False, "nstatus": 0}
        maxerr = _euler_flow_stepper(actx, flowparams)
        eoc_rec.add_data_point(1.0 / nel_1d, maxerr)

    logger.info(
        f"Error for (dim,order) = ({dim},{order}):\n"
        f"{eoc_rec}"
    )

    assert (
        eoc_rec.order_estimate() >= order - 0.5
        or eoc_rec.max_error() < 1e-11
    )<|MERGE_RESOLUTION|>--- conflicted
+++ resolved
@@ -347,11 +347,7 @@
             dim, mass=mass_input, energy=energy_input, momentum=mom_input,
             species_mass=species_mass_input)
 
-<<<<<<< HEAD
-        from mirgecom.euler import inviscid_facial_flux
-=======
         from mirgecom.inviscid import inviscid_facial_flux
->>>>>>> 749411d1
 
         interior_face_flux = inviscid_facial_flux(
             discr, eos=IdealSingleGas(), q_tpair=interior_trace_pair(discr, fields))
