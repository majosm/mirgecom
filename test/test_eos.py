--- conflicted
+++ resolved
@@ -79,7 +79,7 @@
     from meshmode.mesh.generation import generate_regular_rect_mesh
 
     mesh = generate_regular_rect_mesh(
-        a=(-0.5,) * dim, b=(0.5,) * dim, n=(nel_1d,) * dim
+        a=(-0.5,) * dim, b=(0.5,) * dim, nelements_per_axis=(nel_1d,) * dim
     )
 
     order = 4
@@ -183,10 +183,7 @@
     from meshmode.mesh.generation import generate_regular_rect_mesh
 
     mesh = generate_regular_rect_mesh(
-<<<<<<< HEAD
-        a=[(0.0,), (-5.0,)], b=[(10.0,), (5.0,)], nelements_per_axis=(nel_1d,) * dim
-=======
-        a=(-0.5,) * dim, b=(0.5,) * dim, n=(nel_1d,) * dim
+        a=(-0.5,) * dim, b=(0.5,) * dim, nelements_per_axis=(nel_1d,) * dim
     )
 
     order = 4
@@ -282,7 +279,7 @@
     from meshmode.mesh.generation import generate_regular_rect_mesh
 
     mesh = generate_regular_rect_mesh(
-        a=(-0.5,) * dim, b=(0.5,) * dim, n=(nel_1d,) * dim
+        a=(-0.5,) * dim, b=(0.5,) * dim, nelements_per_axis=(nel_1d,) * dim
     )
 
     order = 4
@@ -387,8 +384,7 @@
     from meshmode.mesh.generation import generate_regular_rect_mesh
 
     mesh = generate_regular_rect_mesh(
-        a=(-0.5,) * dim, b=(0.5,) * dim, n=(nel_1d,) * dim
->>>>>>> d969a778
+        a=(-0.5,) * dim, b=(0.5,) * dim, nelements_per_axis=(nel_1d,) * dim
     )
 
     order = 3
