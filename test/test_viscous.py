--- conflicted
+++ resolved
@@ -33,11 +33,7 @@
 from dataclasses import replace
 
 from pytools.obj_array import make_obj_array
-<<<<<<< HEAD
-from meshmode.dof_array import thaw
 from meshmode.discretization.connection import FACE_RESTR_ALL
-=======
->>>>>>> a3af3cc2
 from meshmode.mesh import BTAG_ALL
 from grudge.dof_desc import as_dofdesc
 import grudge.op as op
@@ -167,16 +163,10 @@
     initializer = PlanarPoiseuille(density=rho, mu=mu)
 
     def _elbnd_flux(discr, compute_interior_flux, compute_boundary_flux,
-<<<<<<< HEAD
-                    int_tpair, boundaries):
+                    int_tpairs, boundaries):
         return (
-            compute_interior_flux(int_tpair)
+            sum(compute_interior_flux(int_tpair) for int_tpair in int_tpairs)
             + sum(compute_boundary_flux(as_dofdesc(bdtag)) for bdtag in boundaries))
-=======
-                    int_tpairs, boundaries):
-        return ((sum(compute_interior_flux(int_tpair) for int_tpair in int_tpairs))
-                + sum(compute_boundary_flux(btag) for btag in boundaries))
->>>>>>> a3af3cc2
 
     from mirgecom.flux import num_flux_central
 
@@ -187,31 +177,18 @@
         dd_all_faces = int_tpair.dd.with_dtag("all_faces")
         return op.project(discr, int_tpair.dd, dd_all_faces, flux_weak)
 
-<<<<<<< HEAD
     def cv_flux_boundary(dd_bdry):
         boundary_discr = discr.discr_from_dd(dd_bdry)
-        bnd_nodes = thaw(actx, boundary_discr.nodes())
-        cv_bnd = initializer(x_vec=bnd_nodes, eos=eos)
-        bnd_nhat = thaw(actx, discr.normal(dd_bdry))
-=======
-    def cv_flux_boundary(btag):
-        boundary_discr = discr.discr_from_dd(btag)
         bnd_nodes = actx.thaw(boundary_discr.nodes())
         cv_bnd = initializer(x_vec=bnd_nodes, eos=eos)
-        bnd_nhat = actx.thaw(discr.normal(btag))
->>>>>>> a3af3cc2
+        bnd_nhat = actx.thaw(discr.normal(dd_bdry))
         from grudge.trace_pair import TracePair
         bnd_tpair = TracePair(dd_bdry, interior=cv_bnd, exterior=cv_bnd)
         from arraycontext import outer
         flux_weak = outer(num_flux_central(bnd_tpair.int, bnd_tpair.ext), bnd_nhat)
-<<<<<<< HEAD
         dd_all_faces = dd_bdry.with_domain_tag(
             replace(dd_bdry.domain_tag, tag=FACE_RESTR_ALL))
-        return discr.project(bnd_tpair.dd, dd_all_faces, flux_weak)
-=======
-        dd_all_faces = bnd_tpair.dd.with_dtag("all_faces")
-        return op.project(discr, bnd_tpair.dd, dd_all_faces, flux_weak)
->>>>>>> a3af3cc2
+        return op.project(discr, dd_bdry, dd_all_faces, flux_weak)
 
     for nfac in [1, 2, 4]:
 
