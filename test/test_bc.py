"""Test boundary condition and bc-related functions."""

__copyright__ = """
Copyright (C) 2020 University of Illinois Board of Trustees
"""

__license__ = """
Permission is hereby granted, free of charge, to any person obtaining a copy
of this software and associated documentation files (the "Software"), to deal
in the Software without restriction, including without limitation the rights
to use, copy, modify, merge, publish, distribute, sublicense, and/or sell
copies of the Software, and to permit persons to whom the Software is
furnished to do so, subject to the following conditions:

The above copyright notice and this permission notice shall be included in
all copies or substantial portions of the Software.

THE SOFTWARE IS PROVIDED "AS IS", WITHOUT WARRANTY OF ANY KIND, EXPRESS OR
IMPLIED, INCLUDING BUT NOT LIMITED TO THE WARRANTIES OF MERCHANTABILITY,
FITNESS FOR A PARTICULAR PURPOSE AND NONINFRINGEMENT. IN NO EVENT SHALL THE
AUTHORS OR COPYRIGHT HOLDERS BE LIABLE FOR ANY CLAIM, DAMAGES OR OTHER
LIABILITY, WHETHER IN AN ACTION OF CONTRACT, TORT OR OTHERWISE, ARISING FROM,
OUT OF OR IN CONNECTION WITH THE SOFTWARE OR THE USE OR OTHER DEALINGS IN
THE SOFTWARE.
"""

import numpy as np
import numpy.linalg as la  # noqa
import logging
import pytest

from meshmode.dof_array import thaw
from meshmode.mesh import BTAG_ALL, BTAG_NONE  # noqa
from mirgecom.initializers import Lump
from mirgecom.boundary import AdiabaticSlipBoundary
from mirgecom.eos import IdealSingleGas
from grudge.eager import EagerDGDiscretization
from grudge.trace_pair import interior_trace_pair, interior_trace_pairs
from grudge.trace_pair import TracePair
from mirgecom.inviscid import (
<<<<<<< HEAD
    inviscid_flux_rusanov,
    inviscid_flux_hll
=======
    inviscid_facial_flux_rusanov,
    inviscid_facial_flux_hll
>>>>>>> 7b515c1b
)
from mirgecom.gas_model import (
    GasModel,
    make_fluid_state,
    project_fluid_state,
    make_fluid_state_trace_pairs
)
from meshmode.array_context import (  # noqa
    pytest_generate_tests_for_pyopencl_array_context
    as pytest_generate_tests)

logger = logging.getLogger(__name__)


@pytest.mark.parametrize("dim", [1, 2, 3])
def test_slipwall_identity(actx_factory, dim):
    """Identity test - check for the expected boundary solution.

    Checks that the slipwall implements the expected boundary solution:
    rho_plus = rho_minus
    v_plus = v_minus - 2 * (n_hat . v_minus) * n_hat
    mom_plus = rho_plus * v_plus
    E_plus = E_minus
    """
    actx = actx_factory()

    nel_1d = 4

    from meshmode.mesh.generation import generate_regular_rect_mesh

    mesh = generate_regular_rect_mesh(
        a=(-0.5,) * dim, b=(0.5,) * dim, nelements_per_axis=(nel_1d,) * dim
    )

    order = 3
    discr = EagerDGDiscretization(actx, mesh, order=order)
    nodes = thaw(actx, discr.nodes())
    orig = np.zeros(shape=(dim,))
    nhat = thaw(actx, discr.normal(BTAG_ALL))
    gas_model = GasModel(eos=IdealSingleGas())

    logger.info(f"Number of {dim}d elems: {mesh.nelements}")

    # for velocity going along each direction
    for vdir in range(dim):
        vel = np.zeros(shape=(dim,))
        # for velocity directions +1, and -1
        for parity in [1.0, -1.0]:
            vel[vdir] = parity  # Check incoming normal
            initializer = Lump(dim=dim, center=orig, velocity=vel, rhoamp=0.0)
            wall = AdiabaticSlipBoundary()

            uniform_state = initializer(nodes)
            cv_minus = discr.project("vol", BTAG_ALL, uniform_state)
            state_minus = make_fluid_state(cv=cv_minus, gas_model=gas_model)

            def bnd_norm(vec):
                return actx.to_numpy(discr.norm(vec, p=np.inf, dd=BTAG_ALL))

            state_plus = \
                wall.adiabatic_slip_state(discr, btag=BTAG_ALL, gas_model=gas_model,
                                          state_minus=state_minus)

            bnd_pair = TracePair(BTAG_ALL, interior=state_minus.cv,
                                 exterior=state_plus.cv)

            # check that mass and energy are preserved
            mass_resid = bnd_pair.int.mass - bnd_pair.ext.mass
            mass_err = bnd_norm(mass_resid)
            assert mass_err == 0.0

            energy_resid = bnd_pair.int.energy - bnd_pair.ext.energy
            energy_err = bnd_norm(energy_resid)
            assert energy_err == 0.0

            # check that exterior momentum term is mom_interior - 2 * mom_normal
            mom_norm_comp = np.dot(bnd_pair.int.momentum, nhat)
            mom_norm = nhat * mom_norm_comp
            expected_mom_ext = bnd_pair.int.momentum - 2.0 * mom_norm
            mom_resid = bnd_pair.ext.momentum - expected_mom_ext
            mom_err = bnd_norm(mom_resid)

            assert mom_err == 0.0


@pytest.mark.parametrize("dim", [1, 2, 3])
@pytest.mark.parametrize("order", [1, 2, 3, 4, 5])
<<<<<<< HEAD
@pytest.mark.parametrize("flux_func", [inviscid_flux_rusanov,
                                       inviscid_flux_hll])
=======
@pytest.mark.parametrize("flux_func", [inviscid_facial_flux_rusanov,
                                       inviscid_facial_flux_hll])
>>>>>>> 7b515c1b
def test_slipwall_flux(actx_factory, dim, order, flux_func):
    """Check for zero boundary flux.

    Check for vanishing flux across the slipwall.
    """
    actx = actx_factory()

    wall = AdiabaticSlipBoundary()
    gas_model = GasModel(eos=IdealSingleGas())

    from pytools.convergence import EOCRecorder
    eoc = EOCRecorder()

    for nel_1d in [4, 8, 12]:
        from meshmode.mesh.generation import generate_regular_rect_mesh

        mesh = generate_regular_rect_mesh(
            a=(-0.5,) * dim, b=(0.5,) * dim, nelements_per_axis=(nel_1d,) * dim
        )

        discr = EagerDGDiscretization(actx, mesh, order=order)
        nodes = thaw(actx, discr.nodes())
        nhat = thaw(actx, discr.normal(BTAG_ALL))
        h = 1.0 / nel_1d

        def bnd_norm(vec):
            return actx.to_numpy(discr.norm(vec, p=np.inf, dd=BTAG_ALL))

        logger.info(f"Number of {dim}d elems: {mesh.nelements}")
        # for velocities in each direction
        err_max = 0.0
        for vdir in range(dim):
            vel = np.zeros(shape=(dim,))

            # for velocity directions +1, and -1
            for parity in [1.0, -1.0]:
                vel[vdir] = parity
                from mirgecom.initializers import Uniform
                initializer = Uniform(dim=dim, velocity=vel)
                uniform_state = initializer(nodes)
                fluid_state = make_fluid_state(uniform_state, gas_model)

                interior_soln = project_fluid_state(discr, "vol", BTAG_ALL,
                                                    state=fluid_state,
                                                    gas_model=gas_model)

                bnd_soln = wall.adiabatic_slip_state(discr, btag=BTAG_ALL,
                                                     gas_model=gas_model,
                                                     state_minus=interior_soln)

                bnd_pair = TracePair(BTAG_ALL, interior=interior_soln.cv,
                                     exterior=bnd_soln.cv)
                state_pair = TracePair(BTAG_ALL, interior=interior_soln,
                                       exterior=bnd_soln)

                # Check the total velocity component normal
                # to each surface.  It should be zero.  The
                # numerical fluxes cannot be zero.
                avg_state = 0.5*(bnd_pair.int + bnd_pair.ext)
                err_max = max(err_max, bnd_norm(np.dot(avg_state.momentum, nhat)))

                from mirgecom.inviscid import inviscid_facial_flux

                bnd_flux = \
                    inviscid_facial_flux(discr=discr, gas_model=gas_model,
                                         state_pair=state_pair,
                                         numerical_flux_func=flux_func, local=True)

                err_max = max(err_max, bnd_norm(bnd_flux.mass),
                              bnd_norm(bnd_flux.energy))

        eoc.add_data_point(h, err_max)

    message = (f"EOC:\n{eoc}")
    logger.info(message)
    assert (
        eoc.order_estimate() >= order - 0.5
        or eoc.max_error() < 1e-12
    )


# Box grid generator widget lifted from @majosm's diffusion tester
def _get_box_mesh(dim, a, b, n):
    dim_names = ["x", "y", "z"]
    boundary_tag_to_face = {}
    for i in range(dim):
        boundary_tag_to_face["-"+str(i+1)] = ["-"+dim_names[i]]
        boundary_tag_to_face["+"+str(i+1)] = ["+"+dim_names[i]]
    from meshmode.mesh.generation import generate_regular_rect_mesh
    return generate_regular_rect_mesh(a=(a,)*dim, b=(b,)*dim, n=(n,)*dim,
        boundary_tag_to_face=boundary_tag_to_face)


@pytest.mark.parametrize("dim", [1, 2, 3])
# @pytest.mark.parametrize("order", [1, 2, 3, 4, 5])
# def test_noslip(actx_factory, dim, order):
def test_noslip(actx_factory, dim):
    """Check IsothermalNoSlipBoundary viscous boundary treatment."""
    actx = actx_factory()
    order = 1

    wall_temp = 1.0
    kappa = 3.0
    sigma = 5.0

    from mirgecom.transport import SimpleTransport
    from mirgecom.boundary import IsothermalNoSlipBoundary

    gas_model = GasModel(eos=IdealSingleGas(gas_const=1.0),
                         transport=SimpleTransport(viscosity=sigma,
                                                   thermal_conductivity=kappa))

    wall = IsothermalNoSlipBoundary(wall_temperature=wall_temp)

    npts_geom = 17
    a = 1.0
    b = 2.0
    mesh = _get_box_mesh(dim=dim, a=a, b=b, n=npts_geom)

    discr = EagerDGDiscretization(actx, mesh, order=order)
    nodes = thaw(actx, discr.nodes())
    nhat = thaw(actx, discr.normal(BTAG_ALL))
    print(f"{nhat=}")

    from mirgecom.flux import gradient_flux_central

    def scalar_flux_interior(int_tpair):
        normal = thaw(actx, discr.normal(int_tpair.dd))
        # Hard-coding central per [Bassi_1997]_ eqn 13
        flux_weak = gradient_flux_central(int_tpair, normal)
        return discr.project(int_tpair.dd, "all_faces", flux_weak)

    # utility to compare stuff on the boundary only
    # from functools import partial
    # bnd_norm = partial(discr.norm, p=np.inf, dd=BTAG_ALL)

    logger.info(f"Number of {dim}d elems: {mesh.nelements}")
    # for velocities in each direction
    # err_max = 0.0
    for vdir in range(dim):
        vel = np.zeros(shape=(dim,))

        # for velocity directions +1, and -1
        for parity in [1.0, -1.0]:
            vel[vdir] = parity
            from mirgecom.initializers import Uniform
            initializer = Uniform(dim=dim, velocity=vel)
            uniform_cv = initializer(nodes, eos=gas_model.eos)
            uniform_state = make_fluid_state(cv=uniform_cv, gas_model=gas_model)
            state_minus = project_fluid_state(discr, "vol", BTAG_ALL,
                                              uniform_state, gas_model)

            print(f"{uniform_state=}")
            temper = uniform_state.temperature
            print(f"{temper=}")

            cv_interior_pairs = interior_trace_pairs(discr, uniform_state.cv)
            cv_int_tpair = cv_interior_pairs[0]
            state_pairs = make_fluid_state_trace_pairs(cv_interior_pairs, gas_model)
            state_pair = state_pairs[0]
            cv_flux_int = scalar_flux_interior(cv_int_tpair)
            print(f"{cv_flux_int=}")

            cv_flux_bc = wall.cv_gradient_flux(discr, btag=BTAG_ALL,
                                               gas_model=gas_model,
                                               state_minus=state_minus)
            print(f"{cv_flux_bc=}")
            cv_flux_bnd = cv_flux_bc + cv_flux_int

            t_int_tpair = interior_trace_pair(discr, temper)
            t_flux_int = scalar_flux_interior(t_int_tpair)
            t_flux_bc = wall.temperature_gradient_flux(discr, btag=BTAG_ALL,
                                                       gas_model=gas_model,
                                                       state_minus=state_minus)
            t_flux_bnd = t_flux_bc + t_flux_int

            from mirgecom.inviscid import inviscid_facial_flux
            i_flux_bc = wall.inviscid_divergence_flux(discr, btag=BTAG_ALL,
                                                      gas_model=gas_model,
                                                      state_minus=state_minus)

            i_flux_int = inviscid_facial_flux(discr=discr, gas_model=gas_model,
                                              state_pair=state_pair)
            i_flux_bnd = i_flux_bc + i_flux_int

            print(f"{cv_flux_bnd=}")
            print(f"{t_flux_bnd=}")
            print(f"{i_flux_bnd=}")

            from mirgecom.operators import grad_operator
            from grudge.dof_desc import as_dofdesc
            dd_vol = as_dofdesc("vol")
            dd_faces = as_dofdesc("all_faces")
            grad_cv_minus = \
                discr.project("vol", BTAG_ALL,
                              grad_operator(discr, dd_vol, dd_faces,
                                            uniform_state.cv, cv_flux_bnd))
            grad_t_minus = discr.project("vol", BTAG_ALL,
                                         grad_operator(discr, dd_vol, dd_faces,
                                                       temper, t_flux_bnd))

            print(f"{grad_cv_minus=}")
            print(f"{grad_t_minus=}")

            v_flux_bc = wall.viscous_divergence_flux(discr, btag=BTAG_ALL,
                                                     gas_model=gas_model,
                                                     state_minus=state_minus,
                                                     grad_cv_minus=grad_cv_minus,
                                                     grad_t_minus=grad_t_minus)
            print(f"{v_flux_bc=}")


@pytest.mark.parametrize("dim", [1, 2, 3])
# @pytest.mark.parametrize("order", [1, 2, 3, 4, 5])
# def test_noslip(actx_factory, dim, order):
def test_prescribedviscous(actx_factory, dim):
    """Check viscous prescribed boundary treatment."""
    actx = actx_factory()
    order = 1

    kappa = 3.0
    sigma = 5.0

    from mirgecom.transport import SimpleTransport
    transport_model = SimpleTransport(viscosity=sigma, thermal_conductivity=kappa)

    # Functions that control PrescribedViscousBoundary (pvb):
    # Specify none to get a DummyBoundary-like behavior
    # Specify q_func to prescribe soln(Q) at the boundary (InflowOutflow likely)
    # > q_plus = q_func(nodes, eos, q_minus, **kwargs)
    # Specify (*note) q_flux_func to prescribe flux of Q through the boundary:
    # > q_flux_func(nodes, eos, q_minus, nhat, **kwargs)
    # Specify grad_q_func to prescribe grad(Q) at the boundary:
    # > s_plus = grad_q_func(nodes, eos, q_minus, grad_q_minus ,**kwargs)
    # Specify t_func to prescribe temperature at the boundary: (InflowOutflow likely)
    # > t_plus = t_func(nodes, eos, q_minus, **kwargs)
    # Prescribe (*note) t_flux to prescribe "flux of temperature" at the boundary:
    # > t_flux_func(nodes, eos, q_minus, nhat, **kwargs)
    # Prescribe grad(temperature) at the boundary with grad_t_func:
    # > grad_t_plus = grad_t_func(nodes, eos, q_minus, grad_t_minus, **kwargs)
    # Fully prescribe the inviscid or viscous flux - unusual
    # inviscid_flux_func(nodes, eos, q_minus, **kwargs)
    # viscous_flux_func(nodes, eos, q_minus, grad_q_minus, t_minus,
    #                   grad_t_minus, nhat, **kwargs)
    #
    # (*note): Most people will never change these as they are used internally
    #          to compute a DG gradient of Q and temperature.

    from mirgecom.boundary import PrescribedFluidBoundary
    wall = PrescribedFluidBoundary()
    gas_model = GasModel(eos=IdealSingleGas(gas_const=1.0),
                         transport=transport_model)

    npts_geom = 17
    a = 1.0
    b = 2.0
    mesh = _get_box_mesh(dim=dim, a=a, b=b, n=npts_geom)
    #    boundaries = {BTAG_ALL: wall}
    # for i in range(dim):
    #     boundaries[DTAG_BOUNDARY("-"+str(i+1))] = 0
    #     boundaries[DTAG_BOUNDARY("+"+str(i+1))] = 0

    discr = EagerDGDiscretization(actx, mesh, order=order)
    nodes = thaw(actx, discr.nodes())
    nhat = thaw(actx, discr.normal(BTAG_ALL))
    print(f"{nhat=}")

    from mirgecom.flux import gradient_flux_central

    def scalar_flux_interior(int_tpair):
        normal = thaw(actx, discr.normal(int_tpair.dd))
        # Hard-coding central per [Bassi_1997]_ eqn 13
        flux_weak = gradient_flux_central(int_tpair, normal)
        return discr.project(int_tpair.dd, "all_faces", flux_weak)

    # utility to compare stuff on the boundary only
    # from functools import partial
    # bnd_norm = partial(discr.norm, p=np.inf, dd=BTAG_ALL)

    logger.info(f"Number of {dim}d elems: {mesh.nelements}")
    # for velocities in each direction
    # err_max = 0.0
    for vdir in range(dim):
        vel = np.zeros(shape=(dim,))

        # for velocity directions +1, and -1
        for parity in [1.0, -1.0]:
            vel[vdir] = parity
            from mirgecom.initializers import Uniform
            initializer = Uniform(dim=dim, velocity=vel)
            cv = initializer(nodes, eos=gas_model.eos)
            state = make_fluid_state(cv, gas_model)
            state_minus = project_fluid_state(discr, "vol", BTAG_ALL,
                                              state, gas_model)

            print(f"{cv=}")
            temper = state.temperature
            print(f"{temper=}")

            cv_int_tpair = interior_trace_pair(discr, cv)
            cv_flux_int = scalar_flux_interior(cv_int_tpair)
            cv_flux_bc = wall.cv_gradient_flux(discr, btag=BTAG_ALL,
                                               gas_model=gas_model,
                                               state_minus=state_minus)

            cv_flux_bnd = cv_flux_bc + cv_flux_int

            t_int_tpair = interior_trace_pair(discr, temper)
            t_flux_int = scalar_flux_interior(t_int_tpair)
            t_flux_bc = wall.temperature_gradient_flux(discr, btag=BTAG_ALL,
                                                       gas_model=gas_model,
                                                       state_minus=state_minus)
            t_flux_bnd = t_flux_bc + t_flux_int

            from mirgecom.inviscid import inviscid_facial_flux
            i_flux_bc = wall.inviscid_divergence_flux(discr, btag=BTAG_ALL,
                                                      gas_model=gas_model,
                                                      state_minus=state_minus)
            cv_int_pairs = interior_trace_pairs(discr, cv)
            state_pairs = make_fluid_state_trace_pairs(cv_int_pairs, gas_model)
            state_pair = state_pairs[0]
            i_flux_int = inviscid_facial_flux(discr, gas_model=gas_model,
                                              state_pair=state_pair)
            i_flux_bnd = i_flux_bc + i_flux_int

            print(f"{cv_flux_bnd=}")
            print(f"{t_flux_bnd=}")
            print(f"{i_flux_bnd=}")

            from mirgecom.operators import grad_operator
            from grudge.dof_desc import as_dofdesc
            dd_vol = as_dofdesc("vol")
            dd_faces = as_dofdesc("all_faces")
            grad_cv = grad_operator(discr, dd_vol, dd_faces, cv, cv_flux_bnd)
            grad_t = grad_operator(discr, dd_vol, dd_faces, temper, t_flux_bnd)
            grad_cv_minus = discr.project("vol", BTAG_ALL, grad_cv)
            grad_t_minus = discr.project("vol", BTAG_ALL, grad_t)

            print(f"{grad_cv_minus=}")
            print(f"{grad_t_minus=}")

            v_flux_bc = wall.viscous_divergence_flux(discr=discr, btag=BTAG_ALL,
                                                     gas_model=gas_model,
                                                     state_minus=state_minus,
                                                     grad_cv_minus=grad_cv_minus,
                                                     grad_t_minus=grad_t_minus)
            print(f"{v_flux_bc=}")<|MERGE_RESOLUTION|>--- conflicted
+++ resolved
@@ -38,13 +38,8 @@
 from grudge.trace_pair import interior_trace_pair, interior_trace_pairs
 from grudge.trace_pair import TracePair
 from mirgecom.inviscid import (
-<<<<<<< HEAD
-    inviscid_flux_rusanov,
-    inviscid_flux_hll
-=======
     inviscid_facial_flux_rusanov,
     inviscid_facial_flux_hll
->>>>>>> 7b515c1b
 )
 from mirgecom.gas_model import (
     GasModel,
@@ -132,13 +127,8 @@
 
 @pytest.mark.parametrize("dim", [1, 2, 3])
 @pytest.mark.parametrize("order", [1, 2, 3, 4, 5])
-<<<<<<< HEAD
-@pytest.mark.parametrize("flux_func", [inviscid_flux_rusanov,
-                                       inviscid_flux_hll])
-=======
 @pytest.mark.parametrize("flux_func", [inviscid_facial_flux_rusanov,
                                        inviscid_facial_flux_hll])
->>>>>>> 7b515c1b
 def test_slipwall_flux(actx_factory, dim, order, flux_func):
     """Check for zero boundary flux.
 
