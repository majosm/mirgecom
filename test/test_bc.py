"""Test boundary condition and bc-related functions."""

__copyright__ = """
Copyright (C) 2020 University of Illinois Board of Trustees
"""

__license__ = """
Permission is hereby granted, free of charge, to any person obtaining a copy
of this software and associated documentation files (the "Software"), to deal
in the Software without restriction, including without limitation the rights
to use, copy, modify, merge, publish, distribute, sublicense, and/or sell
copies of the Software, and to permit persons to whom the Software is
furnished to do so, subject to the following conditions:

The above copyright notice and this permission notice shall be included in
all copies or substantial portions of the Software.

THE SOFTWARE IS PROVIDED "AS IS", WITHOUT WARRANTY OF ANY KIND, EXPRESS OR
IMPLIED, INCLUDING BUT NOT LIMITED TO THE WARRANTIES OF MERCHANTABILITY,
FITNESS FOR A PARTICULAR PURPOSE AND NONINFRINGEMENT. IN NO EVENT SHALL THE
AUTHORS OR COPYRIGHT HOLDERS BE LIABLE FOR ANY CLAIM, DAMAGES OR OTHER
LIABILITY, WHETHER IN AN ACTION OF CONTRACT, TORT OR OTHERWISE, ARISING FROM,
OUT OF OR IN CONNECTION WITH THE SOFTWARE OR THE USE OR OTHER DEALINGS IN
THE SOFTWARE.
"""

import numpy as np
import numpy.linalg as la  # noqa
import logging
import pytest
from pytools.obj_array import make_obj_array

from meshmode.mesh import BTAG_ALL, BTAG_NONE  # noqa
from meshmode.discretization.connection import FACE_RESTR_ALL
from mirgecom.initializers import Lump
from mirgecom.boundary import SymmetryBoundary
from mirgecom.eos import IdealSingleGas
from grudge.trace_pair import interior_trace_pair, interior_trace_pairs
from grudge.trace_pair import TracePair
from grudge.dof_desc import as_dofdesc
from mirgecom.fluid import make_conserved
from mirgecom.discretization import create_discretization_collection
from mirgecom.inviscid import (
    inviscid_facial_flux_rusanov,
    inviscid_facial_flux_hll
)
from mirgecom.gas_model import (
    GasModel,
    make_fluid_state,
    project_fluid_state,
    make_fluid_state_trace_pairs
)
import grudge.op as op

from meshmode.array_context import (  # noqa
    pytest_generate_tests_for_pyopencl_array_context
    as pytest_generate_tests)

logger = logging.getLogger(__name__)


@pytest.mark.parametrize("dim", [1, 2, 3])
def test_normal_axes_utility(actx_factory, dim):
    """Check that we can reliably get an orthonormal set given a normal."""
    actx = actx_factory()

    from mirgecom.boundary import _get_normal_axes as gna
    order = 1
    npts_geom = 6
    a = -.01
    b = .01
    mesh = _get_box_mesh(dim=dim, a=a, b=b, n=npts_geom)

    dcoll = create_discretization_collection(actx, mesh, order=order)
    nodes = actx.thaw(dcoll.nodes())
    normal_vectors = nodes / actx.np.sqrt(np.dot(nodes, nodes))
    normal_set = gna(normal_vectors)
    nset = len(normal_set)
    assert nset == dim

    def vec_norm(vec, p=2):
        return actx.to_numpy(op.norm(dcoll, vec, p=p)) # noqa

    # make sure the vecs all have mag=1
    for i in range(nset):
        assert vec_norm(normal_set[i]).all() == 1

    tol = 1e-12
    if dim > 1:
        for i in range(dim):
            for j in range(dim-1):
                next_index = (i + j + 1) % dim
                print(f"(i,j) = ({i}, {next_index})")
                norm_comp = np.dot(normal_set[i], normal_set[next_index])
                assert vec_norm(norm_comp, np.inf) < tol

        if dim == 2:
            rmat_exp = make_obj_array([normal_set[0][0], normal_set[0][1],
                                       normal_set[1][0], normal_set[1][1]])
        else:
            rmat_exp = make_obj_array(
                [normal_set[0][0], normal_set[0][1], normal_set[0][2],
                 normal_set[1][0], normal_set[1][1], normal_set[1][2],
                 normal_set[2][0], normal_set[2][1], normal_set[2][2]])
        rmat_exp = rmat_exp.reshape(dim, dim)
        print(f"{rmat_exp=}")

        from mirgecom.boundary import _get_rotation_matrix as grm
        rotation_matrix = grm(normal_vectors)
        print(f"{rotation_matrix.shape}")
        print(f"{rotation_matrix=}")
        print(f"{rmat_exp - rotation_matrix=}")

        resid = rmat_exp - rotation_matrix
        assert vec_norm(resid).all() == 0


@pytest.mark.parametrize("dim", [1, 2, 3])
@pytest.mark.parametrize("flux_func", [inviscid_facial_flux_rusanov,
                                       inviscid_facial_flux_hll])
def test_farfield_boundary(actx_factory, dim, flux_func):
    """Check FarfieldBoundary boundary treatment."""
    actx = actx_factory()
    order = 1
    from mirgecom.boundary import FarfieldBoundary

    gamma = 1.4
    kappa = 3.0
    sigma = 5.0
    ff_temp = 2.0
    ff_press = .5
    ff_vel = np.zeros(dim) + 1.0
    ff_dens = ff_press / ff_temp
    ff_ke = .5*ff_dens*np.dot(ff_vel, ff_vel)
    ff_energy = ff_press/(gamma-1) + ff_ke

    from mirgecom.initializers import Uniform
    ff_init = Uniform(dim=dim, rho=ff_dens, p=ff_press,
                      velocity=ff_vel)
    ff_momentum = ff_dens*ff_vel

    from mirgecom.transport import SimpleTransport

    gas_model = GasModel(eos=IdealSingleGas(gas_const=1.0),
                         transport=SimpleTransport(viscosity=sigma,
                                                   thermal_conductivity=kappa))
    bndry = FarfieldBoundary(numdim=dim,
                             free_stream_velocity=ff_vel,
                             free_stream_pressure=ff_press,
                             free_stream_temperature=ff_temp)

    npts_geom = 17
    a = -1.0
    b = 1.0
    mesh = _get_box_mesh(dim=dim, a=a, b=b, n=npts_geom)

    dcoll = create_discretization_collection(actx, mesh, order=order)
    nodes = actx.thaw(dcoll.nodes())
    nhat = actx.thaw(dcoll.normal(BTAG_ALL))
    print(f"{nhat=}")

    ff_cv = ff_init(nodes, eos=gas_model.eos)
    exp_ff_cv = op.project(dcoll, "vol", BTAG_ALL, ff_cv)

    from mirgecom.flux import num_flux_central

    def gradient_flux_interior(int_tpair):
        from arraycontext import outer
        normal = actx.thaw(dcoll.normal(int_tpair.dd))
        # Hard-coding central per [Bassi_1997]_ eqn 13
        flux_weak = outer(num_flux_central(int_tpair.int, int_tpair.ext), normal)
        return op.project(dcoll, int_tpair.dd, "all_faces", flux_weak)

    # utility to compare stuff on the boundary only
    # from functools import partial
    # bnd_norm = partial(op.norm, dcoll, p=np.inf, dd=BTAG_ALL)

    logger.info(f"Number of {dim}d elems: {mesh.nelements}")

    # for velocities in each direction
    # err_max = 0.0
    for vdir in range(dim):
        vel = np.zeros(shape=(dim,))

        # for velocity directions +1, and -1
        for parity in [1.0, -1.0]:
            vel[vdir] = parity
            initializer = Uniform(dim=dim, velocity=vel)
            uniform_cv = initializer(nodes, eos=gas_model.eos)
            uniform_state = make_fluid_state(cv=uniform_cv, gas_model=gas_model)
            state_minus = project_fluid_state(dcoll, "vol", BTAG_ALL,
                                              uniform_state, gas_model)

            print(f"Volume state: {uniform_state=}")
            temper = uniform_state.temperature
            print(f"Volume state: {temper=}")

            cv_interior_pairs = interior_trace_pairs(dcoll, uniform_state.cv)
            cv_int_tpair = cv_interior_pairs[0]

            state_pairs = make_fluid_state_trace_pairs(cv_interior_pairs, gas_model)
            state_pair = state_pairs[0]

            cv_flux_int = gradient_flux_interior(cv_int_tpair)
            print(f"{cv_flux_int=}")

            ff_bndry_state = bndry.farfield_state(
                dcoll, dd_bdry=BTAG_ALL, gas_model=gas_model,
                state_minus=state_minus)
            print(f"{ff_bndry_state=}")
            ff_bndry_temperature = ff_bndry_state.temperature
            print(f"{ff_bndry_temperature=}")

            cv_grad_flux_bndry = bndry.cv_gradient_flux(dcoll, dd_bdry=BTAG_ALL,
                                                        gas_model=gas_model,
                                                        state_minus=state_minus)

            cv_grad_flux_allfaces = \
                op.project(dcoll, as_dofdesc(BTAG_ALL),
                           as_dofdesc(BTAG_ALL).with_dtag("all_faces"),
                           cv_grad_flux_bndry)

            print(f"{cv_grad_flux_bndry=}")

            cv_flux_bnd = cv_grad_flux_allfaces + cv_flux_int

            temperature_bc = bndry.temperature_bc(state_minus)
            print(f"{temperature_bc=}")

            t_int_tpair = interior_trace_pair(dcoll, temper)
            t_flux_int = gradient_flux_interior(t_int_tpair)
            t_flux_bc = bndry.temperature_gradient_flux(dcoll, dd_bdry=BTAG_ALL,
                                                        gas_model=gas_model,
                                                        state_minus=state_minus)

            t_flux_bc = op.project(dcoll, as_dofdesc(BTAG_ALL),
                                    as_dofdesc(BTAG_ALL).with_dtag("all_faces"),
                                    t_flux_bc)

            t_flux_bnd = t_flux_bc + t_flux_int

            i_flux_bc = bndry.inviscid_divergence_flux(dcoll, dd_bdry=BTAG_ALL,
                                                       gas_model=gas_model,
                                                       state_minus=state_minus)

            nhat = actx.thaw(dcoll.normal(state_pair.dd))
            bnd_flux = flux_func(state_pair, gas_model, nhat)
            dd = state_pair.dd
            dd_allfaces = dd.with_dtag("all_faces")
            i_flux_int = op.project(dcoll, dd, dd_allfaces, bnd_flux)
            bc_dd = as_dofdesc(BTAG_ALL)
            i_flux_bc = op.project(dcoll, bc_dd, dd_allfaces, i_flux_bc)

            i_flux_bnd = i_flux_bc + i_flux_int

            print(f"{cv_flux_bnd=}")
            print(f"{t_flux_bnd=}")
            print(f"{i_flux_bnd=}")

            from mirgecom.operators import grad_operator
            dd_vol = as_dofdesc("vol")
            dd_faces = as_dofdesc("all_faces")
            grad_cv_minus = \
                op.project(dcoll, "vol", BTAG_ALL,
                              grad_operator(dcoll, dd_vol, dd_faces,
                                            uniform_state.cv, cv_flux_bnd))
            grad_t_minus = op.project(dcoll, "vol", BTAG_ALL,
                                         grad_operator(dcoll, dd_vol, dd_faces,
                                                       temper, t_flux_bnd))

            print(f"{grad_cv_minus=}")
            print(f"{grad_t_minus=}")

            v_flux_bc = bndry.viscous_divergence_flux(dcoll, dd_bdry=BTAG_ALL,
                                                      gas_model=gas_model,
                                                      state_minus=state_minus,
                                                      grad_cv_minus=grad_cv_minus,
                                                      grad_t_minus=grad_t_minus)
            print(f"{v_flux_bc=}")

            assert ff_bndry_state.cv == exp_ff_cv
            assert actx.np.all(temperature_bc == ff_temp)
            for idim in range(dim):
                assert actx.np.all(ff_bndry_state.momentum_density[idim]
                                   == ff_momentum[idim])
            assert actx.np.all(ff_bndry_state.energy_density == ff_energy)


@pytest.mark.parametrize("dim", [1, 2, 3])
@pytest.mark.parametrize("flux_func", [inviscid_facial_flux_rusanov,
                                       inviscid_facial_flux_hll])
def test_outflow_boundary(actx_factory, dim, flux_func):
    """Check PressureOutflowBoundary boundary treatment."""
    actx = actx_factory()
    order = 1
    from mirgecom.boundary import PressureOutflowBoundary

    kappa = 3.0
    sigma = 5.0

    gas_const = 1.0
    flowbnd_press = 1.0/1.01
    flowbnd_press_bc = 2.*flowbnd_press - 1.

    c = np.sqrt(1.4)
    print(f"{flowbnd_press=}")
    print(f"{flowbnd_press_bc=}")
    print(f"{c=}")

    eos = IdealSingleGas(gas_const=gas_const)

    from mirgecom.transport import SimpleTransport
    from mirgecom.initializers import Uniform

    gas_model = GasModel(eos=eos,
                         transport=SimpleTransport(viscosity=sigma,
                                                   thermal_conductivity=kappa))
    bndry = PressureOutflowBoundary(boundary_pressure=flowbnd_press)

    npts_geom = 17
    a = 1.0
    b = 2.0
    mesh = _get_box_mesh(dim=dim, a=a, b=b, n=npts_geom)

    dcoll = create_discretization_collection(actx, mesh, order=order)
    nodes = actx.thaw(dcoll.nodes())
    nhat = actx.thaw(dcoll.normal(BTAG_ALL))
    print(f"{nhat=}")

    # utility to compare stuff on the boundary only
    # from functools import partial
    # bnd_norm = partial(op.norm, dcoll, p=np.inf, dd=BTAG_ALL)

    logger.info(f"Number of {dim}d elems: {mesh.nelements}")

    # for velocities in each direction
    # err_max = 0.0
    for vdir in range(dim):
        vel = np.zeros(shape=(dim,))

        # for velocity directions +1, and -1
        for parity in [1.0, -1.0]:
            vel[vdir] = parity

            initializer = Uniform(dim=dim, velocity=vel)
            uniform_cv = initializer(nodes, eos=gas_model.eos)
            uniform_state = make_fluid_state(cv=uniform_cv, gas_model=gas_model)
            state_minus = project_fluid_state(dcoll, "vol", BTAG_ALL,
                                              uniform_state, gas_model)

            ones = 0*state_minus.mass_density + 1.0
            print(f"Volume state: {uniform_state=}")
            temper = uniform_state.temperature
            speed_of_sound = uniform_state.speed_of_sound
            print(f"Volume state: {temper=}")
            print(f"Volume state: {speed_of_sound=}")

            flowbnd_bndry_state = bndry.outflow_state(
                dcoll, dd_bdry=BTAG_ALL, gas_model=gas_model,
                state_minus=state_minus)
            print(f"{flowbnd_bndry_state=}")
            flowbnd_bndry_temperature = flowbnd_bndry_state.temperature
            flowbnd_bndry_pressure = flowbnd_bndry_state.pressure
            print(f"{flowbnd_bndry_temperature=}")
            print(f"{flowbnd_bndry_pressure=}")

            nhat = actx.thaw(dcoll.normal(BTAG_ALL))

            bnd_dens = 1.0*ones
            bnd_mom = bnd_dens*vel
            bnd_ener = flowbnd_press_bc/.4 + .5*np.dot(bnd_mom, bnd_mom)
            exp_flowbnd_cv = make_conserved(dim=dim, mass=bnd_dens,
                                              momentum=bnd_mom, energy=bnd_ener)

            print(f"{exp_flowbnd_cv=}")

            assert flowbnd_bndry_state.cv == exp_flowbnd_cv
            assert actx.np.all(flowbnd_bndry_temperature == flowbnd_press_bc)
            assert actx.np.all(flowbnd_bndry_pressure == flowbnd_press_bc)

            vel = 1.5*vel

            initializer = Uniform(dim=dim, velocity=vel)

            uniform_cv = initializer(nodes, eos=gas_model.eos)
            uniform_state = make_fluid_state(cv=uniform_cv, gas_model=gas_model)
            state_minus = project_fluid_state(dcoll, "vol", BTAG_ALL,
                                              uniform_state, gas_model)

            print(f"Volume state: {uniform_state=}")
            temper = uniform_state.temperature
            speed_of_sound = uniform_state.speed_of_sound
            print(f"Volume state: {temper=}")
            print(f"Volume state: {speed_of_sound=}")

            flowbnd_bndry_state = bndry.outflow_state(
                dcoll, dd_bdry=BTAG_ALL, gas_model=gas_model,
                state_minus=state_minus)
            print(f"{flowbnd_bndry_state=}")
            flowbnd_bndry_temperature = flowbnd_bndry_state.temperature
            print(f"{flowbnd_bndry_temperature=}")

            nhat = actx.thaw(dcoll.normal(BTAG_ALL))

            bnd_dens = 1.0*ones
            bnd_mom = bnd_dens*vel
            bnd_ener = flowbnd_press_bc/.4 + .5*np.dot(bnd_mom, bnd_mom)
            exp_flowbnd_cv = make_conserved(dim=dim, mass=bnd_dens,
                                              momentum=bnd_mom, energy=bnd_ener)

            assert flowbnd_bndry_state.cv == exp_flowbnd_cv


@pytest.mark.parametrize("dim", [1, 2, 3])
@pytest.mark.parametrize("flux_func", [inviscid_facial_flux_rusanov,
                                       inviscid_facial_flux_hll])
def test_isothermal_wall_boundary(actx_factory, dim, flux_func):
    """Check IsothermalWallBoundary boundary treatment."""
    actx = actx_factory()
    order = 1

    wall_temp = 2.0
    kappa = 3.0
    sigma = 5.0
    exp_temp_bc_val = wall_temp

    from mirgecom.transport import SimpleTransport
    from mirgecom.boundary import IsothermalWallBoundary

    gas_model = GasModel(eos=IdealSingleGas(gas_const=1.0),
                         transport=SimpleTransport(viscosity=sigma,
                                                   thermal_conductivity=kappa))

    wall = IsothermalWallBoundary(wall_temperature=wall_temp)

    npts_geom = 17
    a = 1.0
    b = 2.0
    mesh = _get_box_mesh(dim=dim, a=a, b=b, n=npts_geom)

    dcoll = create_discretization_collection(actx, mesh, order=order)
    nodes = actx.thaw(dcoll.nodes())
    nhat = actx.thaw(dcoll.normal(BTAG_ALL))
    print(f"{nhat=}")

    from mirgecom.flux import num_flux_central

    def gradient_flux_interior(int_tpair):
        from arraycontext import outer
        normal = actx.thaw(dcoll.normal(int_tpair.dd))
        # Hard-coding central per [Bassi_1997]_ eqn 13
        flux_weak = outer(num_flux_central(int_tpair.int, int_tpair.ext), normal)
        return op.project(dcoll, int_tpair.dd, "all_faces", flux_weak)

    # utility to compare stuff on the boundary only
    # from functools import partial
    # bnd_norm = partial(op.norm, dcoll, p=np.inf, dd=BTAG_ALL)

    logger.info(f"Number of {dim}d elems: {mesh.nelements}")

    # for velocities in each direction
    # err_max = 0.0
    for vdir in range(dim):
        vel = np.zeros(shape=(dim,))

        # for velocity directions +1, and -1
        for parity in [1.0, -1.0]:
            vel[vdir] = parity
            from mirgecom.initializers import Uniform
            initializer = Uniform(dim=dim, velocity=vel)
            uniform_cv = initializer(nodes, eos=gas_model.eos)
            uniform_state = make_fluid_state(cv=uniform_cv, gas_model=gas_model)
            state_minus = project_fluid_state(dcoll, "vol", BTAG_ALL,
                                              uniform_state, gas_model)
            ones = state_minus.mass_density*0 + 1.0
            print(f"{uniform_state=}")
            temper = uniform_state.temperature
            print(f"{temper=}")

            expected_noslip_cv = 1.0*state_minus.cv
            expected_noslip_cv = expected_noslip_cv.replace(
                momentum=0*expected_noslip_cv.momentum)

            expected_noslip_momentum = 0*vel*state_minus.mass_density
            expected_wall_temperature = \
                exp_temp_bc_val * ones

            print(f"{expected_wall_temperature=}")
            print(f"{expected_noslip_cv=}")

            cv_interior_pairs = interior_trace_pairs(dcoll, uniform_state.cv)
            cv_int_tpair = cv_interior_pairs[0]

            state_pairs = make_fluid_state_trace_pairs(cv_interior_pairs, gas_model)
            state_pair = state_pairs[0]

            cv_flux_int = gradient_flux_interior(cv_int_tpair)
            print(f"{cv_flux_int=}")

            wall_state = wall.isothermal_wall_state(
                dcoll, dd_bdry=BTAG_ALL, gas_model=gas_model,
                state_minus=state_minus)
            print(f"{wall_state=}")
            wall_temperature = wall_state.temperature
            print(f"{wall_temperature=}")

            cv_grad_flux_wall = wall.cv_gradient_flux(dcoll, dd_bdry=BTAG_ALL,
                                                 gas_model=gas_model,
                                                 state_minus=state_minus)

            cv_grad_flux_allfaces = \
                op.project(dcoll, as_dofdesc(BTAG_ALL),
                           as_dofdesc(BTAG_ALL).with_dtag("all_faces"),
                           cv_grad_flux_wall)

            print(f"{cv_grad_flux_wall=}")

            cv_flux_bnd = cv_grad_flux_allfaces + cv_flux_int

            temperature_bc = wall.temperature_bc(state_minus)
            print(f"{temperature_bc=}")

            t_int_tpair = interior_trace_pair(dcoll, temper)
            t_flux_int = gradient_flux_interior(t_int_tpair)
            t_flux_bc = wall.temperature_gradient_flux(dcoll, dd_bdry=BTAG_ALL,
                                                       gas_model=gas_model,
                                                       state_minus=state_minus)

            t_flux_bc = op.project(dcoll, as_dofdesc(BTAG_ALL),
                                    as_dofdesc(BTAG_ALL).with_dtag("all_faces"),
                                    t_flux_bc)

            t_flux_bnd = t_flux_bc + t_flux_int

            i_flux_bc = wall.inviscid_divergence_flux(dcoll, dd_bdry=BTAG_ALL,
                                                      gas_model=gas_model,
                                                      state_minus=state_minus)

            nhat = actx.thaw(dcoll.normal(state_pair.dd))
            bnd_flux = flux_func(state_pair, gas_model, nhat)
            dd = state_pair.dd
            dd_allfaces = dd.with_dtag("all_faces")
            i_flux_int = op.project(dcoll, dd, dd_allfaces, bnd_flux)
            bc_dd = as_dofdesc(BTAG_ALL)
            i_flux_bc = op.project(dcoll, bc_dd, dd_allfaces, i_flux_bc)

            i_flux_bnd = i_flux_bc + i_flux_int

            print(f"{cv_flux_bnd=}")
            print(f"{t_flux_bnd=}")
            print(f"{i_flux_bnd=}")

            from mirgecom.operators import grad_operator
            dd_vol = as_dofdesc("vol")
            dd_faces = as_dofdesc("all_faces")
            grad_cv_minus = \
                op.project(dcoll, "vol", BTAG_ALL,
                              grad_operator(dcoll, dd_vol, dd_faces,
                                            uniform_state.cv, cv_flux_bnd))
            grad_t_minus = op.project(dcoll, "vol", BTAG_ALL,
                                         grad_operator(dcoll, dd_vol, dd_faces,
                                                       temper, t_flux_bnd))

            print(f"{grad_cv_minus=}")
            print(f"{grad_t_minus=}")

            v_flux_bc = wall.viscous_divergence_flux(dcoll, dd_bdry=BTAG_ALL,
                                                     gas_model=gas_model,
                                                     state_minus=state_minus,
                                                     grad_cv_minus=grad_cv_minus,
                                                     grad_t_minus=grad_t_minus)
            print(f"{v_flux_bc=}")

            assert wall_state.cv == expected_noslip_cv
            assert actx.np.all(temperature_bc == expected_wall_temperature)
            for idim in range(dim):
                assert actx.np.all(wall_state.momentum_density[idim]
                                   == expected_noslip_momentum[idim])


@pytest.mark.parametrize("dim", [1, 2, 3])
@pytest.mark.parametrize("flux_func", [inviscid_facial_flux_rusanov,
                                       inviscid_facial_flux_hll])
def test_adiabatic_noslip_wall_boundary(actx_factory, dim, flux_func):
    """Check AdiabaticNoslipWallBoundary boundary treatment."""
    actx = actx_factory()
    order = 1

    kappa = 3.0
    sigma = 5.0

    from mirgecom.transport import SimpleTransport
    from mirgecom.boundary import AdiabaticNoslipWallBoundary

    gas_model = GasModel(eos=IdealSingleGas(gas_const=1.0),
                         transport=SimpleTransport(viscosity=sigma,
                                                   thermal_conductivity=kappa))

    wall = AdiabaticNoslipWallBoundary()

    npts_geom = 17
    a = 1.0
    b = 2.0
    mesh = _get_box_mesh(dim=dim, a=a, b=b, n=npts_geom)

    dcoll = create_discretization_collection(actx, mesh, order=order)
    nodes = actx.thaw(dcoll.nodes())
    nhat = actx.thaw(dcoll.normal(BTAG_ALL))
    print(f"{nhat=}")

    from mirgecom.flux import num_flux_central

    def gradient_flux_interior(int_tpair):
        from arraycontext import outer
        normal = actx.thaw(dcoll.normal(int_tpair.dd))
        # Hard-coding central per [Bassi_1997]_ eqn 13
        flux_weak = outer(num_flux_central(int_tpair.int, int_tpair.ext), normal)
        return op.project(dcoll, int_tpair.dd, "all_faces", flux_weak)

    # utility to compare stuff on the boundary only
    # from functools import partial
    # bnd_norm = partial(op.norm, dcoll, p=np.inf, dd=BTAG_ALL)

    logger.info(f"Number of {dim}d elems: {mesh.nelements}")

    # for velocities in each direction
    # err_max = 0.0
    for vdir in range(dim):
        vel = np.zeros(shape=(dim,))

        # for velocity directions +1, and -1
        for parity in [1.0, -1.0]:
            vel[vdir] = parity
            from mirgecom.initializers import Uniform
            initializer = Uniform(dim=dim, velocity=vel)
            uniform_cv = initializer(nodes, eos=gas_model.eos)
            uniform_state = make_fluid_state(cv=uniform_cv, gas_model=gas_model)
            state_minus = project_fluid_state(dcoll, "vol", BTAG_ALL,
                                              uniform_state, gas_model)
            print(f"{uniform_state=}")
            temper = uniform_state.temperature
            print(f"{temper=}")

            expected_adv_wall_cv = 1.0*state_minus.cv
            expected_adv_wall_cv = expected_adv_wall_cv.replace(
                momentum=-expected_adv_wall_cv.momentum)
            expected_diff_wall_cv = 1.0*state_minus.cv
            expected_diff_wall_cv = expected_diff_wall_cv.replace(
                momentum=0*expected_diff_wall_cv.momentum)

            expected_adv_momentum = -state_minus.momentum_density
            expected_diff_momentum = 0*state_minus.momentum_density
            expected_wall_temperature = state_minus.temperature

            print(f"{expected_wall_temperature=}")
            print(f"{expected_adv_wall_cv=}")
            print(f"{expected_diff_wall_cv=}")

            cv_interior_pairs = interior_trace_pairs(dcoll, uniform_state.cv)
            cv_int_tpair = cv_interior_pairs[0]

            state_pairs = make_fluid_state_trace_pairs(cv_interior_pairs, gas_model)
            state_pair = state_pairs[0]

            cv_flux_int = gradient_flux_interior(cv_int_tpair)
            print(f"{cv_flux_int=}")

            adv_wall_state = wall.adiabatic_wall_state_for_advection(
                dcoll, dd_bdry=BTAG_ALL, gas_model=gas_model,
                state_minus=state_minus)
            diff_wall_state = wall.adiabatic_wall_state_for_diffusion(
                dcoll, dd_bdry=BTAG_ALL, gas_model=gas_model,
                state_minus=state_minus)

            print(f"{adv_wall_state=}")
            print(f"{diff_wall_state=}")

            wall_temperature = adv_wall_state.temperature
            print(f"{wall_temperature=}")

            cv_grad_flux_wall = wall.cv_gradient_flux(dcoll, dd_bdry=BTAG_ALL,
                                                 gas_model=gas_model,
                                                 state_minus=state_minus)

            cv_grad_flux_allfaces = \
                op.project(dcoll, as_dofdesc(BTAG_ALL),
                           as_dofdesc(BTAG_ALL).with_dtag("all_faces"),
                           cv_grad_flux_wall)

            print(f"{cv_grad_flux_wall=}")

            cv_flux_bnd = cv_grad_flux_allfaces + cv_flux_int

            temperature_bc = wall.temperature_bc(state_minus)
            print(f"{temperature_bc=}")

            t_int_tpair = interior_trace_pair(dcoll, temper)
            t_flux_int = gradient_flux_interior(t_int_tpair)
            t_flux_bc = wall.temperature_gradient_flux(dcoll, dd_bdry=BTAG_ALL,
                                                       gas_model=gas_model,
                                                       state_minus=state_minus)

            t_flux_bc = op.project(dcoll, as_dofdesc(BTAG_ALL),
                                    as_dofdesc(BTAG_ALL).with_dtag("all_faces"),
                                    t_flux_bc)

            t_flux_bnd = t_flux_bc + t_flux_int

            i_flux_bc = wall.inviscid_divergence_flux(dcoll, dd_bdry=BTAG_ALL,
                                                      gas_model=gas_model,
                                                      state_minus=state_minus)

            nhat = actx.thaw(dcoll.normal(state_pair.dd))
            bnd_flux = flux_func(state_pair, gas_model, nhat)
            dd = state_pair.dd
            dd_allfaces = dd.with_dtag("all_faces")
            i_flux_int = op.project(dcoll, dd, dd_allfaces, bnd_flux)
            bc_dd = as_dofdesc(BTAG_ALL)
            i_flux_bc = op.project(dcoll, bc_dd, dd_allfaces, i_flux_bc)

            i_flux_bnd = i_flux_bc + i_flux_int

            print(f"{cv_flux_bnd=}")
            print(f"{t_flux_bnd=}")
            print(f"{i_flux_bnd=}")

            from mirgecom.operators import grad_operator
            dd_vol = as_dofdesc("vol")
            dd_faces = as_dofdesc("all_faces")
            grad_cv_minus = \
                op.project(dcoll, "vol", BTAG_ALL,
                              grad_operator(dcoll, dd_vol, dd_faces,
                                            uniform_state.cv, cv_flux_bnd))
            grad_t_minus = op.project(dcoll, "vol", BTAG_ALL,
                                         grad_operator(dcoll, dd_vol, dd_faces,
                                                       temper, t_flux_bnd))

            print(f"{grad_cv_minus=}")
            print(f"{grad_t_minus=}")

            v_flux_bc = wall.viscous_divergence_flux(dcoll, dd_bdry=BTAG_ALL,
                                                     gas_model=gas_model,
                                                     state_minus=state_minus,
                                                     grad_cv_minus=grad_cv_minus,
                                                     grad_t_minus=grad_t_minus)
            print(f"{v_flux_bc=}")

            assert adv_wall_state.cv == expected_adv_wall_cv
            assert diff_wall_state.cv == expected_diff_wall_cv
            assert actx.np.all(temperature_bc == expected_wall_temperature)
            for idim in range(dim):
                assert actx.np.all(adv_wall_state.momentum_density[idim]
                                   == expected_adv_momentum[idim])

                assert actx.np.all(diff_wall_state.momentum_density[idim]
                                   == expected_diff_momentum[idim])


@pytest.mark.parametrize("dim", [1, 2, 3])
@pytest.mark.parametrize("flux_func", [inviscid_facial_flux_rusanov,
                                       inviscid_facial_flux_hll])
def test_symmetry_wall_boundary(actx_factory, dim, flux_func):
    """Check SymmetryBoundary boundary treatment."""
    actx = actx_factory()
    order = 1

    kappa = 3.0
    sigma = 5.0

    from mirgecom.transport import SimpleTransport
    from mirgecom.boundary import SymmetryBoundary

    gas_model = GasModel(eos=IdealSingleGas(gas_const=1.0),
                         transport=SimpleTransport(viscosity=sigma,
                                                   thermal_conductivity=kappa))

    wall = SymmetryBoundary(dim=dim)

    npts_geom = 17
    a = 1.0
    b = 2.0
    mesh = _get_box_mesh(dim=dim, a=a, b=b, n=npts_geom)

    dcoll = create_discretization_collection(actx, mesh, order=order)
    nodes = actx.thaw(dcoll.nodes())
    nhat = actx.thaw(dcoll.normal(BTAG_ALL))
    print(f"{nhat=}")

    from mirgecom.flux import num_flux_central

    def gradient_flux_interior(int_tpair):
        from arraycontext import outer
        normal = actx.thaw(dcoll.normal(int_tpair.dd))
        # Hard-coding central per [Bassi_1997]_ eqn 13
        flux_weak = outer(num_flux_central(int_tpair.int, int_tpair.ext), normal)
        return op.project(dcoll, int_tpair.dd, "all_faces", flux_weak)

    # utility to compare stuff on the boundary only
    # from functools import partial
    # bnd_norm = partial(op.norm, dcoll, p=np.inf, dd=BTAG_ALL)

    logger.info(f"Number of {dim}d elems: {mesh.nelements}")

    # for velocities in each direction
    # err_max = 0.0
    for vdir in range(dim):
        vel = np.zeros(shape=(dim,))

        # for velocity directions +1, and -1
        for parity in [1.0, -1.0]:
            vel[vdir] = parity
            from mirgecom.initializers import Uniform
            initializer = Uniform(dim=dim, velocity=vel)
            uniform_cv = initializer(nodes, eos=gas_model.eos)
            uniform_state = make_fluid_state(cv=uniform_cv, gas_model=gas_model)
            state_minus = project_fluid_state(dcoll, "vol", BTAG_ALL,
                                              uniform_state, gas_model)
            bnd_normal = actx.thaw(dcoll.normal(BTAG_ALL))
            print(f"{bnd_normal=}")

            bnd_velocity = vel + 0*bnd_normal
            print(f"{bnd_velocity=}")

            bnd_speed = np.dot(bnd_velocity, bnd_normal)
            print(f"{bnd_speed=}")

            exp_diff_vel = vel - bnd_speed*bnd_normal
            exp_adv_vel = exp_diff_vel - bnd_speed*bnd_normal
            print(f"{exp_diff_vel=}")
            print(f"{exp_adv_vel=}")

            print(f"{uniform_state=}")
            temper = uniform_state.temperature
            print(f"{temper=}")

            expected_adv_momentum = state_minus.cv.mass*exp_adv_vel
            expected_diff_momentum = state_minus.cv.mass*exp_diff_vel
            expected_wall_temperature = state_minus.temperature

            expected_adv_wall_cv = 1.0*state_minus.cv
            expected_adv_wall_cv = expected_adv_wall_cv.replace(
                momentum=expected_adv_momentum)
            expected_diff_wall_cv = 1.0*state_minus.cv
            expected_diff_wall_cv = expected_diff_wall_cv.replace(
                momentum=expected_diff_momentum)

            print(f"{expected_wall_temperature=}")
            print(f"{expected_adv_wall_cv=}")
            print(f"{expected_diff_wall_cv=}")

            cv_interior_pairs = interior_trace_pairs(dcoll, uniform_state.cv)
            cv_int_tpair = cv_interior_pairs[0]

            state_pairs = make_fluid_state_trace_pairs(cv_interior_pairs, gas_model)
            state_pair = state_pairs[0]

            cv_flux_int = gradient_flux_interior(cv_int_tpair)
            print(f"{cv_flux_int=}")

            adv_wall_state = wall.adiabatic_wall_state_for_advection(
                dcoll, dd_bdry=BTAG_ALL, gas_model=gas_model,
                state_minus=state_minus)
            diff_wall_state = wall.adiabatic_wall_state_for_diffusion(
                dcoll, dd_bdry=BTAG_ALL, gas_model=gas_model,
                state_minus=state_minus)

            print(f"{adv_wall_state=}")
            print(f"{diff_wall_state=}")

            wall_temperature = adv_wall_state.temperature
            print(f"{wall_temperature=}")

            cv_grad_flux_wall = wall.cv_gradient_flux(dcoll, dd_bdry=BTAG_ALL,
                                                 gas_model=gas_model,
                                                 state_minus=state_minus)

            cv_grad_flux_allfaces = \
                op.project(dcoll, as_dofdesc(BTAG_ALL),
                           as_dofdesc(BTAG_ALL).with_dtag("all_faces"),
                           cv_grad_flux_wall)

            print(f"{cv_grad_flux_wall=}")

            cv_flux_bnd = cv_grad_flux_allfaces + cv_flux_int

            temperature_bc = wall.temperature_bc(state_minus)
            print(f"{temperature_bc=}")

            t_int_tpair = interior_trace_pair(dcoll, temper)
            t_flux_int = gradient_flux_interior(t_int_tpair)
            t_flux_bc = wall.temperature_gradient_flux(dcoll, dd_bdry=BTAG_ALL,
                                                       gas_model=gas_model,
                                                       state_minus=state_minus)

            t_flux_bc = op.project(dcoll, as_dofdesc(BTAG_ALL),
                                    as_dofdesc(BTAG_ALL).with_dtag("all_faces"),
                                    t_flux_bc)

            t_flux_bnd = t_flux_bc + t_flux_int

            i_flux_bc = wall.inviscid_divergence_flux(dcoll, dd_bdry=BTAG_ALL,
                                                      gas_model=gas_model,
                                                      state_minus=state_minus)

            nhat = actx.thaw(dcoll.normal(state_pair.dd))
            bnd_flux = flux_func(state_pair, gas_model, nhat)
            dd = state_pair.dd
            dd_allfaces = dd.with_dtag("all_faces")
            i_flux_int = op.project(dcoll, dd, dd_allfaces, bnd_flux)
            bc_dd = as_dofdesc(BTAG_ALL)
            i_flux_bc = op.project(dcoll, bc_dd, dd_allfaces, i_flux_bc)

            i_flux_bnd = i_flux_bc + i_flux_int

            print(f"{cv_flux_bnd=}")
            print(f"{t_flux_bnd=}")
            print(f"{i_flux_bnd=}")

            from mirgecom.operators import grad_operator
            dd_vol = as_dofdesc("vol")
            dd_faces = as_dofdesc("all_faces")
            grad_cv_minus = \
                op.project(dcoll, "vol", BTAG_ALL,
                              grad_operator(dcoll, dd_vol, dd_faces,
                                            uniform_state.cv, cv_flux_bnd))
            grad_t_minus = op.project(dcoll, "vol", BTAG_ALL,
                                         grad_operator(dcoll, dd_vol, dd_faces,
                                                       temper, t_flux_bnd))

            print(f"{grad_cv_minus=}")
            print(f"{grad_t_minus=}")

            v_flux_bc = wall.viscous_divergence_flux(dcoll, dd_bdry=BTAG_ALL,
                                                     gas_model=gas_model,
                                                     state_minus=state_minus,
                                                     grad_cv_minus=grad_cv_minus,
                                                     grad_t_minus=grad_t_minus)
            print(f"{v_flux_bc=}")

            assert adv_wall_state.cv == expected_adv_wall_cv
            assert diff_wall_state.cv == expected_diff_wall_cv
            assert actx.np.all(temperature_bc == expected_wall_temperature)
            for idim in range(dim):
                assert actx.np.all(adv_wall_state.momentum_density[idim]
                                   == expected_adv_momentum[idim])

                assert actx.np.all(diff_wall_state.momentum_density[idim]
                                   == expected_diff_momentum[idim])


@pytest.mark.parametrize("dim", [1, 2, 3])
def test_slipwall_identity(actx_factory, dim):
    """Identity test - check for the expected boundary solution.

    Checks that the slipwall implements the expected boundary solution:
    rho_plus = rho_minus
    v_plus = v_minus - 2 * (n_hat . v_minus) * n_hat
    mom_plus = rho_plus * v_plus
    E_plus = E_minus
    """
    actx = actx_factory()

    nel_1d = 4

    from meshmode.mesh.generation import generate_regular_rect_mesh

    mesh = generate_regular_rect_mesh(
        a=(-0.5,) * dim, b=(0.5,) * dim, nelements_per_axis=(nel_1d,) * dim
    )

    order = 3
    dcoll = create_discretization_collection(actx, mesh, order)
    nodes = actx.thaw(dcoll.nodes())
    eos = IdealSingleGas()
    orig = np.zeros(shape=(dim,))
    nhat = actx.thaw(dcoll.normal(BTAG_ALL))
    gas_model = GasModel(eos=eos)

    logger.info(f"Number of {dim}d elems: {mesh.nelements}")

    # for velocity going along each direction
    for vdir in range(dim):
        vel = np.zeros(shape=(dim,))
        # for velocity directions +1, and -1
        for parity in [1.0, -1.0]:
            vel[vdir] = parity  # Check incoming normal
            initializer = Lump(dim=dim, center=orig, velocity=vel, rhoamp=0.0)
            wall = SymmetryBoundary(dim=dim)

            uniform_state = initializer(nodes)
            cv_minus = op.project(dcoll, "vol", BTAG_ALL, uniform_state)
            state_minus = make_fluid_state(cv=cv_minus, gas_model=gas_model)

            def bnd_norm(vec):
                return actx.to_numpy(op.norm(dcoll, vec, p=np.inf, dd=BTAG_ALL))

            state_plus = \
                wall.adiabatic_wall_state_for_advection(
                    dcoll, dd_bdry=BTAG_ALL, gas_model=gas_model,
                    state_minus=state_minus)

            bnd_pair = TracePair(
                as_dofdesc(BTAG_ALL),
                interior=state_minus.cv,
                exterior=state_plus.cv)

            # check that mass and energy are preserved
            mass_resid = bnd_pair.int.mass - bnd_pair.ext.mass
            mass_err = bnd_norm(mass_resid)
            assert mass_err == 0.0

            energy_resid = bnd_pair.int.energy - bnd_pair.ext.energy
            energy_err = bnd_norm(energy_resid)
            assert energy_err == 0.0

            # check that exterior momentum term is mom_interior - 2 * mom_normal
            mom_norm_comp = np.dot(bnd_pair.int.momentum, nhat)
            mom_norm = nhat * mom_norm_comp
            expected_mom_ext = bnd_pair.int.momentum - 2.0 * mom_norm
            mom_resid = bnd_pair.ext.momentum - expected_mom_ext
            mom_err = bnd_norm(mom_resid)

            assert mom_err == 0.0


@pytest.mark.parametrize("dim", [1, 2, 3])
@pytest.mark.parametrize("order", [1, 2, 3, 4, 5])
@pytest.mark.parametrize("flux_func", [inviscid_facial_flux_rusanov,
                                       inviscid_facial_flux_hll])
def test_slipwall_flux(actx_factory, dim, order, flux_func):
    """Check for zero boundary flux.

    Check for vanishing flux across the slipwall.
    """
    actx = actx_factory()

    wall = SymmetryBoundary(dim=dim)
    gas_model = GasModel(eos=IdealSingleGas())

    from pytools.convergence import EOCRecorder
    eoc = EOCRecorder()

    for nel_1d in [4, 8, 12]:
        from meshmode.mesh.generation import generate_regular_rect_mesh

        mesh = generate_regular_rect_mesh(
            a=(-0.5,) * dim, b=(0.5,) * dim, nelements_per_axis=(nel_1d,) * dim
        )

        dcoll = create_discretization_collection(actx, mesh, order=order)
        nodes = actx.thaw(dcoll.nodes())
        nhat = actx.thaw(dcoll.normal(BTAG_ALL))
        h = 1.0 / nel_1d

        def bnd_norm(vec):
<<<<<<< HEAD
            return actx.to_numpy(op.norm(dcoll, vec, p=np.inf, dd=BTAG_ALL)) # noqa
=======
            return actx.to_numpy(op.norm(dcoll, vec, p=np.inf, dd=BTAG_ALL))  # noqa
>>>>>>> b710b2d2

        logger.info(f"Number of {dim}d elems: {mesh.nelements}")
        # for velocities in each direction
        err_max = 0.0
        for vdir in range(dim):
            vel = np.zeros(shape=(dim,))

            # for velocity directions +1, and -1
            for parity in [1.0, -1.0]:
                vel[vdir] = parity
                from mirgecom.initializers import Uniform
                initializer = Uniform(dim=dim, velocity=vel)
                uniform_state = initializer(nodes)
                fluid_state = make_fluid_state(uniform_state, gas_model)

                interior_soln = project_fluid_state(dcoll, "vol", BTAG_ALL,
                                                    state=fluid_state,
                                                    gas_model=gas_model)

                bnd_soln = wall.adiabatic_wall_state_for_advection(dcoll,
                    dd_bdry=BTAG_ALL, gas_model=gas_model, state_minus=interior_soln)

                bnd_pair = TracePair(
                    as_dofdesc(BTAG_ALL),
                    interior=interior_soln.cv,
                    exterior=bnd_soln.cv)
                state_pair = TracePair(
                    as_dofdesc(BTAG_ALL),
                    interior=interior_soln,
                    exterior=bnd_soln)

                # Check the total velocity component normal
                # to each surface.  It should be zero.  The
                # numerical fluxes cannot be zero.
                avg_state = 0.5*(bnd_pair.int + bnd_pair.ext)
                err_max = max(err_max, bnd_norm(np.dot(avg_state.momentum, nhat)))

                normal = actx.thaw(dcoll.normal(BTAG_ALL))
                bnd_flux = flux_func(state_pair, gas_model, normal)

                err_max = max(err_max, bnd_norm(bnd_flux.mass),
                              bnd_norm(bnd_flux.energy))

        eoc.add_data_point(h, err_max)

    message = (f"EOC:\n{eoc}")
    logger.info(message)
    assert (
        eoc.order_estimate() >= order - 0.5
        or eoc.max_error() < 1e-12
    )


# Box grid generator widget lifted from @majosm's diffusion tester
def _get_box_mesh(dim, a, b, n):
    dim_names = ["x", "y", "z"]
    boundary_tag_to_face = {}
    for i in range(dim):
        boundary_tag_to_face["-"+str(i+1)] = ["-"+dim_names[i]]
        boundary_tag_to_face["+"+str(i+1)] = ["+"+dim_names[i]]
    from meshmode.mesh.generation import generate_regular_rect_mesh
    return generate_regular_rect_mesh(a=(a,)*dim, b=(b,)*dim, n=(n,)*dim,
        boundary_tag_to_face=boundary_tag_to_face)


@pytest.mark.parametrize("dim", [1, 2, 3])
@pytest.mark.parametrize("flux_func", [inviscid_facial_flux_rusanov,
                                       inviscid_facial_flux_hll])
def test_noslip(actx_factory, dim, flux_func):
    """Check IsothermalNoSlipBoundary viscous boundary treatment."""
    actx = actx_factory()
    order = 1

    wall_temp = 2.0
    kappa = 3.0
    sigma = 5.0
    fluid_temp = 1.0
    exp_temp_bc_val = 2*wall_temp - fluid_temp

    from mirgecom.transport import SimpleTransport
    from mirgecom.boundary import IsothermalNoSlipBoundary

    gas_model = GasModel(eos=IdealSingleGas(gas_const=1.0),
                         transport=SimpleTransport(viscosity=sigma,
                                                   thermal_conductivity=kappa))

    wall = IsothermalNoSlipBoundary(wall_temperature=wall_temp)

    npts_geom = 17
    a = 1.0
    b = 2.0
    mesh = _get_box_mesh(dim=dim, a=a, b=b, n=npts_geom)

    dcoll = create_discretization_collection(actx, mesh, order=order)
    nodes = actx.thaw(dcoll.nodes())
    nhat = actx.thaw(dcoll.normal(BTAG_ALL))
    print(f"{nhat=}")

    from mirgecom.flux import num_flux_central

    def scalar_flux_interior(int_tpair):
        from arraycontext import outer
        normal = actx.thaw(dcoll.normal(int_tpair.dd))
        # Hard-coding central per [Bassi_1997]_ eqn 13
        flux_weak = outer(num_flux_central(int_tpair.int, int_tpair.ext), normal)
        return op.project(dcoll, int_tpair.dd, "all_faces", flux_weak)

    # utility to compare stuff on the boundary only
    # from functools import partial
    # bnd_norm = partial(op.norm, dcoll, p=np.inf, dd=BTAG_ALL)

    logger.info(f"Number of {dim}d elems: {mesh.nelements}")

    # for velocities in each direction
    # err_max = 0.0
    for vdir in range(dim):
        vel = np.zeros(shape=(dim,))

        # for velocity directions +1, and -1
        for parity in [1.0, -1.0]:
            vel[vdir] = parity
            from mirgecom.initializers import Uniform
            initializer = Uniform(dim=dim, velocity=vel)
            uniform_cv = initializer(nodes, eos=gas_model.eos)
            uniform_state = make_fluid_state(cv=uniform_cv, gas_model=gas_model)
            state_minus = project_fluid_state(dcoll, "vol", BTAG_ALL,
                                              uniform_state, gas_model)

            print(f"{uniform_state=}")
            temper = uniform_state.temperature
            print(f"{temper=}")

            expected_noslip_cv = 1.0*state_minus.cv
            expected_noslip_cv = expected_noslip_cv.replace(
                momentum=-expected_noslip_cv.momentum)

            expected_noslip_momentum = -vel*state_minus.mass_density
            expected_temperature_bc = \
                exp_temp_bc_val * state_minus.mass_density

            print(f"{expected_temperature_bc=}")
            print(f"{expected_noslip_cv=}")

            cv_interior_pairs = interior_trace_pairs(dcoll, uniform_state.cv)
            cv_int_tpair = cv_interior_pairs[0]

            state_pairs = make_fluid_state_trace_pairs(cv_interior_pairs, gas_model)
            state_pair = state_pairs[0]

            cv_flux_int = scalar_flux_interior(cv_int_tpair)
            print(f"{cv_flux_int=}")

            wall_state = wall.isothermal_noslip_state(
                dcoll, dd_bdry=BTAG_ALL, gas_model=gas_model,
                state_minus=state_minus)
            print(f"{wall_state=}")

            cv_grad_flux_wall = wall.cv_gradient_flux(dcoll, dd_bdry=BTAG_ALL,
                                                 gas_model=gas_model,
                                                 state_minus=state_minus)

            cv_grad_flux_allfaces = \
                op.project(dcoll, as_dofdesc(BTAG_ALL),
                           as_dofdesc(BTAG_ALL).with_dtag("all_faces"),
                           cv_grad_flux_wall)

            print(f"{cv_grad_flux_wall=}")

            cv_flux_bnd = cv_grad_flux_allfaces + cv_flux_int

            temperature_bc = wall.temperature_bc(state_minus)
            print(f"{temperature_bc=}")

            t_int_tpair = interior_trace_pair(dcoll, temper)
            t_flux_int = scalar_flux_interior(t_int_tpair)
            t_flux_bc = wall.temperature_gradient_flux(dcoll, dd_bdry=BTAG_ALL,
                                                       gas_model=gas_model,
                                                       state_minus=state_minus)

            t_flux_bc = op.project(dcoll, as_dofdesc(BTAG_ALL),
                                    as_dofdesc(BTAG_ALL).with_dtag("all_faces"),
                                    t_flux_bc)

            t_flux_bnd = t_flux_bc + t_flux_int

            i_flux_bc = wall.inviscid_divergence_flux(dcoll, dd_bdry=BTAG_ALL,
                                                      gas_model=gas_model,
                                                      state_minus=state_minus)

            nhat = actx.thaw(dcoll.normal(state_pair.dd))
            bnd_flux = flux_func(state_pair, gas_model, nhat)
            dd = state_pair.dd
            dd_allfaces = dd.with_boundary_tag(FACE_RESTR_ALL)
            i_flux_int = op.project(dcoll, dd, dd_allfaces, bnd_flux)
            bc_dd = as_dofdesc(BTAG_ALL)
            i_flux_bc = op.project(dcoll, bc_dd, dd_allfaces, i_flux_bc)

            i_flux_bnd = i_flux_bc + i_flux_int

            print(f"{cv_flux_bnd=}")
            print(f"{t_flux_bnd=}")
            print(f"{i_flux_bnd=}")

            from mirgecom.operators import grad_operator
            dd_vol = as_dofdesc("vol")
            dd_allfaces = as_dofdesc("all_faces")
            grad_cv_minus = \
                op.project(dcoll, "vol", BTAG_ALL,
                              grad_operator(dcoll, dd_vol, dd_allfaces,
                                            uniform_state.cv, cv_flux_bnd))
            grad_t_minus = op.project(dcoll, "vol", BTAG_ALL,
                                         grad_operator(dcoll, dd_vol, dd_allfaces,
                                                       temper, t_flux_bnd))

            print(f"{grad_cv_minus=}")
            print(f"{grad_t_minus=}")

            v_flux_bc = wall.viscous_divergence_flux(dcoll, dd_bdry=BTAG_ALL,
                                                     gas_model=gas_model,
                                                     state_minus=state_minus,
                                                     grad_cv_minus=grad_cv_minus,
                                                     grad_t_minus=grad_t_minus)
            print(f"{v_flux_bc=}")

            assert wall_state.cv == expected_noslip_cv
            assert actx.np.all(temperature_bc == expected_temperature_bc)
            for idim in range(dim):
                assert actx.np.all(wall_state.momentum_density[idim]
                                   == expected_noslip_momentum[idim])


class _VortexSoln:

    def __init__(self, **kwargs):
        self._dim = 2
        from mirgecom.initializers import Vortex2D
        origin = np.zeros(2)
        velocity = origin + 1
        self._initializer = Vortex2D(center=origin, velocity=velocity)

    def dim(self):
        return self._dim

    def __call__(self, r, eos, **kwargs):
        return self._initializer(x_vec=r, eos=eos)


class _PoiseuilleSoln:

    def __init__(self, **kwargs):
        self._dim = 2
        from mirgecom.initializers import PlanarPoiseuille
        self._initializer = PlanarPoiseuille()

    def dim(self):
        return self._dim

    def __call__(self, r, eos, **kwargs):
        return self._initializer(x_vec=r, eos=eos)


# This simple type of boundary is used when the user
# wants to prescribe a fixed (or time-dependent) state
# at the boundary (e.g., prescribed exact soln on the
# domain boundary).
# This test makes sure that the boundary type
# works mechanically, and gives the correct boundary solution
# given the prescribed soln.
@pytest.mark.parametrize("prescribed_soln", [_VortexSoln(), _PoiseuilleSoln()])
@pytest.mark.parametrize("flux_func", [inviscid_facial_flux_rusanov,
                                       inviscid_facial_flux_hll])
#                                             ShearflowSoln,
def test_prescribed(actx_factory, prescribed_soln, flux_func):
    """Check prescribed boundary treatment."""
    actx = actx_factory()
    order = 1
    dim = prescribed_soln.dim()

    kappa = 3.0
    sigma = 5.0

    from mirgecom.transport import SimpleTransport
    transport_model = SimpleTransport(viscosity=sigma, thermal_conductivity=kappa)

    # Functions that control PrescribedViscousBoundary (pvb):
    # Specify none to get a DummyBoundary-like behavior
    # Specify q_func to prescribe soln(Q) at the boundary (InflowOutflow likely)
    # > q_plus = q_func(nodes, eos, q_minus, **kwargs)
    # Specify (*note) q_flux_func to prescribe flux of Q through the boundary:
    # > q_flux_func(nodes, eos, q_minus, nhat, **kwargs)
    # Specify grad_q_func to prescribe grad(Q) at the boundary:
    # > s_plus = grad_q_func(nodes, eos, q_minus, grad_q_minus ,**kwargs)
    # Specify t_func to prescribe temperature at the boundary: (InflowOutflow likely)
    # > t_plus = t_func(nodes, eos, q_minus, **kwargs)
    # Prescribe (*note) t_flux to prescribe "flux of temperature" at the boundary:
    # > t_flux_func(nodes, eos, q_minus, nhat, **kwargs)
    # Prescribe grad(temperature) at the boundary with grad_t_func:
    # > grad_t_plus = grad_t_func(nodes, eos, q_minus, grad_t_minus, **kwargs)
    # Fully prescribe the inviscid or viscous flux - unusual
    # inviscid_flux_func(nodes, eos, q_minus, **kwargs)
    # viscous_flux_func(nodes, eos, q_minus, grad_q_minus, t_minus,
    #                   grad_t_minus, nhat, **kwargs)
    #
    # (*note): Most people will never change these as they are used internally
    #          to compute a DG gradient of Q and temperature.

    def _boundary_state_func(dcoll, dd_bdry, gas_model, state_minus, **kwargs):
        actx = state_minus.array_context
        bnd_discr = dcoll.discr_from_dd(dd_bdry)
        nodes = actx.thaw(bnd_discr.nodes())
        return make_fluid_state(prescribed_soln(r=nodes, eos=gas_model.eos,
                                            **kwargs), gas_model)

    from mirgecom.boundary import PrescribedFluidBoundary
    domain_boundary = \
        PrescribedFluidBoundary(boundary_state_func=_boundary_state_func)

    gas_model = GasModel(eos=IdealSingleGas(gas_const=1.0),
                         transport=transport_model)

    npts_geom = 17
    a = 1.0
    b = 2.0
    mesh = _get_box_mesh(dim=dim, a=a, b=b, n=npts_geom)

    dcoll = create_discretization_collection(actx, mesh, order=order)
    nodes = actx.thaw(dcoll.nodes())
    boundary_discr = dcoll.discr_from_dd(BTAG_ALL)
    boundary_nodes = actx.thaw(boundary_discr.nodes())
    expected_boundary_solution = prescribed_soln(r=boundary_nodes, eos=gas_model.eos)

    nhat = actx.thaw(dcoll.normal(BTAG_ALL))
    print(f"{nhat=}")

    from mirgecom.flux import num_flux_central

    def scalar_flux_interior(int_tpair):
        from arraycontext import outer
        normal = actx.thaw(dcoll.normal(int_tpair.dd))
        # Hard-coding central per [Bassi_1997]_ eqn 13
        flux_weak = outer(num_flux_central(int_tpair.int, int_tpair.ext),
                          normal)
        return op.project(dcoll, int_tpair.dd, "all_faces", flux_weak)

    logger.info(f"Number of {dim}d elems: {mesh.nelements}")
    # for velocities in each direction
    # err_max = 0.0
    for vdir in range(dim):
        vel = np.zeros(shape=(dim,))

        # for velocity directions +1, and -1
        for parity in [1.0, -1.0]:
            vel[vdir] = parity
            from mirgecom.initializers import Uniform
            initializer = Uniform(dim=dim, velocity=vel)
            cv = initializer(nodes, eos=gas_model.eos)
            state = make_fluid_state(cv, gas_model)
            state_minus = project_fluid_state(dcoll, "vol", BTAG_ALL,
                                              state, gas_model)

            print(f"{cv=}")
            temper = state.temperature
            print(f"{temper=}")

            cv_int_tpair = interior_trace_pair(dcoll, cv)
            cv_flux_int = scalar_flux_interior(cv_int_tpair)
            cv_flux_bc = domain_boundary.cv_gradient_flux(dcoll, dd_bdry=BTAG_ALL,
                                               gas_model=gas_model,
                                               state_minus=state_minus)

            cv_flux_bc = op.project(dcoll, as_dofdesc(BTAG_ALL),
                                    as_dofdesc(BTAG_ALL).with_dtag("all_faces"),
                                    cv_flux_bc)

            cv_flux_bnd = cv_flux_bc + cv_flux_int

            t_int_tpair = interior_trace_pair(dcoll, temper)
            t_flux_int = scalar_flux_interior(t_int_tpair)
            t_flux_bc = \
                domain_boundary.temperature_gradient_flux(dcoll, dd_bdry=BTAG_ALL,
                                                          gas_model=gas_model,
                                                          state_minus=state_minus)

            t_flux_bc = op.project(dcoll, as_dofdesc(BTAG_ALL),
                                    as_dofdesc(BTAG_ALL).with_dtag("all_faces"),
                                    t_flux_bc)

            t_flux_bnd = t_flux_bc + t_flux_int

            i_flux_bc = \
                domain_boundary.inviscid_divergence_flux(dcoll, dd_bdry=BTAG_ALL,
                                                         gas_model=gas_model,
                                                         state_minus=state_minus)

            cv_int_pairs = interior_trace_pairs(dcoll, cv)
            state_pairs = make_fluid_state_trace_pairs(cv_int_pairs, gas_model)
            state_pair = state_pairs[0]

            nhat = actx.thaw(dcoll.normal(state_pair.dd))
            bnd_flux = flux_func(state_pair, gas_model, nhat)
            dd = state_pair.dd
            dd_allfaces = dd.with_boundary_tag(FACE_RESTR_ALL)
            dd_bdry = as_dofdesc(BTAG_ALL)
            i_flux_bc = op.project(dcoll, dd_bdry, dd_allfaces, i_flux_bc)
            i_flux_int = op.project(dcoll, dd, dd_allfaces, bnd_flux)

            i_flux_bnd = i_flux_bc + i_flux_int

            print(f"{cv_flux_bnd=}")
            print(f"{t_flux_bnd=}")
            print(f"{i_flux_bnd=}")

            from mirgecom.operators import grad_operator
            dd_vol = as_dofdesc("vol")
            dd_allfaces = as_dofdesc("all_faces")
            grad_cv = grad_operator(dcoll, dd_vol, dd_allfaces, cv, cv_flux_bnd)
            grad_t = grad_operator(dcoll, dd_vol, dd_allfaces, temper, t_flux_bnd)
            grad_cv_minus = op.project(dcoll, "vol", BTAG_ALL, grad_cv)
            grad_t_minus = op.project(dcoll, "vol", BTAG_ALL, grad_t)

            print(f"{grad_cv_minus=}")
            print(f"{grad_t_minus=}")

            v_flux_bc = \
                domain_boundary.viscous_divergence_flux(
                    dcoll=dcoll, dd_bdry=BTAG_ALL, gas_model=gas_model,
                    state_minus=state_minus, grad_cv_minus=grad_cv_minus,
                    grad_t_minus=grad_t_minus)
            print(f"{v_flux_bc=}")
            bc_soln = \
                domain_boundary._boundary_state_pair(dcoll, BTAG_ALL, gas_model,
                                                     state_minus=state_minus).ext.cv
            assert bc_soln == expected_boundary_solution<|MERGE_RESOLUTION|>--- conflicted
+++ resolved
@@ -1053,11 +1053,7 @@
         h = 1.0 / nel_1d
 
         def bnd_norm(vec):
-<<<<<<< HEAD
-            return actx.to_numpy(op.norm(dcoll, vec, p=np.inf, dd=BTAG_ALL)) # noqa
-=======
             return actx.to_numpy(op.norm(dcoll, vec, p=np.inf, dd=BTAG_ALL))  # noqa
->>>>>>> b710b2d2
 
         logger.info(f"Number of {dim}d elems: {mesh.nelements}")
         # for velocities in each direction
