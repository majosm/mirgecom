"""Test the operator module for sanity."""

__copyright__ = """
Copyright (C) 2021 University of Illinois Board of Trustees
"""

__license__ = """
Permission is hereby granted, free of charge, to any person obtaining a copy
of this software and associated documentation files (the "Software"), to deal
in the Software without restriction, including without limitation the rights
to use, copy, modify, merge, publish, distribute, sublicense, and/or sell
copies of the Software, and to permit persons to whom the Software is
furnished to do so, subject to the following conditions:

The above copyright notice and this permission notice shall be included in
all copies or substantial portions of the Software.

THE SOFTWARE IS PROVIDED "AS IS", WITHOUT WARRANTY OF ANY KIND, EXPRESS OR
IMPLIED, INCLUDING BUT NOT LIMITED TO THE WARRANTIES OF MERCHANTABILITY,
FITNESS FOR A PARTICULAR PURPOSE AND NONINFRINGEMENT. IN NO EVENT SHALL THE
AUTHORS OR COPYRIGHT HOLDERS BE LIABLE FOR ANY CLAIM, DAMAGES OR OTHER
LIABILITY, WHETHER IN AN ACTION OF CONTRACT, TORT OR OTHERWISE, ARISING FROM,
OUT OF OR IN CONNECTION WITH THE SOFTWARE OR THE USE OR OTHER DEALINGS IN
THE SOFTWARE.
"""

import numpy as np  # noqa
import pytest  # noqa
import logging
from meshmode.array_context import (  # noqa
    pytest_generate_tests_for_pyopencl_array_context
    as pytest_generate_tests
)
from pytools.obj_array import make_obj_array
import pymbolic as pmbl  # noqa
import pymbolic.primitives as prim
from arraycontext import thaw
from meshmode.mesh import BTAG_ALL
from mirgecom.flux import num_flux_central
from mirgecom.fluid import (
    make_conserved
)
import mirgecom.symbolic as sym
from grudge.eager import (
    EagerDGDiscretization,
    interior_trace_pair
)
from functools import partial

logger = logging.getLogger(__name__)


def _elbnd_flux(discr, compute_interior_flux, compute_boundary_flux,
                int_tpair, boundaries):
    return (compute_interior_flux(int_tpair)
            + sum(compute_boundary_flux(btag) for btag in boundaries))


# Box grid generator widget lifted from @majosm and slightly bent
def _get_box_mesh(dim, a, b, n, t=None):
    dim_names = ["x", "y", "z"]
    bttf = {}
    for i in range(dim):
        bttf["-"+str(i+1)] = ["-"+dim_names[i]]
        bttf["+"+str(i+1)] = ["+"+dim_names[i]]
    from meshmode.mesh.generation import generate_regular_rect_mesh as gen
    return gen(a=a, b=b, npoints_per_axis=n, boundary_tag_to_face=bttf, mesh_type=t)


def _coord_test_func(dim, order=1):
    """Make a coordinate-based test function.

    1d: x^order
    2d: x^order * y^order
    3d: x^order * y^order * z^order
    """
    sym_coords = prim.make_sym_vector("x", dim)

    sym_result = 1
    for i in range(dim):
        sym_result *= sym_coords[i]**order

    return sym_result


def _trig_test_func(dim):
    """Make trig test function.

    1d: cos(2pi x)
    2d: sin(2pi x)cos(2pi y)
    3d: sin(2pi x)sin(2pi y)cos(2pi z)
    """
    sym_coords = prim.make_sym_vector("x", dim)

    sym_cos = pmbl.var("cos")
    sym_sin = pmbl.var("sin")
    sym_result = sym_cos(2*np.pi*sym_coords[dim-1])
    for i in range(dim-1):
        sym_result = sym_result * sym_sin(2*np.pi*sym_coords[i])

    return sym_result


def _cv_test_func(dim):
    """Make a CV array container for testing.

    There is no need for this CV to be physical, we are just testing whether the
    operator machinery still gets the right answers when operating on a CV array
    container.

    mass = constant
    energy = _trig_test_func
    momentum = <(dim_index+1)*_coord_test_func(order=2)>
    """
    sym_mass = 1
    sym_energy = _trig_test_func(dim)
    sym_momentum = make_obj_array([
        (i+1)*_coord_test_func(dim, order=2)
        for i in range(dim)])
    return make_conserved(
        dim=dim, mass=sym_mass, energy=sym_energy, momentum=sym_momentum)


def central_flux_interior(actx, discr, int_tpair):
    """Compute a central flux for interior faces."""
    normal = thaw(discr.normal(int_tpair.dd), actx)
    from arraycontext import outer
    flux_weak = outer(num_flux_central(int_tpair.int, int_tpair.ext), normal)
    dd_all_faces = int_tpair.dd.with_dtag("all_faces")
    return discr.project(int_tpair.dd, dd_all_faces, flux_weak)


def central_flux_boundary(actx, discr, soln_func, btag):
    """Compute a central flux for boundary faces."""
    boundary_discr = discr.discr_from_dd(btag)
    bnd_nodes = thaw(boundary_discr.nodes(), actx)
    soln_bnd = soln_func(x_vec=bnd_nodes)
    bnd_nhat = thaw(discr.normal(btag), actx)
    from grudge.trace_pair import TracePair
    bnd_tpair = TracePair(btag, interior=soln_bnd, exterior=soln_bnd)
    from arraycontext import outer
    flux_weak = outer(num_flux_central(bnd_tpair.int, bnd_tpair.ext), bnd_nhat)
    dd_all_faces = bnd_tpair.dd.with_dtag("all_faces")
    return discr.project(bnd_tpair.dd, dd_all_faces, flux_weak)


<<<<<<< HEAD
# TODO: Generalize mirgecom.symbolic to work with array containers
def sym_grad(dim, expr):
    """Do symbolic grad."""
    if isinstance(expr, ConservedVars):
        return make_conserved(
            dim, q=sym_grad(dim, expr.join()))
    elif isinstance(expr, np.ndarray):
        return np.stack(
            obj_array_vectorize(lambda e: sym.grad(dim, e), expr))
    else:
        return sym.grad(dim, expr)


def _contextize_expression(expr, ones):

    if isinstance(expr, ConservedVars):
        dim = expr.dim
        if isinstance(expr.mass, np.ndarray):
            mass = make_obj_array([expr.mass[i]*ones for i in range(dim)])
            energy = make_obj_array([expr.energy[i]*ones for i in range(dim)])
            spec_mass = 0*expr.species_mass
            for i in range(expr.nspecies):
                spec_mass[i] = make_obj_array([expr.species_mass[j]*ones
                                               for j in range(dim)])
            mom = 0*expr.momentum
            for i in range(dim):
                for j in range(dim):
                    mom[i][j] = expr.momentum[i][j]*ones
        else:
            mom = make_obj_array([expr.momentum[i]*ones for i in range(dim)])
            mass = expr.mass*ones
            energy = expr.energy*ones
            spec_mass = make_obj_array([expr.species_mass[i]*ones
                                        for i in range(expr.nspecies)])

        return make_conserved(dim=dim, mass=mass, momentum=mom, energy=energy,
                              species_mass=spec_mass)
    return expr


=======
>>>>>>> aa700b6f
@pytest.mark.parametrize("dim", [1, 2, 3])
@pytest.mark.parametrize("order", [1, 2, 3])
@pytest.mark.parametrize("sym_test_func_factory", [
    partial(_coord_test_func, order=0),
    partial(_coord_test_func, order=1),
    lambda dim: 2*_coord_test_func(dim, order=1),
    partial(_coord_test_func, order=2),
    _trig_test_func,
    _cv_test_func
])
def test_grad_operator(actx_factory, dim, order, sym_test_func_factory):
    """Test the gradient operator for sanity.

    Check whether we get the right answers for gradients of analytic functions with
    some simple input fields and states:
    - constant
    - multilinear funcs
    - quadratic funcs
    - trig funcs
    - :class:`~mirgecom.fluid.ConservedVars` composed of funcs from above
    """
    actx = actx_factory()

    sym_test_func = sym_test_func_factory(dim)

    tol = 1e-10 if dim < 3 else 1e-9
    from pytools.convergence import EOCRecorder
    eoc = EOCRecorder()

    for nfac in [1, 2, 4]:

        npts_axis = (nfac*4,)*dim
        box_ll = (0,)*dim
        box_ur = (1,)*dim
        mesh = _get_box_mesh(dim, a=box_ll, b=box_ur, n=npts_axis)

        logger.info(
            f"Number of {dim}d elements: {mesh.nelements}"
        )

        discr = EagerDGDiscretization(actx, mesh, order=order)

        # compute max element size
        from grudge.dt_utils import h_max_from_volume
        h_max = h_max_from_volume(discr)

        def sym_eval(expr, x_vec):
            mapper = sym.EvaluationMapper({"x": x_vec})
            from arraycontext import rec_map_array_container
<<<<<<< HEAD
            result = rec_map_array_container(mapper, expr)
            # If expressions don't depend on coords (e.g., order 0), evaluated result
            # will be scalar-valued, so promote to DOFArray(s) before returning
            ones = 0*x_vec[0] + 1.0
            result = _contextize_expression(result, ones)
            return result * (0*x_vec[0] + 1)
=======
            return rec_map_array_container(
                # If expressions don't depend on coords (e.g., order 0), evaluated
                # result will be scalar-valued, so promote to DOFArray
                lambda comp_expr: mapper(comp_expr) + 0*x_vec[0],
                expr)
>>>>>>> aa700b6f

        test_func = partial(sym_eval, sym_test_func)
        grad_test_func = partial(sym_eval, sym.grad(dim, sym_test_func))

        nodes = thaw(discr.nodes(), actx)
        int_flux = partial(central_flux_interior, actx, discr)
        bnd_flux = partial(central_flux_boundary, actx, discr, test_func)

        test_data = test_func(nodes)
        exact_grad = grad_test_func(nodes)

        from mirgecom.simutil import componentwise_norms
        from arraycontext import flatten

        err_scale = max(flatten(componentwise_norms(discr, exact_grad, np.inf),
                                actx))

        if err_scale <= 1e-16:
            err_scale = 1

        print(f"{test_data=}")
        print(f"{exact_grad=}")

        test_data_int_tpair = interior_trace_pair(discr, test_data)
        boundaries = [BTAG_ALL]
        test_data_flux_bnd = _elbnd_flux(discr, int_flux, bnd_flux,
                                         test_data_int_tpair, boundaries)

        from mirgecom.operators import grad_operator
        from grudge.dof_desc import as_dofdesc
        dd_vol = as_dofdesc("vol")
        dd_faces = as_dofdesc("all_faces")
        test_grad = grad_operator(discr, dd_vol, dd_faces,
                                  test_data, test_data_flux_bnd)

        print(f"{test_grad=}")
        grad_err = \
            max(flatten(componentwise_norms(discr, test_grad - exact_grad, np.inf),
                        actx)) / err_scale

        eoc.add_data_point(actx.to_numpy(h_max), actx.to_numpy(grad_err))

    assert (
        eoc.order_estimate() >= order - 0.5
        or eoc.max_error() < tol
    )<|MERGE_RESOLUTION|>--- conflicted
+++ resolved
@@ -144,49 +144,6 @@
     return discr.project(bnd_tpair.dd, dd_all_faces, flux_weak)
 
 
-<<<<<<< HEAD
-# TODO: Generalize mirgecom.symbolic to work with array containers
-def sym_grad(dim, expr):
-    """Do symbolic grad."""
-    if isinstance(expr, ConservedVars):
-        return make_conserved(
-            dim, q=sym_grad(dim, expr.join()))
-    elif isinstance(expr, np.ndarray):
-        return np.stack(
-            obj_array_vectorize(lambda e: sym.grad(dim, e), expr))
-    else:
-        return sym.grad(dim, expr)
-
-
-def _contextize_expression(expr, ones):
-
-    if isinstance(expr, ConservedVars):
-        dim = expr.dim
-        if isinstance(expr.mass, np.ndarray):
-            mass = make_obj_array([expr.mass[i]*ones for i in range(dim)])
-            energy = make_obj_array([expr.energy[i]*ones for i in range(dim)])
-            spec_mass = 0*expr.species_mass
-            for i in range(expr.nspecies):
-                spec_mass[i] = make_obj_array([expr.species_mass[j]*ones
-                                               for j in range(dim)])
-            mom = 0*expr.momentum
-            for i in range(dim):
-                for j in range(dim):
-                    mom[i][j] = expr.momentum[i][j]*ones
-        else:
-            mom = make_obj_array([expr.momentum[i]*ones for i in range(dim)])
-            mass = expr.mass*ones
-            energy = expr.energy*ones
-            spec_mass = make_obj_array([expr.species_mass[i]*ones
-                                        for i in range(expr.nspecies)])
-
-        return make_conserved(dim=dim, mass=mass, momentum=mom, energy=energy,
-                              species_mass=spec_mass)
-    return expr
-
-
-=======
->>>>>>> aa700b6f
 @pytest.mark.parametrize("dim", [1, 2, 3])
 @pytest.mark.parametrize("order", [1, 2, 3])
 @pytest.mark.parametrize("sym_test_func_factory", [
@@ -236,20 +193,11 @@
         def sym_eval(expr, x_vec):
             mapper = sym.EvaluationMapper({"x": x_vec})
             from arraycontext import rec_map_array_container
-<<<<<<< HEAD
-            result = rec_map_array_container(mapper, expr)
-            # If expressions don't depend on coords (e.g., order 0), evaluated result
-            # will be scalar-valued, so promote to DOFArray(s) before returning
-            ones = 0*x_vec[0] + 1.0
-            result = _contextize_expression(result, ones)
-            return result * (0*x_vec[0] + 1)
-=======
             return rec_map_array_container(
                 # If expressions don't depend on coords (e.g., order 0), evaluated
                 # result will be scalar-valued, so promote to DOFArray
                 lambda comp_expr: mapper(comp_expr) + 0*x_vec[0],
                 expr)
->>>>>>> aa700b6f
 
         test_func = partial(sym_eval, sym_test_func)
         grad_test_func = partial(sym_eval, sym.grad(dim, sym_test_func))
