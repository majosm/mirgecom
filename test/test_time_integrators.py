--- conflicted
+++ resolved
@@ -123,16 +123,6 @@
             t_final = 4
             step = 0
 
-<<<<<<< HEAD
-            # Callables needed for advance_state and advance_state_leap
-            def get_timestep(state):
-                return dt
-
-            def my_checkpoint(state, step, t, dt):
-                return dt
-
-=======
->>>>>>> 3a923398
             (step, t, state) = \
                 advance_state(rhs=rhs, timestepper=method, dt=dt,
                               state=state, t=t, t_final=t_final,
