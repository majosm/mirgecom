"""Test the generic fluid helper functions."""

__copyright__ = """
Copyright (C) 2021 University of Illinois Board of Trustees
"""

__license__ = """
Permission is hereby granted, free of charge, to any person obtaining a copy
of this software and associated documentation files (the "Software"), to deal
in the Software without restriction, including without limitation the rights
to use, copy, modify, merge, publish, distribute, sublicense, and/or sell
copies of the Software, and to permit persons to whom the Software is
furnished to do so, subject to the following conditions:

The above copyright notice and this permission notice shall be included in
all copies or substantial portions of the Software.

THE SOFTWARE IS PROVIDED "AS IS", WITHOUT WARRANTY OF ANY KIND, EXPRESS OR
IMPLIED, INCLUDING BUT NOT LIMITED TO THE WARRANTIES OF MERCHANTABILITY,
FITNESS FOR A PARTICULAR PURPOSE AND NONINFRINGEMENT. IN NO EVENT SHALL THE
AUTHORS OR COPYRIGHT HOLDERS BE LIABLE FOR ANY CLAIM, DAMAGES OR OTHER
LIABILITY, WHETHER IN AN ACTION OF CONTRACT, TORT OR OTHERWISE, ARISING FROM,
OUT OF OR IN CONNECTION WITH THE SOFTWARE OR THE USE OR OTHER DEALINGS IN
THE SOFTWARE.
"""

import numpy as np
import numpy.random
import numpy.linalg as la  # noqa
import pyopencl.clmath  # noqa
import logging
import pytest

from pytools.obj_array import make_obj_array

from meshmode.dof_array import thaw
from mirgecom.fluid import make_conserved
from grudge.eager import EagerDGDiscretization
from meshmode.array_context import (  # noqa
    pytest_generate_tests_for_pyopencl_array_context
    as pytest_generate_tests)

logger = logging.getLogger(__name__)


@pytest.mark.parametrize("dim", [1, 2, 3])
@pytest.mark.parametrize(("mass_exp", "vel_fac"),
                         [(0, 0), (0, 1),
                          (1, 1), (2, 1)])
def test_velocity_gradient_sanity(actx_factory, dim, mass_exp, vel_fac):
    """Test that the grad(v) returns {0, I} for v={constant, r_xyz}."""
    from mirgecom.fluid import velocity_gradient
    actx = actx_factory()

    nel_1d = 16

    from meshmode.mesh.generation import generate_regular_rect_mesh

    mesh = generate_regular_rect_mesh(
        a=(1.0,) * dim, b=(2.0,) * dim, nelements_per_axis=(nel_1d,) * dim
    )

    order = 3

    discr = EagerDGDiscretization(actx, mesh, order=order)
    nodes = thaw(actx, discr.nodes())
    zeros = discr.zeros(actx)
    ones = zeros + 1.0

    mass = 1*ones
    for i in range(mass_exp):
        mass *= (mass + i)

    energy = zeros + 2.5
    velocity = vel_fac * nodes
    mom = mass * velocity

    cv = make_conserved(dim, mass=mass, energy=energy, momentum=mom)
<<<<<<< HEAD

=======
>>>>>>> 578bcccd
    from grudge.op import local_grad
    grad_cv = make_conserved(dim,
                             q=local_grad(discr, cv.join()))
    grad_v = velocity_gradient(discr, cv, grad_cv)

    tol = 1e-11
    exp_result = vel_fac * np.eye(dim) * ones
    grad_v_err = [discr.norm(grad_v[i] - exp_result[i], np.inf)
                  for i in range(dim)]

    assert max(grad_v_err) < tol


@pytest.mark.parametrize("dim", [1, 2, 3])
def test_velocity_gradient_eoc(actx_factory, dim):
    """Test that the velocity gradient converges at the proper rate."""
    from mirgecom.fluid import velocity_gradient
    actx = actx_factory()

    order = 3

    from pytools.convergence import EOCRecorder
    eoc = EOCRecorder()

    nel_1d_0 = 4
    for hn1 in [1, 2, 3, 4]:

        nel_1d = hn1 * nel_1d_0
        h = 1/nel_1d

        from meshmode.mesh.generation import generate_regular_rect_mesh
        mesh = generate_regular_rect_mesh(
            a=(1.0,) * dim, b=(2.0,) * dim, nelements_per_axis=(nel_1d,) * dim
        )

        discr = EagerDGDiscretization(actx, mesh, order=order)
        nodes = thaw(actx, discr.nodes())
        zeros = discr.zeros(actx)

        mass = nodes[dim-1]*nodes[dim-1]
        energy = zeros + 2.5
        velocity = make_obj_array([actx.np.cos(nodes[i]) for i in range(dim)])
        mom = mass*velocity

        cv = make_conserved(dim, mass=mass, energy=energy, momentum=mom)
        from grudge.op import local_grad
        grad_cv = make_conserved(dim,
                                 q=local_grad(discr, cv.join()))
        grad_v = velocity_gradient(discr, cv, grad_cv)

        def exact_grad_row(xdata, gdim, dim):
            exact_grad_row = make_obj_array([zeros for _ in range(dim)])
            exact_grad_row[gdim] = -actx.np.sin(xdata)
            return exact_grad_row

        comp_err = make_obj_array([
            discr.norm(grad_v[i] - exact_grad_row(nodes[i], i, dim), np.inf)
            for i in range(dim)])
        err_max = comp_err.max()
        eoc.add_data_point(h, err_max)

    logger.info(eoc)
    assert (
        eoc.order_estimate() >= order - 0.5
        or eoc.max_error() < 1e-9
    )


def test_velocity_gradient_structure(actx_factory):
    """Test gradv data structure, verifying usability with other helper routines."""
    from mirgecom.fluid import velocity_gradient
    actx = actx_factory()
    dim = 3
    nel_1d = 5

    from meshmode.mesh.generation import generate_regular_rect_mesh

    mesh = generate_regular_rect_mesh(
        a=(1.0,) * dim, b=(2.0,) * dim, n=(nel_1d,) * dim
    )

    order = 1

    discr = EagerDGDiscretization(actx, mesh, order=order)
    nodes = thaw(actx, discr.nodes())
    zeros = discr.zeros(actx)
    ones = zeros + 1.0

    mass = 2*ones

    energy = zeros + 2.5
    velocity_x = nodes[0] + 2*nodes[1] + 3*nodes[2]
    velocity_y = 4*nodes[0] + 5*nodes[1] + 6*nodes[2]
    velocity_z = 7*nodes[0] + 8*nodes[1] + 9*nodes[2]
    velocity = make_obj_array([velocity_x, velocity_y, velocity_z])

    mom = mass * velocity

    cv = make_conserved(dim, mass=mass, energy=energy, momentum=mom)
    from grudge.op import local_grad
    grad_cv = make_conserved(dim,
                             q=local_grad(discr, cv.join()))
    grad_v = velocity_gradient(discr, cv, grad_cv)

    tol = 1e-11
    exp_result = [[1, 2, 3], [4, 5, 6], [7, 8, 9]]
    exp_trans = [[1, 4, 7], [2, 5, 8], [3, 6, 9]]
    exp_trace = 15
    assert discr.norm(grad_v - exp_result, np.inf) < tol
    assert discr.norm(grad_v.T - exp_trans, np.inf) < tol
    assert discr.norm(np.trace(grad_v) - exp_trace, np.inf) < tol


@pytest.mark.parametrize("dim", [1, 2, 3])
def test_species_mass_gradient(actx_factory, dim):
    """Test gradY structure and values against exact."""
    actx = actx_factory()
    nel_1d = 5

    from meshmode.mesh.generation import generate_regular_rect_mesh
    mesh = generate_regular_rect_mesh(
        a=(1.0,) * dim, b=(2.0,) * dim, n=(nel_1d,) * dim
    )

    order = 1

    discr = EagerDGDiscretization(actx, mesh, order=order)
    nodes = thaw(actx, discr.nodes())
    zeros = discr.zeros(actx)
    ones = zeros + 1

    nspecies = 2*dim
    mass = 2*ones  # make mass != 1
    energy = zeros + 2.5
    velocity = make_obj_array([ones for _ in range(dim)])
    mom = mass * velocity
    # assemble y so that each one has simple, but unique grad components
    y = make_obj_array([ones for _ in range(nspecies)])
    for idim in range(dim):
        ispec = 2*idim
        y[ispec] = ispec*(idim*dim+1)*sum([(iidim+1)*nodes[iidim]
                                           for iidim in range(dim)])
        y[ispec+1] = -y[ispec]
    species_mass = mass*y

    cv = make_conserved(dim, mass=mass, energy=energy, momentum=mom,
                        species_mass=species_mass)
    from grudge.op import local_grad
    grad_cv = make_conserved(dim,
                             q=local_grad(discr, cv.join()))
    from mirgecom.fluid import species_mass_fraction_gradient
    grad_y = species_mass_fraction_gradient(discr, cv, grad_cv)

    tol = 1e-11
    for idim in range(dim):
        ispec = 2*idim
        exact_grad = np.array([(ispec*(idim*dim+1))*(iidim+1)
                                for iidim in range(dim)])
        assert discr.norm(grad_y[ispec] - exact_grad, np.inf) < tol
        assert discr.norm(grad_y[ispec+1] + exact_grad, np.inf) < tol<|MERGE_RESOLUTION|>--- conflicted
+++ resolved
@@ -76,10 +76,6 @@
     mom = mass * velocity
 
     cv = make_conserved(dim, mass=mass, energy=energy, momentum=mom)
-<<<<<<< HEAD
-
-=======
->>>>>>> 578bcccd
     from grudge.op import local_grad
     grad_cv = make_conserved(dim,
                              q=local_grad(discr, cv.join()))
