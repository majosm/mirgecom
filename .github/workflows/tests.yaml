--- conflicted
+++ resolved
@@ -75,8 +75,4 @@
           run: |
             MINIFORGE_INSTALL_DIR=.miniforge3
             . "$MINIFORGE_INSTALL_DIR/bin/activate" testing
-<<<<<<< HEAD
-            . ./examples/run_examples.sh examples
-=======
-            examples/run_examples.sh ./examples
->>>>>>> 9ed24225
+            examples/run_examples.sh ./examples