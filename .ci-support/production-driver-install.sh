--- conflicted
+++ resolved
@@ -10,27 +10,9 @@
 # PRODUCTION_DRIVERS = ':' delimited list "fork/repo@branch"
 # (See the example default value below)
 #
-<<<<<<< HEAD
-# The default values result in an install of the Y1 nozzle driver,
-# a 1dflame driver, and the Y2 isolator driver that work with current
-# MIRGE-Com production branch: mirgecom@y1-production.
-#
-set -x
-
-# DEVELOPMENT_BRANCH="$GITHUB_HEAD_REF"  # this will be empty for main
-# PRODUCTION_DRIVERS=""
-# if [ -n "$DEVELOPMENT_BRANCH" ]; then
-#     PRODUCTION_ENV_FILE="$1"
-#     if [ -e "$PRODUCTION_ENV_FILE" ]; then
-#         . $PRODUCTION_ENV_FILE
-#     fi
-# fi
-# Set to default if testing main, or user left it empty
-=======
 # The default values result in an install of the Y1 nozzle driver and
 # Wyatt Hagen's isolator driver that work with current MIRGE-Com 
 # production branch: mirgecom@y1-production.
->>>>>>> 4142d835
 PRODUCTION_DRIVERS=${PRODUCTION_DRIVERS:-"illinois-ceesd/drivers_y1-nozzle@parallel-lazy:illinois-ceesd/drivers_y2-isolator@y2-production:illinois-ceesd/drivers_flame1d@nodal-reduction-device-scalar"}
 # Loop over the production drivers, clone them, and prepare for execution
 set -x
