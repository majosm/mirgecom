r"""
:mod:`mirgecom.transport` provides methods/utils for transport properties.

Transport Models
^^^^^^^^^^^^^^^^
This module is designed provide Transport Model objects used to compute and
manage the transport properties in viscous flows.  The transport properties
currently implemented are the dynamic viscosity ($\mu$), the bulk viscosity
($\mu_{B}$), the thermal conductivity ($\kappa$), and the species diffusivities
($d_{\alpha}$).

.. autoclass:: GasTransportVars
.. autoclass:: TransportModel
.. autoclass:: SimpleTransport
.. autoclass:: PowerLawTransport
<<<<<<< HEAD
.. autoclass:: MixtureAveragedTransport
=======
.. autoclass:: ArtificialViscosityTransportDiv
>>>>>>> 6a1e9a55

Exceptions
^^^^^^^^^^
.. autoexception:: TransportModelError
"""

__copyright__ = """
Copyright (C) 2021 University of Illinois Board of Trustees
"""

__license__ = """
Permission is hereby granted, free of charge, to any person obtaining a copy
of this software and associated documentation files (the "Software"), to deal
in the Software without restriction, including without limitation the rights
to use, copy, modify, merge, publish, distribute, sublicense, and/or sell
copies of the Software, and to permit persons to whom the Software is
furnished to do so, subject to the following conditions:

The above copyright notice and this permission notice shall be included in
all copies or substantial portions of the Software.

THE SOFTWARE IS PROVIDED "AS IS", WITHOUT WARRANTY OF ANY KIND, EXPRESS OR
IMPLIED, INCLUDING BUT NOT LIMITED TO THE WARRANTIES OF MERCHANTABILITY,
FITNESS FOR A PARTICULAR PURPOSE AND NONINFRINGEMENT. IN NO EVENT SHALL THE
AUTHORS OR COPYRIGHT HOLDERS BE LIABLE FOR ANY CLAIM, DAMAGES OR OTHER
LIABILITY, WHETHER IN AN ACTION OF CONTRACT, TORT OR OTHERWISE, ARISING FROM,
OUT OF OR IN CONNECTION WITH THE SOFTWARE OR THE USE OR OTHER DEALINGS IN
THE SOFTWARE.
"""

from typing import Optional
from dataclasses import dataclass
from arraycontext import dataclass_array_container
import numpy as np
from meshmode.mesh import BTAG_ALL, BTAG_NONE  # noqa
from meshmode.dof_array import DOFArray
from mirgecom.fluid import ConservedVars
from mirgecom.eos import GasEOS, GasDependentVars


class TransportModelError(Exception):
    """Indicate that transport model is required for model evaluation."""

    pass


@dataclass_array_container
@dataclass(frozen=True)
class GasTransportVars:
    """State-dependent quantities for :class:`TransportModel`.

    Prefer individual methods for model use, use this
    structure for visualization or probing.

    .. attribute:: bulk_viscosity
    .. attribute:: viscosity
    .. attribute:: volume_viscosity
    .. attribute:: thermal_conductivity
    .. attribute:: species_diffusivity
    """

    bulk_viscosity: np.ndarray
    viscosity: np.ndarray
    volume_viscosity: np.ndarray
    thermal_conductivity: np.ndarray
    species_diffusivity: np.ndarray


class TransportModel:
    r"""Abstract interface to thermo-diffusive transport model class.

    Transport model classes are responsible for
    computing relations between fluid or gas state variables and
    thermo-diffusive transport properties for those fluids.

    .. automethod:: bulk_viscosity
    .. automethod:: viscosity
    .. automethod:: thermal_conductivity
    .. automethod:: species_diffusivity
    .. automethod:: volume_viscosity
    .. automethod:: transport_vars
    """

    def bulk_viscosity(self, cv: ConservedVars,
                       dv: Optional[GasDependentVars] = None,
                       eos: Optional[GasEOS] = None) -> DOFArray:
        r"""Get the bulk viscosity for the gas (${\mu}_{B}$)."""
        raise NotImplementedError()

    def viscosity(self, cv: ConservedVars,
                  dv: Optional[GasDependentVars] = None,
                  eos: Optional[GasEOS] = None) -> DOFArray:
        r"""Get the gas dynamic viscosity, $\mu$."""
        raise NotImplementedError()

    def volume_viscosity(self, cv: ConservedVars,
                         dv: Optional[GasDependentVars] = None,
                         eos: Optional[GasEOS] = None) -> DOFArray:
        r"""Get the 2nd coefficent of viscosity, $\lambda$."""
        raise NotImplementedError()

    def thermal_conductivity(self, cv: ConservedVars,
                             dv: Optional[GasDependentVars] = None,
                             eos: Optional[GasEOS] = None) -> DOFArray:
        r"""Get the gas thermal_conductivity, $\kappa$."""
        raise NotImplementedError()

    def species_diffusivity(self, cv: ConservedVars,
                            dv: Optional[GasDependentVars] = None,
                            eos: Optional[GasEOS] = None) -> DOFArray:
        r"""Get the vector of species diffusivities, ${d}_{\alpha}$."""
        raise NotImplementedError()

    def transport_vars(self, cv: ConservedVars,
                       dv: Optional[GasDependentVars] = None,
                       eos: Optional[GasEOS] = None) -> GasTransportVars:
        r"""Compute the transport properties from the conserved state."""
        return GasTransportVars(
<<<<<<< HEAD
            bulk_viscosity=self.bulk_viscosity(cv=cv, dv=dv),
            viscosity=self.viscosity(cv=cv, dv=dv),
            volume_viscosity=self.volume_viscosity(cv=cv, dv=dv),
=======
            bulk_viscosity=self.bulk_viscosity(cv=cv, dv=dv, eos=eos),
            viscosity=self.viscosity(cv=cv, dv=dv, eos=eos),
>>>>>>> 6a1e9a55
            thermal_conductivity=self.thermal_conductivity(cv=cv, dv=dv, eos=eos),
            species_diffusivity=self.species_diffusivity(cv=cv, dv=dv, eos=eos)
        )


class SimpleTransport(TransportModel):
    r"""Transport model with uniform, constant properties.

    Inherits from (and implements) :class:`TransportModel`.

    .. automethod:: __init__
    .. automethod:: bulk_viscosity
    .. automethod:: viscosity
    .. automethod:: volume_viscosity
    .. automethod:: species_diffusivity
    .. automethod:: thermal_conductivity
    """

    def __init__(self, bulk_viscosity=0, viscosity=0, thermal_conductivity=0,
                 species_diffusivity=None):
        """Initialize uniform, constant transport properties."""
        if species_diffusivity is None:
            species_diffusivity = np.empty((0,), dtype=object)
        self._mu_bulk = bulk_viscosity
        self._mu = viscosity
        self._kappa = thermal_conductivity
        self._d_alpha = species_diffusivity

    def bulk_viscosity(self, cv: ConservedVars,
                       dv: Optional[GasDependentVars] = None,
                       eos: Optional[GasEOS] = None) -> DOFArray:
        r"""Get the bulk viscosity for the gas, $\mu_{B}$."""
        return self._mu_bulk*(0*cv.mass + 1.0)

    def viscosity(self, cv: ConservedVars,
                  dv: Optional[GasDependentVars] = None,
                  eos: Optional[GasEOS] = None) -> DOFArray:
        r"""Get the gas dynamic viscosity, $\mu$."""
        return self._mu*(0*cv.mass + 1.0)

    def volume_viscosity(self, cv: ConservedVars,
                         dv: Optional[GasDependentVars] = None,
                         eos: Optional[GasEOS] = None) -> DOFArray:
        r"""Get the 2nd viscosity coefficent, $\lambda$.

        In this transport model, the second coefficient of viscosity is defined as:

        .. math::

            \lambda = \left(\mu_{B} - \frac{2\mu}{3}\right)

        """
        return (self._mu_bulk - 2 * self._mu / 3)*(0*cv.mass + 1.0)

    def thermal_conductivity(self, cv: ConservedVars,
                             dv: Optional[GasDependentVars] = None,
                             eos: Optional[GasEOS] = None) -> DOFArray:
        r"""Get the gas thermal_conductivity, $\kappa$."""
        return self._kappa*(0*cv.mass + 1.0)

    def species_diffusivity(self, cv: ConservedVars,
                            dv: Optional[GasDependentVars] = None,
                            eos: Optional[GasEOS] = None) -> DOFArray:
        r"""Get the vector of species diffusivities, ${d}_{\alpha}$."""
        return self._d_alpha*(0*cv.mass + 1.0)


class PowerLawTransport(TransportModel):
    r"""Transport model with simple power law properties.

    Inherits from (and implements) :class:`TransportModel` based on a
    temperature-dependent power law.

    .. automethod:: __init__
    .. automethod:: bulk_viscosity
    .. automethod:: viscosity
    .. automethod:: volume_viscosity
    .. automethod:: species_diffusivity
    .. automethod:: thermal_conductivity
    """

    # air-like defaults here
<<<<<<< HEAD
    def __init__(self, scaling_factor=1.0, alpha=0.6, beta=4.093e-7, sigma=2.5,
                 n=.666, species_diffusivity=None, lewis=None):
=======
    def __init__(self, alpha=0.6, beta=4.093e-7, sigma=2.5, n=.666,
                 species_diffusivity=None, lewis=None):
>>>>>>> 6a1e9a55
        """Initialize power law coefficients and parameters.

        Parameters
        ----------
        alpha: float
            The bulk viscosity parameter. The default value is "air".

        beta: float
            The dynamic viscosity linear parameter. The default value is "air".

        n: float
            The temperature exponent for dynamic viscosity. The default value
            is "air".

        sigma: float
            The heat conductivity linear parameter. The default value is "air".

<<<<<<< HEAD
        factor: float
            Scaling factor to artifically increase or decrease the transport
            coefficients. The default is to keep the physical value, i.e., 1.0.

=======
>>>>>>> 6a1e9a55
        lewis: numpy.ndarray
            If required, the Lewis number specify the relation between the
            thermal conductivity and the species diffusivities.
        """
        if species_diffusivity is None and lewis is None:
            species_diffusivity = np.empty((0,), dtype=object)
        self._scaling_factor = scaling_factor
        self._alpha = alpha
        self._beta = beta
        self._sigma = sigma
        self._n = n
        self._d_alpha = species_diffusivity
        self._lewis = lewis

    def bulk_viscosity(self, cv: ConservedVars,  # type: ignore[override]
                       dv: GasDependentVars,
                       eos: Optional[GasEOS] = None) -> DOFArray:
        r"""Get the bulk viscosity for the gas, $\mu_{B}$.

        .. math::

            \mu_{B} = \alpha\mu

        """
        return self._alpha * self.viscosity(cv, dv)

    # TODO: Should this be memoized? Avoid multiple calls?
    def viscosity(self, cv: ConservedVars,  # type: ignore[override]
                  dv: GasDependentVars,
                  eos: Optional[GasEOS] = None) -> DOFArray:
        r"""Get the gas dynamic viscosity, $\mu$.

        $\mu = \beta{T}^n$
        """
        return self._scaling_factor * self._beta * dv.temperature**self._n

    def volume_viscosity(self, cv: ConservedVars,  # type: ignore[override]
                         dv: GasDependentVars,
                         eos: Optional[GasEOS] = None) -> DOFArray:
        r"""Get the 2nd viscosity coefficent, $\lambda$.

        In this transport model, the second coefficient of viscosity is defined as:

        .. math::

            \lambda = \left(\alpha - \frac{2}{3}\right)\mu

        """
        return (self._alpha - 2.0/3.0) * self.viscosity(cv, dv)

    def thermal_conductivity(self, cv: ConservedVars,  # type: ignore[override]
                             dv: GasDependentVars, eos: GasEOS) -> DOFArray:
        r"""Get the gas thermal conductivity, $\kappa$.

        .. math::

<<<<<<< HEAD
        .. math::

            \kappa = \sigma\mu{C}_{v}

=======
            \kappa = \sigma\mu{C}_{v}
>>>>>>> 6a1e9a55
        """
        return (
            self._sigma * self.viscosity(cv, dv)
            * eos.heat_capacity_cv(cv, dv.temperature)
        )

    def species_diffusivity(self, cv: ConservedVars,  # type: ignore[override]
                            dv: GasDependentVars, eos: GasEOS) -> DOFArray:
        r"""Get the vector of species diffusivities, ${d}_{\alpha}$.

        The species diffusivities can be specified directly or based on the
        user-imposed Lewis number $Le$ of the mixture and the heat capacity at
        constant pressure $C_p$:

        .. math::

            d_{\alpha} = \frac{\kappa}{\rho \; Le \; C_p}
        """
        if self._lewis is not None:
<<<<<<< HEAD
            return (self.thermal_conductivity(cv, dv, eos)/(
                cv.mass*self._lewis*eos.heat_capacity_cp(cv, dv.temperature))
=======
            return (self._sigma * self.viscosity(cv, dv)/(
                cv.mass*self._lewis*eos.gamma(cv, dv.temperature))
>>>>>>> 6a1e9a55
            )
        return self._d_alpha*(0*cv.mass + 1.)


<<<<<<< HEAD
class MixtureAveragedTransport(TransportModel):
    r"""Transport model with mixture averaged transport properties.

    Inherits from (and implements) :class:`TransportModel` based on a
    temperature-dependent fit from Pyrometheus/Cantera weighted by the mixture
    composition. The mixture-averaged rules used follow those discussed in
    chapter 12 from [Kee_2003]_.
=======
class ArtificialViscosityTransportDiv(TransportModel):
    r"""Transport model for add artificial viscosity.

    Inherits from (and implements) :class:`TransportModel`.

    Takes a physical transport model and adds the artificial viscosity
    contribution to it. Defaults to simple transport with inviscid settings.
    This is equivalent to inviscid flow with artifical viscosity enabled.
>>>>>>> 6a1e9a55

    .. automethod:: __init__
    .. automethod:: bulk_viscosity
    .. automethod:: viscosity
    .. automethod:: volume_viscosity
    .. automethod:: species_diffusivity
    .. automethod:: thermal_conductivity
    """

<<<<<<< HEAD
    def __init__(self, pyrometheus_mech, alpha=0.6, factor=1.0,
                 prandtl=None, lewis=None, diff_switch=1.0e-7):
        r"""Initialize power law coefficients and parameters.

        Parameters
        ----------
        pyrometheus_mech: :class:`pyrometheus.Thermochemistry`
            The :mod:`pyrometheus`  mechanism :class:`~pyrometheus.Thermochemistry`
            object that is generated by the user with a call to
            *pyrometheus.get_thermochem_class*. To create the mechanism
            object, users need to provide a mechanism input file. Several example
            mechanisms are provided in `mirgecom/mechanisms/` and can be used through
            the :meth:`mirgecom.mechanisms.get_mechanism_input`.

        alpha: float
            The bulk viscosity parameter. The default value is "air".

        factor: float
            Scaling factor to artifically increase or decrease the transport
            coefficients. The default is to keep the physical value, i.e., 1.0.

        prandtl: float
            If required, the Prandtl number specify the relation between the
            fluid viscosity and the thermal conductivity.

        lewis: numpy.ndarray
            If required, the Lewis number specify the relation between the
            thermal conductivity and the species diffusivities.

        diff_switch: float
            Value when the dominant species self-diffusivity is used
            instead of the mixture-rule to avoid a singularity when
            $\epsilon = (1.0 - Yi) \to 0.0$.
        """
        self._pyro_mech = pyrometheus_mech
        self._alpha = alpha
        self._factor = factor
        self._prandtl = prandtl
        self._lewis = lewis
        self._diff_switch = diff_switch
        if self._lewis is not None:
            if (len(self._lewis) != self._pyro_mech.num_species):
                raise ValueError("Lewis number should match number of species")

    def viscosity(self, cv: ConservedVars, dv: GasDependentVars) -> DOFArray:
        r"""Get the mixture dynamic viscosity, $\mu^{(m)}$.

        The viscosity depends on the mixture composition given by $X_k$ mole
        fraction and pure species viscosity $\mu_k$ of the individual species.
        The latter depends on the temperature and it is evaluated by Pyrometheus.

        .. math::

            \mu^{(m)} = \sum_{k=1}^{K} \frac{X_k \mu_k}{\sum_{j=1}^{K} X_j\phi_{kj}}

        .. math::

            \phi_{kj} = \frac{1}{\sqrt{8}}
            \left( 1 + \frac{W_k}{W_j} \right)^{-\frac{1}{2}}
            \left( 1 + \left[ \frac{\mu_k}{\mu_j} \right]^{\frac{1}{2}}
            \left[ \frac{W_j}{W_k} \right]^{\frac{1}{4}} \right)^2

        """
        return (
            self._factor*self._pyro_mech.get_mixture_viscosity_mixavg(
                dv.temperature, cv.species_mass_fractions)
        )

    def bulk_viscosity(self, cv: ConservedVars, dv: GasDependentVars) -> DOFArray:
        r"""Get the bulk viscosity for the gas, $\mu_{B}$.

        .. math::

            \mu_{B} = \alpha\mu

        """
        return self._alpha*self.viscosity(cv, dv)

    def volume_viscosity(self, cv: ConservedVars, dv: GasDependentVars) -> DOFArray:
=======
    def __init__(self,
                 av_mu, av_prandtl, physical_transport=None,
                 av_species_diffusivity=None):
        """Initialize uniform, constant transport properties."""
        if physical_transport is None:
            self._physical_transport = SimpleTransport()
        else:
            self._physical_transport = physical_transport

        if av_species_diffusivity is None:
            av_species_diffusivity = np.empty((0,), dtype=object)

        self._av_mu = av_mu
        self._av_prandtl = av_prandtl

    def av_viscosity(self, cv, dv, eos):
        r"""Get the artificial viscosity for the gas."""
        actx = cv.array_context
        return self._av_mu*actx.np.sqrt(np.dot(cv.velocity, cv.velocity)
                                        + dv.speed_of_sound**2)

    def bulk_viscosity(self, cv: ConservedVars,  # type: ignore[override]
                       dv: GasDependentVars,
                       eos: GasEOS) -> DOFArray:
        r"""Get the bulk viscosity for the gas, $\mu_{B}$."""
        return self._physical_transport.bulk_viscosity(cv, dv)

    def viscosity(self, cv: ConservedVars,  # type: ignore[override]
                  dv: GasDependentVars,
                  eos: GasEOS) -> DOFArray:
        r"""Get the gas dynamic viscosity, $\mu$."""
        return (dv.smoothness*self.av_viscosity(cv, dv, eos)
                + self._physical_transport.viscosity(cv, dv))

    def volume_viscosity(self, cv: ConservedVars,  # type: ignore[override]
                         dv: GasDependentVars,
                         eos: GasEOS) -> DOFArray:
>>>>>>> 6a1e9a55
        r"""Get the 2nd viscosity coefficent, $\lambda$.

        In this transport model, the second coefficient of viscosity is defined as:

<<<<<<< HEAD
        .. math::

            \lambda = \left(\alpha - \frac{2}{3}\right)\mu

        """
        return (self._alpha - 2.0/3.0)*self.viscosity(cv, dv)

    def thermal_conductivity(self, cv: ConservedVars, dv: GasDependentVars,
                             eos: Optional[GasEOS] = None) -> DOFArray:
        r"""Get the gas thermal_conductivity, $\kappa$.

        The thermal conductivity can be obtained from Pyrometheus using a
        mixture averaged rule considering the species individual heat
        conductivity and mole fractions:

        .. math::

            \kappa = \frac{1}{2} \left( \sum_{k=1}^{K} X_k \lambda_k +
               \frac{1}{\sum_{k=1}^{K} \frac{X_k}{\lambda_k} }\right)


        or based on the user-imposed Prandtl number of
        the mixture $Pr$ and the heat capacity at constant pressure $C_p$:

        .. math::

            \kappa = \frac{\mu C_p}{Pr}

        """
        if self._prandtl is not None:
            return 1.0/self._prandtl*(
                eos.heat_capacity_cp(cv, dv.temperature)*self.viscosity(cv, dv))
        return self._factor*(self._pyro_mech.get_mixture_thermal_conductivity_mixavg(
            dv.temperature, cv.species_mass_fractions,))

    def species_diffusivity(self, cv: ConservedVars, dv: GasDependentVars,
                            eos: Optional[GasEOS] = None) -> DOFArray:
        r"""Get the vector of species diffusivities, ${d}_{i}$.

        The species diffusivities can be obtained directly from Pyrometheus using
        a mixture averaged rule considering the species binary mass diffusivities
        $d_{ij}$ and the mass fractions $Y_i$

        .. math::

            d_{i}^{(m)} = \frac{1 - Y_i}{\sum_{j\ne i} \frac{X_j}{d_{ij}}}

        or based on the user-imposed Lewis number $Le$ of the mixture and the
        heat capacity at constant pressure $C_p$:

        .. math::

            d_{i} = \frac{\kappa}{\rho \; Le \; C_p}

        """
        if self._lewis is not None:
            return (self.thermal_conductivity(cv, dv, eos)/(
                cv.mass*self._lewis*eos.heat_capacity_cp(cv, dv.temperature))
            )
        return self._factor*(
            self._pyro_mech.get_species_mass_diffusivities_mixavg(
                dv.temperature, dv.pressure, cv.species_mass_fractions,
                self._diff_switch)
        )
=======
        $\lambda = \left(\mu_{B} - \frac{2\mu}{3}\right)$
        """
        return (dv.smoothness*self.av_viscosity(cv, dv, eos)
                + self._physical_transport.volume_viscosity(cv, dv))

    def thermal_conductivity(self, cv: ConservedVars,  # type: ignore[override]
                             dv: GasDependentVars,
                             eos: GasEOS) -> DOFArray:
        r"""Get the gas thermal_conductivity, $\kappa$."""
        mu = self.av_viscosity(cv, dv, eos)
        av_kappa = (dv.smoothness*mu
                    * eos.heat_capacity_cp(cv, dv.temperature)/self._av_prandtl)
        return av_kappa + self._physical_transport.thermal_conductivity(
            cv, dv, eos)

    def species_diffusivity(self, cv: ConservedVars,
                            dv: Optional[GasDependentVars] = None,
                            eos: Optional[GasEOS] = None) -> DOFArray:
        r"""Get the vector of species diffusivities, ${d}_{\alpha}$."""
        return self._physical_transport.species_diffusivity(cv, dv, eos)
>>>>>>> 6a1e9a55
<|MERGE_RESOLUTION|>--- conflicted
+++ resolved
@@ -13,11 +13,8 @@
 .. autoclass:: TransportModel
 .. autoclass:: SimpleTransport
 .. autoclass:: PowerLawTransport
-<<<<<<< HEAD
 .. autoclass:: MixtureAveragedTransport
-=======
 .. autoclass:: ArtificialViscosityTransportDiv
->>>>>>> 6a1e9a55
 
 Exceptions
 ^^^^^^^^^^
@@ -136,14 +133,9 @@
                        eos: Optional[GasEOS] = None) -> GasTransportVars:
         r"""Compute the transport properties from the conserved state."""
         return GasTransportVars(
-<<<<<<< HEAD
-            bulk_viscosity=self.bulk_viscosity(cv=cv, dv=dv),
-            viscosity=self.viscosity(cv=cv, dv=dv),
-            volume_viscosity=self.volume_viscosity(cv=cv, dv=dv),
-=======
             bulk_viscosity=self.bulk_viscosity(cv=cv, dv=dv, eos=eos),
             viscosity=self.viscosity(cv=cv, dv=dv, eos=eos),
->>>>>>> 6a1e9a55
+            volume_viscosity=self.volume_viscosity(cv=cv, dv=dv, eos=eos),
             thermal_conductivity=self.thermal_conductivity(cv=cv, dv=dv, eos=eos),
             species_diffusivity=self.species_diffusivity(cv=cv, dv=dv, eos=eos)
         )
@@ -226,13 +218,8 @@
     """
 
     # air-like defaults here
-<<<<<<< HEAD
     def __init__(self, scaling_factor=1.0, alpha=0.6, beta=4.093e-7, sigma=2.5,
                  n=.666, species_diffusivity=None, lewis=None):
-=======
-    def __init__(self, alpha=0.6, beta=4.093e-7, sigma=2.5, n=.666,
-                 species_diffusivity=None, lewis=None):
->>>>>>> 6a1e9a55
         """Initialize power law coefficients and parameters.
 
         Parameters
@@ -250,13 +237,10 @@
         sigma: float
             The heat conductivity linear parameter. The default value is "air".
 
-<<<<<<< HEAD
-        factor: float
+        scaling_factor: float
             Scaling factor to artifically increase or decrease the transport
             coefficients. The default is to keep the physical value, i.e., 1.0.
 
-=======
->>>>>>> 6a1e9a55
         lewis: numpy.ndarray
             If required, the Lewis number specify the relation between the
             thermal conductivity and the species diffusivities.
@@ -313,14 +297,7 @@
 
         .. math::
 
-<<<<<<< HEAD
-        .. math::
-
             \kappa = \sigma\mu{C}_{v}
-
-=======
-            \kappa = \sigma\mu{C}_{v}
->>>>>>> 6a1e9a55
         """
         return (
             self._sigma * self.viscosity(cv, dv)
@@ -340,18 +317,12 @@
             d_{\alpha} = \frac{\kappa}{\rho \; Le \; C_p}
         """
         if self._lewis is not None:
-<<<<<<< HEAD
-            return (self.thermal_conductivity(cv, dv, eos)/(
-                cv.mass*self._lewis*eos.heat_capacity_cp(cv, dv.temperature))
-=======
             return (self._sigma * self.viscosity(cv, dv)/(
                 cv.mass*self._lewis*eos.gamma(cv, dv.temperature))
->>>>>>> 6a1e9a55
             )
         return self._d_alpha*(0*cv.mass + 1.)
 
 
-<<<<<<< HEAD
 class MixtureAveragedTransport(TransportModel):
     r"""Transport model with mixture averaged transport properties.
 
@@ -359,16 +330,6 @@
     temperature-dependent fit from Pyrometheus/Cantera weighted by the mixture
     composition. The mixture-averaged rules used follow those discussed in
     chapter 12 from [Kee_2003]_.
-=======
-class ArtificialViscosityTransportDiv(TransportModel):
-    r"""Transport model for add artificial viscosity.
-
-    Inherits from (and implements) :class:`TransportModel`.
-
-    Takes a physical transport model and adds the artificial viscosity
-    contribution to it. Defaults to simple transport with inviscid settings.
-    This is equivalent to inviscid flow with artifical viscosity enabled.
->>>>>>> 6a1e9a55
 
     .. automethod:: __init__
     .. automethod:: bulk_viscosity
@@ -378,7 +339,6 @@
     .. automethod:: thermal_conductivity
     """
 
-<<<<<<< HEAD
     def __init__(self, pyrometheus_mech, alpha=0.6, factor=1.0,
                  prandtl=None, lewis=None, diff_switch=1.0e-7):
         r"""Initialize power law coefficients and parameters.
@@ -458,50 +418,10 @@
         return self._alpha*self.viscosity(cv, dv)
 
     def volume_viscosity(self, cv: ConservedVars, dv: GasDependentVars) -> DOFArray:
-=======
-    def __init__(self,
-                 av_mu, av_prandtl, physical_transport=None,
-                 av_species_diffusivity=None):
-        """Initialize uniform, constant transport properties."""
-        if physical_transport is None:
-            self._physical_transport = SimpleTransport()
-        else:
-            self._physical_transport = physical_transport
-
-        if av_species_diffusivity is None:
-            av_species_diffusivity = np.empty((0,), dtype=object)
-
-        self._av_mu = av_mu
-        self._av_prandtl = av_prandtl
-
-    def av_viscosity(self, cv, dv, eos):
-        r"""Get the artificial viscosity for the gas."""
-        actx = cv.array_context
-        return self._av_mu*actx.np.sqrt(np.dot(cv.velocity, cv.velocity)
-                                        + dv.speed_of_sound**2)
-
-    def bulk_viscosity(self, cv: ConservedVars,  # type: ignore[override]
-                       dv: GasDependentVars,
-                       eos: GasEOS) -> DOFArray:
-        r"""Get the bulk viscosity for the gas, $\mu_{B}$."""
-        return self._physical_transport.bulk_viscosity(cv, dv)
-
-    def viscosity(self, cv: ConservedVars,  # type: ignore[override]
-                  dv: GasDependentVars,
-                  eos: GasEOS) -> DOFArray:
-        r"""Get the gas dynamic viscosity, $\mu$."""
-        return (dv.smoothness*self.av_viscosity(cv, dv, eos)
-                + self._physical_transport.viscosity(cv, dv))
-
-    def volume_viscosity(self, cv: ConservedVars,  # type: ignore[override]
-                         dv: GasDependentVars,
-                         eos: GasEOS) -> DOFArray:
->>>>>>> 6a1e9a55
         r"""Get the 2nd viscosity coefficent, $\lambda$.
 
         In this transport model, the second coefficient of viscosity is defined as:
 
-<<<<<<< HEAD
         .. math::
 
             \lambda = \left(\alpha - \frac{2}{3}\right)\mu
@@ -566,7 +486,66 @@
                 dv.temperature, dv.pressure, cv.species_mass_fractions,
                 self._diff_switch)
         )
-=======
+
+
+class ArtificialViscosityTransportDiv(TransportModel):
+    r"""Transport model for add artificial viscosity.
+
+    Inherits from (and implements) :class:`TransportModel`.
+
+    Takes a physical transport model and adds the artificial viscosity
+    contribution to it. Defaults to simple transport with inviscid settings.
+    This is equivalent to inviscid flow with artifical viscosity enabled.
+
+    .. automethod:: __init__
+    .. automethod:: bulk_viscosity
+    .. automethod:: viscosity
+    .. automethod:: volume_viscosity
+    .. automethod:: species_diffusivity
+    .. automethod:: thermal_conductivity
+    """
+
+    def __init__(self,
+                 av_mu, av_prandtl, physical_transport=None,
+                 av_species_diffusivity=None):
+        """Initialize uniform, constant transport properties."""
+        if physical_transport is None:
+            self._physical_transport = SimpleTransport()
+        else:
+            self._physical_transport = physical_transport
+
+        if av_species_diffusivity is None:
+            av_species_diffusivity = np.empty((0,), dtype=object)
+
+        self._av_mu = av_mu
+        self._av_prandtl = av_prandtl
+
+    def av_viscosity(self, cv, dv, eos):
+        r"""Get the artificial viscosity for the gas."""
+        actx = cv.array_context
+        return self._av_mu*actx.np.sqrt(np.dot(cv.velocity, cv.velocity)
+                                        + dv.speed_of_sound**2)
+
+    def bulk_viscosity(self, cv: ConservedVars,  # type: ignore[override]
+                       dv: GasDependentVars,
+                       eos: GasEOS) -> DOFArray:
+        r"""Get the bulk viscosity for the gas, $\mu_{B}$."""
+        return self._physical_transport.bulk_viscosity(cv, dv)
+
+    def viscosity(self, cv: ConservedVars,  # type: ignore[override]
+                  dv: GasDependentVars,
+                  eos: GasEOS) -> DOFArray:
+        r"""Get the gas dynamic viscosity, $\mu$."""
+        return (dv.smoothness*self.av_viscosity(cv, dv, eos)
+                + self._physical_transport.viscosity(cv, dv))
+
+    def volume_viscosity(self, cv: ConservedVars,  # type: ignore[override]
+                         dv: GasDependentVars,
+                         eos: GasEOS) -> DOFArray:
+        r"""Get the 2nd viscosity coefficent, $\lambda$.
+
+        In this transport model, the second coefficient of viscosity is defined as:
+
         $\lambda = \left(\mu_{B} - \frac{2\mu}{3}\right)$
         """
         return (dv.smoothness*self.av_viscosity(cv, dv, eos)
@@ -586,5 +565,4 @@
                             dv: Optional[GasDependentVars] = None,
                             eos: Optional[GasEOS] = None) -> DOFArray:
         r"""Get the vector of species diffusivities, ${d}_{\alpha}$."""
-        return self._physical_transport.species_diffusivity(cv, dv, eos)
->>>>>>> 6a1e9a55
+        return self._physical_transport.species_diffusivity(cv, dv, eos)