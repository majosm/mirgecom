r"""
:mod:`mirgecom.transport` provides methods/utils for transport properties.

Transport Models
^^^^^^^^^^^^^^^^
This module is designed provide Transport Model objects used to compute and
manage the transport properties in viscous flows.  The transport properties
currently implemented are the dynamic viscosity ($\mu$), the bulk viscosity
($\mu_{B}$), the thermal conductivity ($\kappa$), and the species diffusivities
($d_{\alpha}$).

.. autoclass:: GasTransportVars
.. autoclass:: TransportModel
.. autoclass:: SimpleTransport
.. autoclass:: PowerLawTransport
.. autoclass:: ArtificialViscosityTransportDiv

Exceptions
^^^^^^^^^^
.. autoexception:: TransportModelError
"""

__copyright__ = """
Copyright (C) 2021 University of Illinois Board of Trustees
"""

__license__ = """
Permission is hereby granted, free of charge, to any person obtaining a copy
of this software and associated documentation files (the "Software"), to deal
in the Software without restriction, including without limitation the rights
to use, copy, modify, merge, publish, distribute, sublicense, and/or sell
copies of the Software, and to permit persons to whom the Software is
furnished to do so, subject to the following conditions:

The above copyright notice and this permission notice shall be included in
all copies or substantial portions of the Software.

THE SOFTWARE IS PROVIDED "AS IS", WITHOUT WARRANTY OF ANY KIND, EXPRESS OR
IMPLIED, INCLUDING BUT NOT LIMITED TO THE WARRANTIES OF MERCHANTABILITY,
FITNESS FOR A PARTICULAR PURPOSE AND NONINFRINGEMENT. IN NO EVENT SHALL THE
AUTHORS OR COPYRIGHT HOLDERS BE LIABLE FOR ANY CLAIM, DAMAGES OR OTHER
LIABILITY, WHETHER IN AN ACTION OF CONTRACT, TORT OR OTHERWISE, ARISING FROM,
OUT OF OR IN CONNECTION WITH THE SOFTWARE OR THE USE OR OTHER DEALINGS IN
THE SOFTWARE.
"""

from typing import Optional
from dataclasses import dataclass
from arraycontext import dataclass_array_container
import numpy as np
from meshmode.mesh import BTAG_ALL, BTAG_NONE  # noqa
from meshmode.dof_array import DOFArray
from mirgecom.fluid import ConservedVars
from mirgecom.eos import GasEOS, GasDependentVars


class TransportModelError(Exception):
    """Indicate that transport model is required for model evaluation."""

    pass


@dataclass_array_container
@dataclass(frozen=True)
class GasTransportVars:
    """State-dependent quantities for :class:`TransportModel`.

    Prefer individual methods for model use, use this
    structure for visualization or probing.

    .. attribute:: bulk_viscosity
    .. attribute:: viscosity
    .. attribute:: thermal_conductivity
    .. attribute:: species_diffusivity
    """

    bulk_viscosity: np.ndarray
    viscosity: np.ndarray
    thermal_conductivity: np.ndarray
    species_diffusivity: np.ndarray


class TransportModel:
    r"""Abstract interface to thermo-diffusive transport model class.

    Transport model classes are responsible for
    computing relations between fluid or gas state variables and
    thermo-diffusive transport properties for those fluids.

    .. automethod:: bulk_viscosity
    .. automethod:: viscosity
    .. automethod:: thermal_conductivity
    .. automethod:: species_diffusivity
    .. automethod:: volume_viscosity
    .. automethod:: transport_vars
    """

    def bulk_viscosity(self, cv: ConservedVars,
                       dv: Optional[GasDependentVars] = None,
                       eos: Optional[GasEOS] = None) -> DOFArray:
        r"""Get the bulk viscosity for the gas (${\mu}_{B}$)."""
        raise NotImplementedError()

    def viscosity(self, cv: ConservedVars,
                  dv: Optional[GasDependentVars] = None,
                  eos: Optional[GasEOS] = None) -> DOFArray:
        r"""Get the gas dynamic viscosity, $\mu$."""
        raise NotImplementedError()

    def volume_viscosity(self, cv: ConservedVars,
                         dv: Optional[GasDependentVars] = None,
                         eos: Optional[GasEOS] = None) -> DOFArray:
        r"""Get the 2nd coefficent of viscosity, $\lambda$."""
        raise NotImplementedError()

    def thermal_conductivity(self, cv: ConservedVars,
                             dv: Optional[GasDependentVars] = None,
                             eos: Optional[GasEOS] = None) -> DOFArray:
        r"""Get the gas thermal_conductivity, $\kappa$."""
        raise NotImplementedError()

    def species_diffusivity(self, cv: ConservedVars,
                            dv: Optional[GasDependentVars] = None,
                            eos: Optional[GasEOS] = None) -> DOFArray:
        r"""Get the vector of species diffusivities, ${d}_{\alpha}$."""
        raise NotImplementedError()

    def transport_vars(self, cv: ConservedVars,
                       dv: Optional[GasDependentVars] = None,
                       eos: Optional[GasEOS] = None) -> GasTransportVars:
        r"""Compute the transport properties from the conserved state."""
        return GasTransportVars(
            bulk_viscosity=self.bulk_viscosity(cv=cv, dv=dv, eos=eos),
            viscosity=self.viscosity(cv=cv, dv=dv, eos=eos),
            thermal_conductivity=self.thermal_conductivity(cv=cv, dv=dv, eos=eos),
            species_diffusivity=self.species_diffusivity(cv=cv, dv=dv, eos=eos)
        )


class SimpleTransport(TransportModel):
    r"""Transport model with uniform, constant properties.

    Inherits from (and implements) :class:`TransportModel`.

    .. automethod:: __init__
    .. automethod:: bulk_viscosity
    .. automethod:: viscosity
    .. automethod:: volume_viscosity
    .. automethod:: species_diffusivity
    .. automethod:: thermal_conductivity
    """

    def __init__(self, bulk_viscosity=0, viscosity=0,
                 thermal_conductivity=0,
                 species_diffusivity=None):
        """Initialize uniform, constant transport properties."""
        if species_diffusivity is None:
            species_diffusivity = np.empty((0,), dtype=object)
        self._mu_bulk = bulk_viscosity
        self._mu = viscosity
        self._kappa = thermal_conductivity
        self._d_alpha = species_diffusivity

    def bulk_viscosity(self, cv: ConservedVars,
                       dv: Optional[GasDependentVars] = None,
                       eos: Optional[GasEOS] = None) -> DOFArray:
        r"""Get the bulk viscosity for the gas, $\mu_{B}$."""
        return self._mu_bulk*(0*cv.mass + 1.0)

    def viscosity(self, cv: ConservedVars,
                  dv: Optional[GasDependentVars] = None,
                  eos: Optional[GasEOS] = None) -> DOFArray:
        r"""Get the gas dynamic viscosity, $\mu$."""
        return self._mu*(0*cv.mass + 1.0)

    def volume_viscosity(self, cv: ConservedVars,
                         dv: Optional[GasDependentVars] = None,
                         eos: Optional[GasEOS] = None) -> DOFArray:
        r"""Get the 2nd viscosity coefficent, $\lambda$.

        In this transport model, the second coefficient of viscosity is defined as:

        $\lambda = \left(\mu_{B} - \frac{2\mu}{3}\right)$
        """
        return (self._mu_bulk - 2 * self._mu / 3)*(0*cv.mass + 1.0)

    def thermal_conductivity(self, cv: ConservedVars,
                             dv: Optional[GasDependentVars] = None,
                             eos: Optional[GasEOS] = None) -> DOFArray:
        r"""Get the gas thermal_conductivity, $\kappa$."""
        return self._kappa*(0*cv.mass + 1.0)

    def species_diffusivity(self, cv: ConservedVars,
                            dv: Optional[GasDependentVars] = None,
                            eos: Optional[GasEOS] = None) -> DOFArray:
        r"""Get the vector of species diffusivities, ${d}_{\alpha}$."""
        return self._d_alpha*(0*cv.mass + 1.0)


class PowerLawTransport(TransportModel):
    r"""Transport model with simple power law properties.

    Inherits from (and implements) :class:`TransportModel` based on a
    temperature-dependent power law.

    .. automethod:: __init__
    .. automethod:: bulk_viscosity
    .. automethod:: viscosity
    .. automethod:: volume_viscosity
    .. automethod:: species_diffusivity
    .. automethod:: thermal_conductivity
    """

    # air-like defaults here
    def __init__(self, alpha=0.6, beta=4.093e-7, sigma=2.5, n=.666,
                 species_diffusivity=None, lewis=None):
        """Initialize power law coefficients and parameters.

        Parameters
        ----------
        alpha: float
            The bulk viscosity parameter. The default value is "air".

        beta: float
            The dynamic viscosity linear parameter. The default value is "air".

        n: float
            The temperature exponent for dynamic viscosity. The default value
            is "air".

        sigma: float
            The heat conductivity linear parameter. The default value is "air".

        lewis: numpy.ndarray
            If required, the Lewis number specify the relation between the
            thermal conductivity and the species diffusivities.
        """
        if species_diffusivity is None and lewis is None:
            species_diffusivity = np.empty((0,), dtype=object)
        self._alpha = alpha
        self._beta = beta
        self._sigma = sigma
        self._n = n
        self._d_alpha = species_diffusivity
        self._lewis = lewis

<<<<<<< HEAD
    def bulk_viscosity(self, cv: ConservedVars, dv: GasDependentVars,
                       eos: Optional[GasEOS] = None) -> DOFArray:
=======
    def bulk_viscosity(self, cv: ConservedVars,  # type: ignore[override]
                       dv: GasDependentVars) -> DOFArray:
>>>>>>> afa846af
        r"""Get the bulk viscosity for the gas, $\mu_{B}$.

        .. math::

            \mu_{B} = \alpha\mu

        """
        return self._alpha * self.viscosity(cv, dv)

    # TODO: Should this be memoized? Avoid multiple calls?
<<<<<<< HEAD
    def viscosity(self, cv: ConservedVars, dv: GasDependentVars,
                  eos: Optional[GasEOS] = None) -> DOFArray:
=======
    def viscosity(self, cv: ConservedVars,  # type: ignore[override]
                  dv: GasDependentVars) -> DOFArray:
>>>>>>> afa846af
        r"""Get the gas dynamic viscosity, $\mu$.

        $\mu = \beta{T}^n$
        """
        return self._beta * dv.temperature**self._n

<<<<<<< HEAD
    def volume_viscosity(self, cv: ConservedVars, dv: GasDependentVars,
                         eos: Optional[GasEOS] = None) -> DOFArray:
=======
    def volume_viscosity(self, cv: ConservedVars,  # type: ignore[override]
                         dv: GasDependentVars) -> DOFArray:
>>>>>>> afa846af
        r"""Get the 2nd viscosity coefficent, $\lambda$.

        In this transport model, the second coefficient of viscosity is defined as:

        .. math::

            \lambda = \left(\alpha - \frac{2}{3}\right)\mu

        """
        return (self._alpha - 2.0/3.0)*self.viscosity(cv, dv)

    def thermal_conductivity(self, cv: ConservedVars,  # type: ignore[override]
                             dv: GasDependentVars, eos: GasEOS) -> DOFArray:
        r"""Get the gas thermal_conductivity, $\kappa$.

        .. math::

            \kappa = \sigma\mu{C}_{v}

        """
        return (
            self._sigma * self.viscosity(cv, dv)
            * eos.heat_capacity_cv(cv, dv.temperature)
        )

<<<<<<< HEAD
    def species_diffusivity(self, cv: ConservedVars, dv: GasDependentVars,
                            eos: GasEOS) -> DOFArray:
        r"""Get the vector of species diffusivities, ${d}_{\alpha}$.

        The species diffusivities can be specified directly or based on the
        user-imposed Lewis number $Le$ of the mixture and the heat capacity at
        constant pressure $C_p$:

        .. math::

            d_{\alpha} = \frac{\kappa}{\rho \; Le \; C_p}
        """
        if self._lewis is not None:
            return (self.thermal_conductivity(cv, dv, eos)/(
                cv.mass*self._lewis*eos.heat_capacity_cp(cv, dv.temperature))
            )
        return self._d_alpha*(0*cv.mass + 1.)


class ArtificialViscosityTransportDiv(TransportModel):
    r"""Transport model for add artificial viscosity.

    Inherits from (and implements) :class:`TransportModel`.

    Takes a physical transport model and adds the artificial viscosity
    contribution to it. Defaults to simple transport with inviscid settings.
    This is equivalent to inviscid flow with artifical viscosity enabled.

    .. automethod:: __init__
    .. automethod:: bulk_viscosity
    .. automethod:: viscosity
    .. automethod:: volume_viscosity
    .. automethod:: species_diffusivity
    .. automethod:: thermal_conductivity
    """

    def __init__(self,
                 av_mu, av_prandtl, physical_transport=None,
                 av_species_diffusivity=None):
        """Initialize uniform, constant transport properties."""
        if physical_transport is None:
            self._physical_transport = SimpleTransport()
        else:
            self._physical_transport = physical_transport

        if av_species_diffusivity is None:
            av_species_diffusivity = np.empty((0,), dtype=object)

        self._av_mu = av_mu
        self._av_prandtl = av_prandtl

    def av_viscosity(self, cv, dv, eos):
        r"""Get the artificial viscosity for the gas."""
        actx = cv.array_context
        return self._av_mu*actx.np.sqrt(np.dot(cv.velocity, cv.velocity)
                                        + dv.speed_of_sound**2)

    def bulk_viscosity(self, cv: ConservedVars,
                       dv: GasDependentVars,
                       eos: GasEOS) -> DOFArray:
        r"""Get the bulk viscosity for the gas, $\mu_{B}$."""
        return self._physical_transport.bulk_viscosity(cv, dv)

    def viscosity(self, cv: ConservedVars,
                  dv: GasDependentVars,
                  eos: GasEOS) -> DOFArray:
        r"""Get the gas dynamic viscosity, $\mu$."""
        return (dv.smoothness*self.av_viscosity(cv, dv, eos)
                + self._physical_transport.viscosity(cv, dv))

    def volume_viscosity(self, cv: ConservedVars,
                         dv: GasDependentVars,
                         eos: GasEOS) -> DOFArray:
        r"""Get the 2nd viscosity coefficent, $\lambda$.

        In this transport model, the second coefficient of viscosity is defined as:

        $\lambda = \left(\mu_{B} - \frac{2\mu}{3}\right)$
        """
        return (dv.smoothness*self.av_viscosity(cv, dv, eos)
                + self._physical_transport.volume_viscosity(cv, dv))

    def thermal_conductivity(self, cv: ConservedVars,
                             dv: GasDependentVars,
                             eos: GasEOS) -> DOFArray:
        r"""Get the gas thermal_conductivity, $\kappa$."""
        mu = self.av_viscosity(cv, dv, eos)
        av_kappa = (dv.smoothness*mu
                    * eos.heat_capacity_cp(cv, dv.temperature)/self._av_prandtl)
        return av_kappa + self._physical_transport.thermal_conductivity(
            cv, dv, eos)

    def species_diffusivity(self, cv: ConservedVars,
                            dv: Optional[GasDependentVars] = None,
                            eos: Optional[GasEOS] = None) -> DOFArray:
=======
    def species_diffusivity(self, cv: ConservedVars,  # type: ignore[override]
                            dv: GasDependentVars, eos: GasEOS) -> DOFArray:
>>>>>>> afa846af
        r"""Get the vector of species diffusivities, ${d}_{\alpha}$."""
        return self._physical_transport.species_diffusivity(cv, dv, eos)<|MERGE_RESOLUTION|>--- conflicted
+++ resolved
@@ -244,13 +244,9 @@
         self._d_alpha = species_diffusivity
         self._lewis = lewis
 
-<<<<<<< HEAD
-    def bulk_viscosity(self, cv: ConservedVars, dv: GasDependentVars,
+    def bulk_viscosity(self, cv: ConservedVars,  # type: ignore[override]
+                       dv: GasDependentVars,
                        eos: Optional[GasEOS] = None) -> DOFArray:
-=======
-    def bulk_viscosity(self, cv: ConservedVars,  # type: ignore[override]
-                       dv: GasDependentVars) -> DOFArray:
->>>>>>> afa846af
         r"""Get the bulk viscosity for the gas, $\mu_{B}$.
 
         .. math::
@@ -261,26 +257,18 @@
         return self._alpha * self.viscosity(cv, dv)
 
     # TODO: Should this be memoized? Avoid multiple calls?
-<<<<<<< HEAD
-    def viscosity(self, cv: ConservedVars, dv: GasDependentVars,
+    def viscosity(self, cv: ConservedVars,  # type: ignore[override]
+                  dv: GasDependentVars,
                   eos: Optional[GasEOS] = None) -> DOFArray:
-=======
-    def viscosity(self, cv: ConservedVars,  # type: ignore[override]
-                  dv: GasDependentVars) -> DOFArray:
->>>>>>> afa846af
         r"""Get the gas dynamic viscosity, $\mu$.
 
         $\mu = \beta{T}^n$
         """
         return self._beta * dv.temperature**self._n
 
-<<<<<<< HEAD
-    def volume_viscosity(self, cv: ConservedVars, dv: GasDependentVars,
+    def volume_viscosity(self, cv: ConservedVars,  # type: ignore[override]
+                         dv: GasDependentVars,
                          eos: Optional[GasEOS] = None) -> DOFArray:
-=======
-    def volume_viscosity(self, cv: ConservedVars,  # type: ignore[override]
-                         dv: GasDependentVars) -> DOFArray:
->>>>>>> afa846af
         r"""Get the 2nd viscosity coefficent, $\lambda$.
 
         In this transport model, the second coefficient of viscosity is defined as:
@@ -306,9 +294,8 @@
             * eos.heat_capacity_cv(cv, dv.temperature)
         )
 
-<<<<<<< HEAD
-    def species_diffusivity(self, cv: ConservedVars, dv: GasDependentVars,
-                            eos: GasEOS) -> DOFArray:
+    def species_diffusivity(self, cv: ConservedVars,  # type: ignore[override]
+                            dv: GasDependentVars, eos: GasEOS) -> DOFArray:
         r"""Get the vector of species diffusivities, ${d}_{\alpha}$.
 
         The species diffusivities can be specified directly or based on the
@@ -402,9 +389,5 @@
     def species_diffusivity(self, cv: ConservedVars,
                             dv: Optional[GasDependentVars] = None,
                             eos: Optional[GasEOS] = None) -> DOFArray:
-=======
-    def species_diffusivity(self, cv: ConservedVars,  # type: ignore[override]
-                            dv: GasDependentVars, eos: GasEOS) -> DOFArray:
->>>>>>> afa846af
         r"""Get the vector of species diffusivities, ${d}_{\alpha}$."""
         return self._physical_transport.species_diffusivity(cv, dv, eos)