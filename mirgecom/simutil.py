"""Provide some utilities for building simulation applications.

General utilities
-----------------

.. autofunction:: check_step
.. autofunction:: get_sim_timestep
.. autofunction:: write_visfile
.. autofunction:: global_reduce

Diagnostic utilities
--------------------

.. autofunction:: compare_fluid_solutions
.. autofunction:: componentwise_norms
.. autofunction:: max_component_norm
.. autofunction:: check_naninf_local
.. autofunction:: check_range_local

Mesh utilities
--------------

.. autofunction:: generate_and_distribute_mesh
"""

__copyright__ = """
Copyright (C) 2021 University of Illinois Board of Trustees
"""

__license__ = """
Permission is hereby granted, free of charge, to any person obtaining a copy
of this software and associated documentation files (the "Software"), to deal
in the Software without restriction, including without limitation the rights
to use, copy, modify, merge, publish, distribute, sublicense, and/or sell
copies of the Software, and to permit persons to whom the Software is
furnished to do so, subject to the following conditions:

The above copyright notice and this permission notice shall be included in
all copies or substantial portions of the Software.

THE SOFTWARE IS PROVIDED "AS IS", WITHOUT WARRANTY OF ANY KIND, EXPRESS OR
IMPLIED, INCLUDING BUT NOT LIMITED TO THE WARRANTIES OF MERCHANTABILITY,
FITNESS FOR A PARTICULAR PURPOSE AND NONINFRINGEMENT. IN NO EVENT SHALL THE
AUTHORS OR COPYRIGHT HOLDERS BE LIABLE FOR ANY CLAIM, DAMAGES OR OTHER
LIABILITY, WHETHER IN AN ACTION OF CONTRACT, TORT OR OTHERWISE, ARISING FROM,
OUT OF OR IN CONNECTION WITH THE SOFTWARE OR THE USE OR OTHER DEALINGS IN
THE SOFTWARE.
"""
import logging
import numpy as np
import grudge.op as op

from arraycontext import map_array_container, flatten

from functools import partial

from meshmode.dof_array import DOFArray

from typing import List
from grudge.discretization import DiscretizationCollection


logger = logging.getLogger(__name__)


def check_step(step, interval):
    """
    Check step number against a user-specified interval.

    Utility is used typically for visualization.

    - Negative numbers mean 'never visualize'.
    - Zero means 'always visualize'.

    Useful for checking whether the current step is an output step,
    or anyting else that occurs on fixed intervals.
    """
    if interval == 0:
        return True
    elif interval < 0:
        return False
    elif step % interval == 0:
        return True
    return False


def get_sim_timestep(discr, state, t, dt, cfl, t_final, constant_cfl=False):
    """Return the maximum stable timestep for a typical fluid simulation.

    This routine returns *dt*, the users defined constant timestep, or *max_dt*, the
    maximum domain-wide stability-limited timestep for a fluid simulation.

    .. important::
        This routine calls the collective: :func:`~grudge.op.nodal_min` on the inside
        which makes it domain-wide regardless of parallel domain decomposition. Thus
        this routine must be called *collectively* (i.e. by all ranks).

    Two modes are supported:
        - Constant DT mode: returns the minimum of (t_final-t, dt)
        - Constant CFL mode: returns (cfl * max_dt)

    Parameters
    ----------
    discr
        Grudge discretization or discretization collection?
    state: :class:`~mirgecom.gas_model.FluidState`
        The full fluid conserved and thermal state
    t: float
        Current time
    t_final: float
        Final time
    dt: float
        The current timestep
    cfl: float
        The current CFL number
    constant_cfl: bool
        True if running constant CFL mode

    Returns
    -------
    float
        The maximum stable DT based on a viscous fluid.
    """
    t_remaining = max(0, t_final - t)
    mydt = dt
    if constant_cfl:
        from mirgecom.viscous import get_viscous_timestep
        from grudge.op import nodal_min
        mydt = state.array_context.to_numpy(
            cfl * nodal_min(
                discr, "vol",
                get_viscous_timestep(discr=discr, state=state)))[()]
    return min(t_remaining, mydt)


def write_visfile(discr, io_fields, visualizer, vizname,
                  step=0, t=0, overwrite=False, vis_timer=None,
                  comm=None):
    """Write parallel VTK output for the fields specified in *io_fields*.

    This routine writes a parallel-compatible unstructured VTK visualization
    file set in (vtu/pvtu) format. One file per MPI rank is written with the
    following naming convention: *vizname*_*step*_<mpi-rank>.vtu, and a single
    file manifest with naming convention: *vizname*_*step*.pvtu.  Users are
    advised to visualize the data using _Paraview_, _VisIt_, or other
    VTU-compatible visualization software by opening the PVTU files.

    .. note::
        This is a collective routine and must be called by all MPI ranks.

    Parameters
    ----------
    visualizer:
        A :class:`meshmode.discretization.visualization.Visualizer`
        VTK output object.
    io_fields:
        List of tuples indicating the (name, data) for each field to write.
    vizname: str
        Root part of the visualization file name to write
    step: int
        The step number to use in the file names
    t: float
        The simulation time to write into the visualization files
    overwrite: bool
        Option whether to overwrite existing files (True) or fail if files
        exist (False=default).
<<<<<<< HEAD
    mpi_communicator:
=======
    comm:
>>>>>>> 5b3416a7
        An MPI Communicator is required for parallel writes. If no
        mpi_communicator is provided, then the write is assumed to be serial.
        (deprecated behavior: pull an MPI communicator from the discretization
        collection.  This will stop working in Fall 2022.)
    """
    from contextlib import nullcontext
    from mirgecom.io import make_rank_fname, make_par_fname

    if comm is None:  # None is OK for serial writes!
        comm = discr.mpi_communicator
        if comm is not None:  # It's *not* OK to get comm from discr
            from warnings import warn
            warn("Using `write_visfile` in parallel without an MPI communicator is "
                 "deprecated and will stop working in Fall 2022. For parallel "
                 "writes, specify an MPI communicator with the `mpi_communicator` "
                 "argument.")
    rank = 0

    if comm is not None:
        rank = comm.Get_rank()

    rank_fn = make_rank_fname(basename=vizname, rank=rank, step=step, t=t)

    if rank == 0:
        import os
        viz_dir = os.path.dirname(rank_fn)
        if viz_dir and not os.path.exists(viz_dir):
            os.makedirs(viz_dir)

    if comm is not None:
        comm.barrier()

    if vis_timer:
        ctm = vis_timer.start_sub_timer()
    else:
        ctm = nullcontext()

    with ctm:
        visualizer.write_parallel_vtk_file(
            comm, rank_fn, io_fields,
            overwrite=overwrite,
            par_manifest_filename=make_par_fname(
                basename=vizname, step=step, t=t
            )
        )


def global_reduce(local_values, op, *, comm=None):
    """Perform a global reduction (allreduce if MPI comm is provided).

    This routine is a convenience wrapper for the MPI AllReduce operation
    that also works outside of an MPI context.

    .. note::
        This is a collective routine and must be called by all MPI ranks.

    Parameters
    ----------
    local_values:
        The (:mod:`mpi4py`-compatible) value or array of values on which the
        reduction operation is to be performed.

    op: str
        Reduction operation to be performed. Must be one of "min", "max", "sum",
        "prod", "lor", or "land".

    comm:
        Optional parameter specifying the MPI communicator on which the
        reduction operation (if any) is to be performed

    Returns
    -------
    Any ( like *local_values* )
        Returns the result of the reduction operation on *local_values*
    """
    if comm is not None:
        from mpi4py import MPI
        op_to_mpi_op = {
            "min": MPI.MIN,
            "max": MPI.MAX,
            "sum": MPI.SUM,
            "prod": MPI.PROD,
            "lor": MPI.LOR,
            "land": MPI.LAND,
        }
        return comm.allreduce(local_values, op=op_to_mpi_op[op])
    else:
        if np.ndim(local_values) == 0:
            return local_values
        else:
            op_to_numpy_func = {
                "min": np.minimum,
                "max": np.maximum,
                "sum": np.add,
                "prod": np.multiply,
                "lor": np.logical_or,
                "land": np.logical_and,
            }
            from functools import reduce
            return reduce(op_to_numpy_func[op], local_values)


def allsync(local_values, comm=None, op=None):
    """
    Perform allreduce if MPI comm is provided.

    Deprecated. Do not use in new code.
    """
    from warnings import warn
    warn("allsync is deprecated and will disappear in Q1 2022. "
         "Use global_reduce instead.", DeprecationWarning, stacklevel=2)

    if comm is None:
        return local_values

    from mpi4py import MPI

    if op is None:
        op = MPI.MAX

    if op == MPI.MIN:
        op_string = "min"
    elif op == MPI.MAX:
        op_string = "max"
    elif op == MPI.SUM:
        op_string = "sum"
    elif op == MPI.PROD:
        op_string = "prod"
    elif op == MPI.LOR:
        op_string = "lor"
    elif op == MPI.LAND:
        op_string = "land"
    else:
        raise ValueError(f"Unrecognized MPI reduce op {op}.")

    return global_reduce(local_values, op_string, comm=comm)


def check_range_local(discr: DiscretizationCollection, dd: str, field: DOFArray,
                      min_value: float, max_value: float) -> List[float]:
    """Return the values that are outside the range [min_value, max_value]."""
    actx = field.array_context
    local_min = actx.to_numpy(op.nodal_min_loc(discr, dd, field)).item()
    local_max = actx.to_numpy(op.nodal_max_loc(discr, dd, field)).item()

    failing_values = []

    if local_min < min_value:
        failing_values.append(local_min)
    if local_max > max_value:
        failing_values.append(local_max)

    return failing_values


def check_naninf_local(discr: DiscretizationCollection, dd: str,
                       field: DOFArray) -> bool:
    """Return True if there are any NaNs or Infs in the field."""
    actx = field.array_context
    s = actx.to_numpy(op.nodal_sum_loc(discr, dd, field))
    return not np.isfinite(s)


def compare_fluid_solutions(discr, red_state, blue_state):
    """Return inf norm of (*red_state* - *blue_state*) for each component.

    .. note::
        This is a collective routine and must be called by all MPI ranks.
    """
    actx = red_state.array_context
    resid = red_state - blue_state
    resid_errs = actx.to_numpy(
        flatten(componentwise_norms(discr, resid, order=np.inf), actx))

    return resid_errs.tolist()


def componentwise_norms(discr, fields, order=np.inf):
    """Return the *order*-norm for each component of *fields*.

    .. note::
        This is a collective routine and must be called by all MPI ranks.
    """
    if not isinstance(fields, DOFArray):
        return map_array_container(
            partial(componentwise_norms, discr, order=order), fields)
    if len(fields) > 0:
        return op.norm(discr, fields, order)
    else:
        # FIXME: This work-around for #575 can go away after #569
        return 0


def max_component_norm(discr, fields, order=np.inf):
    """Return the max *order*-norm over the components of *fields*.

    .. note::
        This is a collective routine and must be called by all MPI ranks.
    """
    actx = fields.array_context
    return max(actx.to_numpy(flatten(
        componentwise_norms(discr, fields, order), actx)))


def generate_and_distribute_mesh(comm, generate_mesh):
    """Generate a mesh and distribute it among all ranks in *comm*.

    Generate the mesh with the user-supplied mesh generation function
    *generate_mesh*, partition the mesh, and distribute it to every
    rank in the provided MPI communicator *comm*.

    .. note::
        This is a collective routine and must be called by all MPI ranks.

    Parameters
    ----------
    comm:
        MPI communicator over which to partition the mesh
    generate_mesh:
        Callable of zero arguments returning a :class:`meshmode.mesh.Mesh`.
        Will only be called on one (undetermined) rank.

    Returns
    -------
    local_mesh : :class:`meshmode.mesh.Mesh`
        The local partition of the the mesh returned by *generate_mesh*.
    global_nelements : :class:`int`
        The number of elements in the serial mesh
    """
    from meshmode.distributed import (
        MPIMeshDistributor,
        get_partition_by_pymetis,
    )
    num_parts = comm.Get_size()
    mesh_dist = MPIMeshDistributor(comm)
    global_nelements = 0

    if mesh_dist.is_mananger_rank():

        mesh = generate_mesh()

        global_nelements = mesh.nelements

        part_per_element = get_partition_by_pymetis(mesh, num_parts)
        local_mesh = mesh_dist.send_mesh_parts(mesh, part_per_element, num_parts)
        del mesh

    else:
        local_mesh = mesh_dist.receive_mesh_part()

    return local_mesh, global_nelements


def create_parallel_grid(comm, generate_grid):
    """Generate and distribute mesh compatibility interface."""
    from warnings import warn
    warn("Do not call create_parallel_grid; use generate_and_distribute_mesh "
         "instead. This function will disappear August 1, 2021",
         DeprecationWarning, stacklevel=2)
    return generate_and_distribute_mesh(comm=comm, generate_mesh=generate_grid)<|MERGE_RESOLUTION|>--- conflicted
+++ resolved
@@ -164,11 +164,7 @@
     overwrite: bool
         Option whether to overwrite existing files (True) or fail if files
         exist (False=default).
-<<<<<<< HEAD
-    mpi_communicator:
-=======
     comm:
->>>>>>> 5b3416a7
         An MPI Communicator is required for parallel writes. If no
         mpi_communicator is provided, then the write is assumed to be serial.
         (deprecated behavior: pull an MPI communicator from the discretization
