"""Provide some utilities for building simulation applications.

General utilities
-----------------

.. autofunction:: check_step
.. autofunction:: get_sim_timestep
.. autofunction:: write_visfile
.. autofunction:: allsync

Diagnostic utilities
--------------------

.. autofunction:: compare_fluid_solutions
.. autofunction:: check_naninf_local
.. autofunction:: check_range_local

Mesh utilities
--------------

.. autofunction:: generate_and_distribute_mesh
"""

__copyright__ = """
Copyright (C) 2021 University of Illinois Board of Trustees
"""

__license__ = """
Permission is hereby granted, free of charge, to any person obtaining a copy
of this software and associated documentation files (the "Software"), to deal
in the Software without restriction, including without limitation the rights
to use, copy, modify, merge, publish, distribute, sublicense, and/or sell
copies of the Software, and to permit persons to whom the Software is
furnished to do so, subject to the following conditions:

The above copyright notice and this permission notice shall be included in
all copies or substantial portions of the Software.

THE SOFTWARE IS PROVIDED "AS IS", WITHOUT WARRANTY OF ANY KIND, EXPRESS OR
IMPLIED, INCLUDING BUT NOT LIMITED TO THE WARRANTIES OF MERCHANTABILITY,
FITNESS FOR A PARTICULAR PURPOSE AND NONINFRINGEMENT. IN NO EVENT SHALL THE
AUTHORS OR COPYRIGHT HOLDERS BE LIABLE FOR ANY CLAIM, DAMAGES OR OTHER
LIABILITY, WHETHER IN AN ACTION OF CONTRACT, TORT OR OTHERWISE, ARISING FROM,
OUT OF OR IN CONNECTION WITH THE SOFTWARE OR THE USE OR OTHER DEALINGS IN
THE SOFTWARE.
"""
import logging
import numpy as np
import grudge.op as op

logger = logging.getLogger(__name__)


def check_step(step, interval):
    """
    Check step number against a user-specified interval.

    Utility is used typically for visualization.

    - Negative numbers mean 'never visualize'.
    - Zero means 'always visualize'.

    Useful for checking whether the current step is an output step,
    or anyting else that occurs on fixed intervals.
    """
    if interval == 0:
        return True
    elif interval < 0:
        return False
    elif step % interval == 0:
        return True
    return False


def get_sim_timestep(discr, state, t, dt, cfl, eos,
                     t_final, constant_cfl=False):
<<<<<<< HEAD
    """Return the maximum stable dt."""
    t_remaining = max(0, t_final - t)
    mydt = dt
    if constant_cfl is True:
        from mirgecom.viscous import get_viscous_timestep
        dt_field = get_viscous_timestep(discr=discr, eos=eos, cv=state)
        from grudge.op import nodal_min
        mydt = cfl * nodal_min(discr, "vol", dt_field)
=======
    """Return the maximum stable timestep for a typical fluid simulation.

    This routine returns *dt*, the users defined constant timestep, or
    *max_dt*, the maximum domain-wide stability-limited
    timestep for a fluid simulation. It calls the collective:
    :func:`~grudge.op.nodal_min` on the inside which makes it
    domain-wide regardless of parallel decomposition.

    Two modes are supported:
        - Constant DT mode: returns the minimum of (t_final-t, dt)
        - Constant CFL mode: returns (cfl * max_dt)

    .. important::
        The current implementation is calculating an acoustic-limited
        timestep and CFL for an inviscid fluid. The addition of viscous
        fluxes includes modification to this routine.

    Parameters
    ----------
    discr
        Grudge discretization or discretization collection?
    state: :class:`~mirgecom.fluid.ConservedVars`
        The fluid state.
    t: float
        Current time
    t_final: float
        Final time
    dt: float
        The current timestep
    cfl: float
        The current CFL number
    eos: :class:`~mirgecom.eos.GasEOS`
        Gas equation-of-state supporting speed_of_sound
    constant_cfl: bool
        True if running constant CFL mode

    Returns
    -------
    float
        The maximum stable DT based on inviscid fluid acoustic wavespeed.
    """
    mydt = dt
    t_remaining = max(0, t_final - t)
    if constant_cfl:
        from mirgecom.inviscid import get_inviscid_timestep
        from grudge.op import nodal_min
        mydt = cfl * nodal_min(
            discr, "vol",
            get_inviscid_timestep(discr=discr, eos=eos, cv=state)
        )
>>>>>>> 7ec27d45
    return min(t_remaining, mydt)


def allsync(local_values, comm=None, op=None):
    """Perform allreduce if MPI comm is provided."""
    if comm is None:
        return local_values
    if op is None:
        from mpi4py import MPI
        op = MPI.MAX
    return comm.allreduce(local_values, op=op)


def check_range_local(discr, dd, field, min_value, max_value):
    """Check for any negative values."""
    return (
        op.nodal_min_loc(discr, dd, field) < min_value
        or op.nodal_max_loc(discr, dd, field) > max_value
    )


def write_visfile(discr, io_fields, visualizer, vizname,
                  step=0, t=0, overwrite=False, vis_timer=None):
    """Write VTK output for the fields specified in *io_fields*.

    Parameters
    ----------
    visualizer:
        A :class:`meshmode.discretization.visualization.Visualizer`
        VTK output object.
    io_fields:
        List of tuples indicating the (name, data) for each field to write.
    """
    from contextlib import nullcontext
    from mirgecom.io import make_rank_fname, make_par_fname

    comm = discr.mpi_communicator
    rank = 0
    if comm:
        rank = comm.Get_rank()

    rank_fn = make_rank_fname(basename=vizname, rank=rank, step=step, t=t)

    if rank == 0:
        import os
        viz_dir = os.path.dirname(rank_fn)
        if viz_dir and not os.path.exists(viz_dir):
            os.makedirs(viz_dir)
    if comm:
        comm.barrier()

    if vis_timer:
        ctm = vis_timer.start_sub_timer()
    else:
        ctm = nullcontext()

    with ctm:
        visualizer.write_parallel_vtk_file(
            comm, rank_fn, io_fields,
            overwrite=overwrite,
            par_manifest_filename=make_par_fname(
                basename=vizname, step=step, t=t
            )
        )


def check_naninf_local(discr, dd, field):
    """Check for any NANs or Infs in the field."""
    s = op.nodal_sum_loc(discr, dd, field)
    return np.isnan(s) or (s == np.inf)


def compare_fluid_solutions(discr, red_state, blue_state):
    """Return inf norm of (*red_state* - *blue_state*) for each component."""
    resid = red_state - blue_state
    return [discr.norm(v, np.inf) for v in resid.join()]


def generate_and_distribute_mesh(comm, generate_mesh):
    """Generate a mesh and distribute it among all ranks in *comm*.

    Generate the mesh with the user-supplied mesh generation function
    *generate_mesh*, partition the mesh, and distribute it to every
    rank in the provided MPI communicator *comm*.

    Parameters
    ----------
    comm:
        MPI communicator over which to partition the mesh
    generate_mesh:
        Callable of zero arguments returning a :class:`meshmode.mesh.Mesh`.
        Will only be called on one (undetermined) rank.

    Returns
    -------
    local_mesh : :class:`meshmode.mesh.Mesh`
        The local partition of the the mesh returned by *generate_mesh*.
    global_nelements : :class:`int`
        The number of elements in the serial mesh
    """
    from meshmode.distributed import (
        MPIMeshDistributor,
        get_partition_by_pymetis,
    )
    num_parts = comm.Get_size()
    mesh_dist = MPIMeshDistributor(comm)
    global_nelements = 0

    if mesh_dist.is_mananger_rank():

        mesh = generate_mesh()

        global_nelements = mesh.nelements

        part_per_element = get_partition_by_pymetis(mesh, num_parts)
        local_mesh = mesh_dist.send_mesh_parts(mesh, part_per_element, num_parts)
        del mesh

    else:
        local_mesh = mesh_dist.receive_mesh_part()

    return local_mesh, global_nelements


def create_parallel_grid(comm, generate_grid):
    """Generate and distribute mesh compatibility interface."""
    from warnings import warn
    warn("Do not call create_parallel_grid; use generate_and_distribute_mesh "
         "instead. This function will disappear August 1, 2021",
         DeprecationWarning, stacklevel=2)
    return generate_and_distribute_mesh(comm=comm, generate_mesh=generate_grid)<|MERGE_RESOLUTION|>--- conflicted
+++ resolved
@@ -74,16 +74,6 @@
 
 def get_sim_timestep(discr, state, t, dt, cfl, eos,
                      t_final, constant_cfl=False):
-<<<<<<< HEAD
-    """Return the maximum stable dt."""
-    t_remaining = max(0, t_final - t)
-    mydt = dt
-    if constant_cfl is True:
-        from mirgecom.viscous import get_viscous_timestep
-        dt_field = get_viscous_timestep(discr=discr, eos=eos, cv=state)
-        from grudge.op import nodal_min
-        mydt = cfl * nodal_min(discr, "vol", dt_field)
-=======
     """Return the maximum stable timestep for a typical fluid simulation.
 
     This routine returns *dt*, the users defined constant timestep, or
@@ -95,11 +85,6 @@
     Two modes are supported:
         - Constant DT mode: returns the minimum of (t_final-t, dt)
         - Constant CFL mode: returns (cfl * max_dt)
-
-    .. important::
-        The current implementation is calculating an acoustic-limited
-        timestep and CFL for an inviscid fluid. The addition of viscous
-        fluxes includes modification to this routine.
 
     Parameters
     ----------
@@ -125,16 +110,13 @@
     float
         The maximum stable DT based on inviscid fluid acoustic wavespeed.
     """
+    t_remaining = max(0, t_final - t)
     mydt = dt
-    t_remaining = max(0, t_final - t)
     if constant_cfl:
-        from mirgecom.inviscid import get_inviscid_timestep
+        from mirgecom.viscous import get_viscous_timestep
         from grudge.op import nodal_min
-        mydt = cfl * nodal_min(
-            discr, "vol",
-            get_inviscid_timestep(discr=discr, eos=eos, cv=state)
-        )
->>>>>>> 7ec27d45
+        mydt = cfl * nodal_min(discr, "vol",
+                               get_viscous_timestep(discr, eos, state))
     return min(t_remaining, mydt)
 
 
