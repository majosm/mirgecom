--- conflicted
+++ resolved
@@ -63,12 +63,9 @@
 
 from meshmode.dof_array import DOFArray
 
-<<<<<<< HEAD
 from typing import List
 from grudge.discretization import DiscretizationCollection
-=======
 from grudge.dof_desc import DD_VOLUME_ALL
->>>>>>> 3690e615
 
 
 logger = logging.getLogger(__name__)
