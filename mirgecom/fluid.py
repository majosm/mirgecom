--- conflicted
+++ resolved
@@ -390,18 +390,7 @@
         \partial_{x}\mathbf{v}_{y}&\partial_{y}\mathbf{v}_{y} \end{array} \right)$
 
     """
-<<<<<<< HEAD
-    vel = cv.velocity
-    obj_ary = (1/cv.mass)*make_obj_array([grad_cv.momentum[i]
-                                       - vel[i]*grad_cv.mass
-                                       for i in range(cv.dim)])
-    grad_v = np.empty(shape=(cv.dim, cv.dim), dtype=object)
-    for idx, v in enumerate(obj_ary):
-        grad_v[idx] = v
-    return grad_v
-=======
     return (grad_cv.momentum - np.outer(cv.velocity, grad_cv.mass))/cv.mass
->>>>>>> 0abc8e0a
 
 
 def species_mass_fraction_gradient(discr, cv, grad_cv):
@@ -433,17 +422,7 @@
         representing $\partial_j{Y}_{\alpha}$.
     """
     y = cv.species_mass / cv.mass
-<<<<<<< HEAD
-    obj_ary = (1/cv.mass)*make_obj_array([grad_cv.species_mass[i]
-                                       - y[i]*grad_cv.mass
-                                       for i in range(nspecies)])
-    grad_y = np.empty(shape=(nspecies, cv.dim), dtype=object)
-    for idx, v in enumerate(obj_ary):
-        grad_y[idx] = v
-    return grad_y
-=======
     return (grad_cv.species_mass - np.outer(y, grad_cv.mass))/cv.mass
->>>>>>> 0abc8e0a
 
 
 def compute_wavespeed(eos, cv: ConservedVars):
