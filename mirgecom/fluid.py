""":mod:`mirgecom.fluid` provides common utilities for fluid simulation.

State Vector Handling
^^^^^^^^^^^^^^^^^^^^^

.. autoclass:: ConservedVars
.. autofunction:: split_conserved
.. autofunction:: join_conserved
.. autofunction:: make_conserved

Helper Functions
^^^^^^^^^^^^^^^^

.. autofunction:: compute_wavespeed
.. autofunction:: velocity_gradient
.. autofunction:: species_mass_fraction_gradient
"""

__copyright__ = """
Copyright (C) 2021 University of Illinois Board of Trustees
"""

__license__ = """
Permission is hereby granted, free of charge, to any person obtaining a copy
of this software and associated documentation files (the "Software"), to deal
in the Software without restriction, including without limitation the rights
to use, copy, modify, merge, publish, distribute, sublicense, and/or sell
copies of the Software, and to permit persons to whom the Software is
furnished to do so, subject to the following conditions:

The above copyright notice and this permission notice shall be included in
all copies or substantial portions of the Software.

THE SOFTWARE IS PROVIDED "AS IS", WITHOUT WARRANTY OF ANY KIND, EXPRESS OR
IMPLIED, INCLUDING BUT NOT LIMITED TO THE WARRANTIES OF MERCHANTABILITY,
FITNESS FOR A PARTICULAR PURPOSE AND NONINFRINGEMENT. IN NO EVENT SHALL THE
AUTHORS OR COPYRIGHT HOLDERS BE LIABLE FOR ANY CLAIM, DAMAGES OR OTHER
LIABILITY, WHETHER IN AN ACTION OF CONTRACT, TORT OR OTHERWISE, ARISING FROM,
OUT OF OR IN CONNECTION WITH THE SOFTWARE OR THE USE OR OTHER DEALINGS IN
THE SOFTWARE.
"""
import numpy as np  # noqa
from pytools.obj_array import make_obj_array
from meshmode.dof_array import DOFArray  # noqa
from dataclasses import dataclass, fields
from arraycontext import (
    dataclass_array_container,
    with_container_arithmetic,
)


@with_container_arithmetic(bcast_obj_array=False,
                           bcast_container_types=(DOFArray, np.ndarray),
                           matmul=True,
                           rel_comparison=True)
@dataclass_array_container
@dataclass(frozen=True)
class ConservedVars:
    r"""Store and resolve quantities according to the fluid conservation equations.

    Store and resolve quantities that correspond to the fluid conservation equations
    for the canonical conserved quantities (mass, energy, momentum,
    and species masses) per unit volume: $(\rho,\rho{E},\rho\vec{V},
    \rho{Y_s})$ from an agglomerated object array.  This data structure is intimately
    related to helper functions :func:`join_conserved` and :func:`split_conserved`,
    which pack and unpack (respectively) quantities to-and-from flat object
    array representations of the data.

    .. note::

        The use of the terms pack and unpack here is misleading. In reality, there
        is no data movement when using this dataclass to view your data. This
        dataclass is entirely about the representation of the data.

    .. attribute:: dim

        Integer indicating spatial dimension of the simulation

    .. attribute:: mass

        :class:`~meshmode.dof_array.DOFArray` for scalars or object array of
        :class:`~meshmode.dof_array.DOFArray` for vector quantities corresponding
        to the mass continuity equation.

    .. attribute:: energy

        :class:`~meshmode.dof_array.DOFArray` for scalars or object array of
        :class:`~meshmode.dof_array.DOFArray` for vector quantities corresponding
        to the energy conservation equation.

    .. attribute:: momentum

        Object array (:class:`~numpy.ndarray`) with shape ``(ndim,)``
        of :class:`~meshmode.dof_array.DOFArray` , or an object array with shape
        ``(ndim, ndim)`` respectively for scalar or vector quantities corresponding
        to the ndim equations of momentum conservation.

    .. attribute:: species_mass

        Object array (:class:`~numpy.ndarray`) with shape ``(nspecies,)``
        of :class:`~meshmode.dof_array.DOFArray`, or an object array with shape
        ``(nspecies, ndim)`` respectively for scalar or vector quantities
        corresponding to the `nspecies` species mass conservation equations.

    :example::

        Use `ConservedVars` to access the fluid conserved variables (CV).

        The vector of fluid CV is commonly denoted as $\mathbf{Q}$, and for a
        fluid mixture with `nspecies` species and in `ndim` spatial dimensions takes
        the form:

        .. math::

            \mathbf{Q} &=
            \begin{bmatrix}\rho\\\rho{E}\\\rho{v}_{i}\\\rho{Y}_{\alpha}\end{bmatrix},

        with the `ndim`-vector components of fluid velocity ($v_i$), and the
        `nspecies`-vector of species mass fractions ($Y_\alpha$). In total, the
        fluid system has $N_{\text{eq}}$ = (`ndim + 2 + nspecies`) equations.

        Internally to `MIRGE-Com`, $\mathbf{Q}$ is stored as an object array
        (:class:`numpy.ndarray`) of :class:`~meshmode.dof_array.DOFArray`, one for
        each component of the fluid $\mathbf{Q}$, i.e. a flat object array of
        $N_{\text{eq}}$ :class:`~meshmode.dof_array.DOFArray`.

        To use this dataclass for a fluid CV-specific view on the content of
        $\mathbf{Q}$, one can call :func:`split_conserved` to get a `ConservedVars`
        dataclass object that resolves the fluid CV associated with each conservation
        equation::

            fluid_cv = split_conserved(ndim, Q),

        after which::

            fluid_mass_density = fluid_cv.mass  # a DOFArray with fluid density
            fluid_momentum_density = fluid_cv.momentum  # ndim-vector obj array
            fluid_species_mass_density = fluid_cv.species_mass  # nspecies-vector

        Examples of using `ConservedVars` as in this example can be found in:

        - :mod:`~mirgecom.boundary`
        - :mod:`~mirgecom.euler`
        - :mod:`~mirgecom.initializers`
        - :mod:`~mirgecom.simutil`

    :example::

        Use `join_conserved` to create an agglomerated $\mathbf{Q}$ array from the
        fluid conserved quantities (CV).

        See the first example for the definition of CV, $\mathbf{Q}$, `ndim`,
        `nspecies`, and $N_{\text{eq}}$.

        Often, a user starts with the fluid conserved quantities like mass and
        energy densities, and it is desired to glom those quantities together into
        a *MIRGE*-compatible $\mathbf{Q}$ data structure.

        For example, a solution initialization routine may set the fluid
        quantities::

            rho = ... # rho is a DOFArray with fluid density
            v = ... # v is an ndim-vector of DOFArray with components of velocity
            e = ... # e is a DOFArray with fluid energy

        An agglomerated array of fluid independent variables can then be
        created with::

            q = join_conserved(ndim, mass=rho, energy=rho*e, momentum=rho*v)

        after which *q* will be an obj array of $N_{\text{eq}}$ DOFArrays containing
        the fluid conserved state data.

        Examples of this sort of use for `join_conserved` can be found in:

        - :mod:`~mirgecom.initializers`

    :example::

        Use `ConservedVars` to access a vector quantity for each fluid equation.

        See the first example for the definition of CV, $\mathbf{Q}$, `ndim`,
        `nspecies`, and $N_{\text{eq}}$.

        Suppose the user wants to access the gradient of the fluid state,
        $\nabla\mathbf{Q}$, in a fluid-specific way. For a fluid $\mathbf{Q}$,
        such an object would be:

        .. math::

            \nabla\mathbf{Q} &=
            \begin{bmatrix}(\nabla\rho)_j\\(\nabla\rho{E})_j\\(\nabla\rho{v}_{i})_j
            \\(\nabla\rho{Y}_{\alpha})_j\end{bmatrix},

        where $1 \le j \le \text{ndim}$, such that the first component of
        $\mathbf{Q}$ is an `ndim`-vector corresponding to the gradient of the fluid
        density, i.e. object array of `ndim` `DOFArray`. Similarly for the energy
        term. The momentum part of $\nabla\mathbf{Q}$ is a 2D array with shape
        ``(ndim, ndim)`` with each row corresponding to the gradient of a component
        of the `ndim`-vector of fluid momentum.  The species portion of
        $\nabla\mathbf{Q}$ is a 2D array with shape ``(nspecies, ndim)`` with each
        row being the gradient of a component of the `nspecies`-vector corresponding
        to the species mass.

        Presuming that `grad_q` is the agglomerated *MIRGE* data structure with the
        gradient data, this dataclass can be used to get a fluid CV-specific view on
        the content of $\nabla\mathbf{Q}$. One can call :func:`split_conserved` to
        get a `ConservedVars` dataclass object that resolves the vector quantity
        associated with each conservation equation::

            grad_cv = split_conserved(ndim, grad_q),

        after which::

            grad_mass = grad_cv.mass  # an `ndim`-vector grad(fluid density)
            grad_momentum = grad_cv.momentum  # 2D array shape=(ndim, ndim)
            grad_spec = grad_cv.species_mass  # 2D (nspecies, ndim)

        Examples of this type of use for `ConservedVars` can be found in:

        - :func:`~mirgecom.inviscid.inviscid_flux`

    .. automethod:: join
    .. automethod:: replace
    """

    mass: DOFArray
    energy: DOFArray
    momentum: np.ndarray
    species_mass: np.ndarray = np.empty((0,), dtype=object)  # empty = immutable

    @property
    def array_context(self):
        """Return an array context for the :class:`ConservedVars` object."""
        return self.mass.array_context

    @property
    def dim(self):
        """Return the number of physical dimensions."""
        return len(self.momentum)

<<<<<<< HEAD
    def __reduce__(self):
        """Return a tuple reproduction of self for pickling."""
        return(ConservedVars, tuple(getattr(self, f.name)
                                    for f in fields(ConservedVars)))
=======
    @property
    def velocity(self):
        """Return the fluid velocity = momentum / mass."""
        return self.momentum / self.mass
>>>>>>> ac3b155d

    def join(self):
        """Call :func:`join_conserved` on *self*."""
        return join_conserved(
            dim=self.dim,
            mass=self.mass,
            energy=self.energy,
            momentum=self.momentum,
            species_mass=self.species_mass)

    def __reduce__(self):
        """Return a tuple reproduction of self for pickling."""
        return (ConservedVars, tuple(getattr(self, f.name)
                                    for f in fields(ConservedVars)))

    def replace(self, **kwargs):
        """Return a copy of *self* with the attributes in *kwargs* replaced."""
        from dataclasses import replace
        return replace(self, **kwargs)


def _aux_shape(ary, leading_shape):
    """:arg leading_shape: a tuple with which ``ary.shape`` is expected to begin."""
    from meshmode.dof_array import DOFArray
    if (isinstance(ary, np.ndarray) and ary.dtype == object
            and not isinstance(ary, DOFArray)):
        naxes = len(leading_shape)
        if ary.shape[:naxes] != leading_shape:
            raise ValueError("array shape does not start with expected leading "
                    "dimensions")
        return ary.shape[naxes:]
    else:
        if leading_shape != ():
            raise ValueError("array shape does not start with expected leading "
                    "dimensions")
        return ()


def get_num_species(dim, q):
    """Return number of mixture species."""
    return len(q) - (dim + 2)


def split_conserved(dim, q):
    """Get quantities corresponding to fluid conservation equations.

    Return a :class:`ConservedVars` with quantities corresponding to the
    canonical conserved quantities, mass, energy, momentum, and any species'
    masses, from an agglomerated object array, *q*. For single component gases,
    i.e. for those state vectors *q* that do not contain multi-species mixtures, the
    returned dataclass :attr:`ConservedVars.species_mass` will be set to an empty
    array.
    """
    nspec = get_num_species(dim, q)
    return ConservedVars(mass=q[0], energy=q[1], momentum=q[2:2+dim],
                         species_mass=q[2+dim:2+dim+nspec])


def _join_conserved(dim, mass, energy, momentum, species_mass=None):
    if species_mass is None:  # empty: immutable
        species_mass = np.empty((0,), dtype=object)

    nspec = len(species_mass)
    aux_shapes = [
        _aux_shape(mass, ()),
        _aux_shape(energy, ()),
        _aux_shape(momentum, (dim,)),
        _aux_shape(species_mass, (nspec,))]

    from pytools import single_valued
    aux_shape = single_valued(aux_shapes)

    result = np.empty((2+dim+nspec,) + aux_shape, dtype=object)
    result[0] = mass
    result[1] = energy
    result[2:dim+2] = momentum
    result[dim+2:] = species_mass

    return result


def join_conserved(dim, mass, energy, momentum, species_mass=None):
    """Create agglomerated array from quantities for each conservation eqn."""
    return _join_conserved(dim, mass=mass, energy=energy,
                           momentum=momentum, species_mass=species_mass)


def make_conserved(dim, mass=None, energy=None, momentum=None, species_mass=None,
                   q=None, scalar_quantities=None, vector_quantities=None):
    """Create :class:`ConservedVars` from separated conserved quantities."""
    if scalar_quantities is not None:
        return split_conserved(dim, q=scalar_quantities)
    if vector_quantities is not None:
        return split_conserved(dim, q=vector_quantities)
    if q is not None:
        return split_conserved(dim, q=q)
    if mass is None or energy is None or momentum is None:
        raise ValueError("Must have one of *q* or *mass, energy, momentum*.")
    return split_conserved(
        dim, _join_conserved(dim, mass=mass, energy=energy,
                             momentum=momentum, species_mass=species_mass)
    )


def velocity_gradient(discr, cv, grad_cv):
    r"""
    Compute the gradient of fluid velocity.

    Computes the gradient of fluid velocity from:

    .. math::

        \nabla{v_i} = \frac{1}{\rho}(\nabla(\rho{v_i})-v_i\nabla{\rho}),

    where $v_i$ is ith velocity component.

    .. note::
        The product rule is used to evaluate gradients of the primitive variables
        from the existing data of the gradient of the fluid solution,
        $\nabla\mathbf{Q}$, following [Hesthaven_2008]_, section 7.5.2. If something
        like BR1 ([Bassi_1997]_) is done to treat the viscous terms, then
        $\nabla{\mathbf{Q}}$ should be naturally available.

        Some advantages of doing it this way:

        * avoids an additional DG gradient computation
        * enables the use of a quadrature discretization for computation
        * jibes with the already-applied bcs of $\mathbf{Q}$

    Parameters
    ----------
    discr: grudge.eager.EagerDGDiscretization
        the discretization to use
    cv: ConservedVars
        the fluid conserved variables
    grad_cv: ConservedVars
        the gradients of the fluid conserved variables

    Returns
    -------
    numpy.ndarray
        object array of :class:`~meshmode.dof_array.DOFArray`
        for each row of $\partial_j{v_i}$. e.g. for 2D:
        $\left( \begin{array}{cc}
        \partial_{x}\mathbf{v}_{x}&\partial_{y}\mathbf{v}_{x} \\
        \partial_{x}\mathbf{v}_{y}&\partial_{y}\mathbf{v}_{y} \end{array} \right)$

    """
    velocity = cv.momentum / cv.mass
    obj_ary = (1/cv.mass)*make_obj_array([grad_cv.momentum[i]
                                       - velocity[i]*grad_cv.mass
                                       for i in range(cv.dim)])
    grad_v = np.empty(shape=(cv.dim, cv.dim), dtype=object)
    for idx, v in enumerate(obj_ary):
        grad_v[idx] = v
    return grad_v


def species_mass_fraction_gradient(discr, cv, grad_cv):
    r"""
    Compute the gradient of species mass fractions.

    Computes the gradient of species mass fractions from:

    .. math::

        \nabla{Y}_{\alpha} =
        \frac{1}{\rho}\left(\nabla(\rho{Y}_{\alpha})-{Y_\alpha}(\nabla{\rho})\right),

    where ${Y}_{\alpha}$ is the mass fraction for species ${\alpha}$.

    Parameters
    ----------
    discr: grudge.eager.EagerDGDiscretization
        the discretization to use
    cv: ConservedVars
        the fluid conserved variables
    grad_cv: ConservedVars
        the gradients of the fluid conserved variables

    Returns
    -------
    numpy.ndarray
        object array of :class:`~meshmode.dof_array.DOFArray`
        representing $\partial_j{Y}_{\alpha}$.
    """
    nspecies = len(cv.species_mass)
    y = cv.species_mass / cv.mass
    obj_ary = (1/cv.mass)*make_obj_array([grad_cv.species_mass[i]
                                       - y[i]*grad_cv.mass
                                       for i in range(nspecies)])
    grad_y = np.empty(shape=(nspecies, cv.dim), dtype=object)
    for idx, v in enumerate(obj_ary):
        grad_y[idx] = v
    return grad_y


def compute_wavespeed(eos, cv: ConservedVars):
    r"""Return the wavespeed in the flow.

    The wavespeed is calculated as:

    .. math::

        s_w = \|\mathbf{v}\| + c,

    where $\mathbf{v}$ is the flow velocity and c is the speed of sound in the fluid.
    """
    actx = cv.array_context
<<<<<<< HEAD
    v = cv.momentum / cv.mass
=======
    v = cv.velocity
>>>>>>> ac3b155d
    return actx.np.sqrt(np.dot(v, v)) + eos.sound_speed(cv)<|MERGE_RESOLUTION|>--- conflicted
+++ resolved
@@ -239,17 +239,15 @@
         """Return the number of physical dimensions."""
         return len(self.momentum)
 
-<<<<<<< HEAD
     def __reduce__(self):
         """Return a tuple reproduction of self for pickling."""
         return(ConservedVars, tuple(getattr(self, f.name)
                                     for f in fields(ConservedVars)))
-=======
+
     @property
     def velocity(self):
         """Return the fluid velocity = momentum / mass."""
         return self.momentum / self.mass
->>>>>>> ac3b155d
 
     def join(self):
         """Call :func:`join_conserved` on *self*."""
@@ -259,11 +257,6 @@
             energy=self.energy,
             momentum=self.momentum,
             species_mass=self.species_mass)
-
-    def __reduce__(self):
-        """Return a tuple reproduction of self for pickling."""
-        return (ConservedVars, tuple(getattr(self, f.name)
-                                    for f in fields(ConservedVars)))
 
     def replace(self, **kwargs):
         """Return a copy of *self* with the attributes in *kwargs* replaced."""
@@ -459,9 +452,5 @@
     where $\mathbf{v}$ is the flow velocity and c is the speed of sound in the fluid.
     """
     actx = cv.array_context
-<<<<<<< HEAD
-    v = cv.momentum / cv.mass
-=======
     v = cv.velocity
->>>>>>> ac3b155d
     return actx.np.sqrt(np.dot(v, v)) + eos.sound_speed(cv)