--- conflicted
+++ resolved
@@ -340,8 +340,6 @@
     def transport_model(self):
         """Get the transport model object for this EOS."""
         return self._transport_model
-<<<<<<< HEAD
-=======
 
     def heat_capacity_cp(self, cv: ConservedVars = None):
         r"""Get mixture-averaged specific heat capcity at constant pressure.
@@ -377,7 +375,6 @@
             self._pyrometheus_mech.get_mixture_specific_heat_cp_mass(temp, y)
             / self.gamma(cv)
         )
->>>>>>> ce27f971
 
     def gamma(self, cv: ConservedVars = None):
         r"""Get mixture-averaged specific heat ratio for mixture $\frac{C_p}{C_p - R_s}$.
