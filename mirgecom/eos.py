"""
:mod:`mirgecom.eos` provides implementations of gas equations of state.

Equations of State
^^^^^^^^^^^^^^^^^^
This module is designed provide Equation of State objects used to compute and
manage the relationships between and among state and thermodynamic variables.

.. autoclass:: EOSDependentVars
.. autoclass:: GasEOS
.. autoclass:: IdealSingleGas
.. autoclass:: PyrometheusMixture
"""

__copyright__ = """
Copyright (C) 2021 University of Illinois Board of Trustees
"""

__license__ = """
Permission is hereby granted, free of charge, to any person obtaining a copy
of this software and associated documentation files (the "Software"), to deal
in the Software without restriction, including without limitation the rights
to use, copy, modify, merge, publish, distribute, sublicense, and/or sell
copies of the Software, and to permit persons to whom the Software is
furnished to do so, subject to the following conditions:

The above copyright notice and this permission notice shall be included in
all copies or substantial portions of the Software.

THE SOFTWARE IS PROVIDED "AS IS", WITHOUT WARRANTY OF ANY KIND, EXPRESS OR
IMPLIED, INCLUDING BUT NOT LIMITED TO THE WARRANTIES OF MERCHANTABILITY,
FITNESS FOR A PARTICULAR PURPOSE AND NONINFRINGEMENT. IN NO EVENT SHALL THE
AUTHORS OR COPYRIGHT HOLDERS BE LIABLE FOR ANY CLAIM, DAMAGES OR OTHER
LIABILITY, WHETHER IN AN ACTION OF CONTRACT, TORT OR OTHERWISE, ARISING FROM,
OUT OF OR IN CONNECTION WITH THE SOFTWARE OR THE USE OR OTHER DEALINGS IN
THE SOFTWARE.
"""

from dataclasses import dataclass
import numpy as np
from pytools import memoize_in
from meshmode.mesh import BTAG_ALL, BTAG_NONE  # noqa
from mirgecom.fluid import ConservedVars, make_conserved


@dataclass
class EOSDependentVars:
    """State-dependent quantities for :class:`GasEOS`.

    Prefer individual methods for model use, use this
    structure for visualization or probing.

    .. attribute:: temperature
    .. attribute:: pressure
    """

    temperature: np.ndarray
    pressure: np.ndarray


class GasEOS:
    r"""Abstract interface to equation of state class.

    Equation of state (EOS) classes are responsible for
    computing relations between fluid or gas state variables.

    Each interface call takes an :class:`mirgecom.fluid.ConservedVars` object
    array representing the simulation state quantities. Each EOS class
    implementation should document its own state data requirements.

    .. automethod:: pressure
    .. automethod:: temperature
    .. automethod:: sound_speed
    .. automethod:: internal_energy
    .. automethod:: gas_const
    .. automethod:: dependent_vars
    .. automethod:: total_energy
    .. automethod:: kinetic_energy
    .. automethod:: gamma
    .. automethod:: transport_model
    """

    def pressure(self, cv: ConservedVars):
        """Get the gas pressure."""
        raise NotImplementedError()

    def temperature(self, cv: ConservedVars):
        """Get the gas temperature."""
        raise NotImplementedError()

    def sound_speed(self, cv: ConservedVars):
        """Get the gas sound speed."""
        raise NotImplementedError()

    def gas_const(self, cv: ConservedVars = None):
        r"""Get the specific gas constant ($R_s$)."""
        raise NotImplementedError()

    def internal_energy(self, cv: ConservedVars):
        """Get the thermal energy of the gas."""
        raise NotImplementedError()

    def total_energy(self, cv: ConservedVars, pressure: np.ndarray):
        """Get the total (thermal + kinetic) energy for the gas."""
        raise NotImplementedError()

    def kinetic_energy(self, cv: ConservedVars):
        """Get the kinetic energy for the gas."""
        raise NotImplementedError()

    def gamma(self, cv: ConservedVars = None):
        """Get the ratio of gas specific heats Cp/Cv."""
        raise NotImplementedError()

    def transport_model(self):
        """Get the transport model if it exists."""
        raise NotImplementedError()

    def dependent_vars(self, cv: ConservedVars) -> EOSDependentVars:
        """Get an agglomerated array of the dependent variables."""
        return EOSDependentVars(
            pressure=self.pressure(cv),
            temperature=self.temperature(cv),
        )


class IdealSingleGas(GasEOS):
    r"""Ideal gas law single-component gas ($p = \rho{R}{T}$).

    The specific gas constant, R, defaults to the air-like 287.1 J/(kg*K),
    but can be set according to simulation units and materials.

    Each interface call expects that the :class:`mirgecom.fluid.ConservedVars` object
    representing the simulation conserved quantities contains at least the canonical
    conserved quantities mass ($\rho$), energy ($\rho{E}$), and
    momentum ($\rho\vec{V}$).

    .. automethod:: __init__

    Inherits from (and implements) :class:`GasEOS`.
    """

    def __init__(self, gamma=1.4, gas_const=287.1, transport_model=None):
        """Initialize Ideal Gas EOS parameters."""
        self._gamma = gamma
        self._gas_const = gas_const
        self._transport_model = transport_model

    def transport_model(self):
        """Get the transport model object for this EOS."""
        return self._transport_model

    def gamma(self, cv: ConservedVars = None):
        """Get specific heat ratio Cp/Cv."""
        return self._gamma

    def gas_const(self, cv: ConservedVars = None):
        """Get specific gas constant R."""
        return self._gas_const

    def kinetic_energy(self, cv: ConservedVars):
        r"""Get kinetic (i.e. not internal) energy of gas.

        The kinetic energy is calculated as:
        .. :math::

            k = \frac{1}{2\rho}(\rho\vec{V} \cdot \rho\vec{V})
        """
        mom = cv.momentum
        return (0.5 * np.dot(mom, mom) / cv.mass)

    def internal_energy(self, cv: ConservedVars):
        r"""Get internal thermal energy of gas.

        The internal energy (e) is calculated as:
        .. :math::

            e = \rho{E} - \frac{1}{2\rho}(\rho\vec{V} \cdot \rho\vec{V})
        """
        return (cv.energy - self.kinetic_energy(cv))

    def pressure(self, cv: ConservedVars):
        r"""Get thermodynamic pressure of the gas.

        Gas pressure (p) is calculated from the internal energy (e) as:

        .. :math::

            p = (\gamma - 1)e
        """
        return self.internal_energy(cv) * (self._gamma - 1.0)

    def sound_speed(self, cv: ConservedVars):
        r"""Get the speed of sound in the gas.

        The speed of sound (c) is calculated as:

        .. :math::

            c = \sqrt{\frac{\gamma{p}}{\rho}}
        """
        actx = cv.array_context
        return actx.np.sqrt(self._gamma / cv.mass * self.pressure(cv))

    def temperature(self, cv: ConservedVars):
        r"""Get the thermodynamic temperature of the gas.

        The thermodynamic temperature (T) is calculated from
        the internal energy (e) and specific gas constant (R)
        as:

        .. :math::

            T = \frac{(\gamma - 1)e}{R\rho}
        """
        return (
            (((self._gamma - 1.0) / self._gas_const)
             * self.internal_energy(cv) / cv.mass)
        )

    def total_energy(self, cv, pressure):
        r"""
        Get gas total energy from mass, pressure, and momentum.

        The total energy density (rhoE) is calculated from
        the mass density (rho) , pressure (p) , and
        momentum (rhoV) as:

        .. :math::

            \rhoE = \frac{p}{(\gamma - 1)} +
            \frac{1}{2}\rho(\vec{v} \cdot \vec{v})

        .. note::

            The total_energy function computes cv.energy from pressure,
            mass, and momentum in this case. In general in the EOS we need
            DV = EOS(CV), and inversions CV = EOS(DV). This is one of those
            inversion interfaces.
        """
        return (pressure / (self._gamma - 1.0)
                + self.kinetic_energy(cv))

    def get_internal_energy(self, temperature, species_fractions, **kwargs):
        r"""Get the gas thermal energy from temperature, and species fractions (Y).

        The gas internal energy $e$ is calculated from:

        .. math::

            e = R_s T \sum{Y_\alpha h_\alpha}
        """
        if "mass" not in kwargs:
            return ValueError("Expected mass keyword argument.")
        mass = kwargs["mass"]
        return self._gas_const * mass * temperature / (self._gamma - 1)


class PyrometheusMixture(GasEOS):
    r"""Ideal gas mixture ($p = \rho{R}_\mathtt{mix}{T}$).

    This is the :mod:`pyrometheus`-based EOS. Please refer to the :any:`documentation
    of Pyrometheus <pyrometheus>` for underlying implementation details.

    Each interface call expects that the :class:`mirgecom.fluid.ConservedVars` object
    representing the simulation conserved quantities contains at least the
    canonical conserved quantities mass ($\rho$), energy ($\rho{E}$), and
    momentum ($\rho\vec{V}$), and the vector of species masses, ($\rho{Y}_\alpha$).

    .. important::
        When using this EOS, users should take care to match solution initialization
        with the appropriate units that are used in the user-provided `Cantera`
        mechanism input files.

    .. automethod:: __init__
    .. automethod:: get_density
    .. automethod:: get_species_molecular_weights
    .. automethod:: get_production_rates
    .. automethod:: get_species_source_terms
    .. automethod:: get_internal_energy
    .. automethod:: species_fractions
    .. automethod:: total_energy
    .. automethod:: gamma
    .. automethod:: gas_const

    Inherits from (and implements) :class:`GasEOS`.
    """

    def __init__(self, pyrometheus_mech, temperature_guess=300.0,
                 transport_model=None):
        """Initialize Pyrometheus-based EOS with mechanism class.

        Parameters
        ----------
        pyrometheus_mech: :class:`pyrometheus.Thermochemistry`
            The :mod:`pyrometheus`  mechanism :class:`~pyrometheus.Thermochemistry`
            object that is generated by the user with a call to
            *pyrometheus.get_thermochem_class*. To create the mechanism
            object, users need to provide a mechanism input file. Several built-in
            mechanisms are provided in `mirgecom/mechanisms/` and can be used through
            the :meth:`mirgecom.mechanisms.get_mechanism_cti`.

        tguess: float
            This provides a constant starting temperature for the Newton iterations
            used to find the mixture temperature. It defaults to 300.0 Kelvin. This
            parameter is important for the performance and proper function of the
            code. Users should set a tguess that is close to the average temperature
            of the simulated domain.  Ideally, we would use the last computed
            temperature for the guess, but doing so requires restart infrastructure
            that is TBD.
        """
        self._pyrometheus_mech = pyrometheus_mech
        self._tguess = temperature_guess
        self._transport_model = transport_model

    def transport_model(self):
        """Get the transport model object for this EOS."""
        return self._transport_model

    def gamma(self, cv: ConservedVars = None):
        r"""Get mixture-averaged specific heat ratio for mixture $\frac{C_p}{C_p - R_s}$.

        Parameters
        ----------
        cv: :class:`mirgecom.fluid.ConservedVars`
            :class:`mirgecom.fluid.ConservedVars` containing at least the mass
            ($\rho$), energy ($\rho{E}$), momentum ($\rho\vec{V}$), and the vector of
            species masses, ($\rho{Y}_\alpha$).
        """
        if cv is None:
            raise ValueError("EOS.gamma requires ConservedVars (cv) argument.")
        temperature = self.temperature(cv)
        y = self.species_fractions(cv)
        cp = self._pyrometheus_mech.get_mixture_specific_heat_cp_mass(temperature, y)
        rspec = self.gas_const(cv)
        return cp / (cp - rspec)

    def gas_const(self, cv: ConservedVars = None):
        r"""Get specific gas constant $R_s$.

        The mixture specific gas constant is calculated
        as $R_s = \frac{R}{\sum{\frac{{Y}_\alpha}{{M}_\alpha}}}$ by the
        :mod:`pyrometheus` mechanism provided by the user. ${M}_\alpha$ are the
        species molar masses.

        Parameters
        ----------
        cv: :class:`mirgecom.fluid.ConservedVars`
            :class:`mirgecom.fluid.ConservedVars` containing at least the mass
            ($\rho$), energy ($\rho{E}$), momentum ($\rho\vec{V}$), and the vector
            of species masses, ($\rho{Y}_\alpha$).
        """
        if cv is None:
            raise ValueError("EOS.gas_const requires ConservedVars (cv) argument.")
        y = self.species_fractions(cv)
        return self._pyrometheus_mech.get_specific_gas_constant(y)

    def kinetic_energy(self, cv: ConservedVars):
        r"""Get kinetic (i.e. not internal) energy of gas.

        The kinetic energy is calculated as:

        .. math::

            k = \frac{1}{2\rho}(\rho\vec{V} \cdot \rho\vec{V})
        """
        mom = cv.momentum
        return (0.5 * np.dot(mom, mom) / cv.mass)

    def internal_energy(self, cv: ConservedVars):
        r"""Get internal thermal energy of gas.

        The internal energy ($e$) is calculated as:

        .. math::

            e = \rho{E} - \frac{1}{2\rho}(\rho\vec{V} \cdot \rho\vec{V})
        """
        return (cv.energy - self.kinetic_energy(cv))

    def get_density(self, pressure, temperature, species_fractions):
        r"""Get the density from pressure, temperature, and species fractions (Y).

        The gas density $\rho$ is calculated from pressure, temperature and $R$ as:

        .. math::

            \rho = \frac{p}{R_s T}
        """
        return self._pyrometheus_mech.get_density(pressure, temperature,
                                                  species_fractions)

    def get_internal_energy(self, temperature, species_fractions, **kwargs):
        r"""Get the gas thermal energy from temperature, and species fractions (Y).

        The gas internal energy $e$ is calculated from:

        .. math::

            e = R_s T \sum{Y_\alpha h_\alpha}
        """
        return self._pyrometheus_mech.get_mixture_internal_energy_mass(
            temperature, species_fractions)

    def get_species_molecular_weights(self):
        """Get the species molecular weights."""
        return self._pyrometheus_mech.wts

    def get_production_rates(self, cv: ConservedVars):
        """Get the production rate for each species."""
        temperature = self.temperature(cv)
        y = self.species_fractions(cv)
        return self._pyrometheus_mech.get_net_production_rates(
            cv.mass, temperature, y)

    def species_fractions(self, cv: ConservedVars):
        r"""Get species fractions $Y_\alpha$ from species mass density."""
        return cv.species_mass / cv.mass

    def pressure(self, cv: ConservedVars):
        r"""Get thermodynamic pressure of the gas.

        Gas pressure ($p$) is calculated from the internal energy ($e$) as:

        .. math::

            p = (\gamma_{\mathtt{mix}} - 1)e
        """
        @memoize_in(cv, (PyrometheusMixture.pressure,
                         type(self._pyrometheus_mech)))
        def get_pressure():
            temperature = self.temperature(cv)
            y = self.species_fractions(cv)
            return self._pyrometheus_mech.get_pressure(cv.mass, temperature, y)
<<<<<<< HEAD

        return get()
=======
        return get_pressure()
>>>>>>> 4005f6fa

    def sound_speed(self, cv: ConservedVars):
        r"""Get the speed of sound in the gas.

        The speed of sound ($c$) is calculated as:

        .. math::

            c = \sqrt{\frac{\gamma_{\mathtt{mix}}{p}}{\rho}}
        """
        @memoize_in(cv, (PyrometheusMixture.sound_speed,
                         type(self._pyrometheus_mech)))
        def get_sos():
            actx = cv.array_context
            return actx.np.sqrt((self.gamma(cv) * self.pressure(cv)) / cv.mass)
        return get_sos()

    def temperature(self, cv: ConservedVars):
        r"""Get the thermodynamic temperature of the gas.

        The thermodynamic temperature ($T$) is calculated from
        the internal energy ($e$) and specific gas constant ($R_s$)
        as:

        .. math::

            T = \frac{(\gamma_{\mathtt{mix}} - 1)e}{R_s \rho}
        """
        @memoize_in(cv, (PyrometheusMixture.temperature,
                         type(self._pyrometheus_mech)))
        def get_temp():
            y = self.species_fractions(cv)
            e = self.internal_energy(cv) / cv.mass
            return self._pyrometheus_mech.get_temperature(e, self._tguess,
                                                          y, True)
<<<<<<< HEAD

        return get()
=======
        return get_temp()
>>>>>>> 4005f6fa

    def total_energy(self, cv, pressure):
        r"""
        Get gas total energy from mass, pressure, and momentum.

        The total energy density ($\rho E$) is calculated from
        the mass density ($\rho$) , pressure ($p$) , and
        momentum ($\rho\vec{V}$) as:

        .. math::

            \rho E = \frac{p}{(\gamma_{\mathtt{mix}} - 1)} +
            \frac{1}{2}\rho(\vec{v} \cdot \vec{v})

        .. note::

            The total_energy function computes cv.energy from pressure,
            mass, and momentum in this case. In general in the EOS we need
            DV = EOS(CV), and inversions CV = EOS(DV). This is one of those
            inversion interfaces.
        """
        return (pressure / (self.gamma(cv) - 1.0)
                + self.kinetic_energy(cv))

    def get_species_source_terms(self, cv: ConservedVars):
        """Get the species mass source terms to be used on the RHS for chemistry."""
        omega = self.get_production_rates(cv)
        w = self.get_species_molecular_weights()
        dim = len(cv.momentum)
        species_sources = w * omega
        rho_source = 0 * cv.mass
        mom_source = 0 * cv.momentum
        energy_source = 0 * cv.energy

        return make_conserved(dim, rho_source, energy_source, mom_source,
                              species_sources)<|MERGE_RESOLUTION|>--- conflicted
+++ resolved
@@ -432,12 +432,8 @@
             temperature = self.temperature(cv)
             y = self.species_fractions(cv)
             return self._pyrometheus_mech.get_pressure(cv.mass, temperature, y)
-<<<<<<< HEAD
-
-        return get()
-=======
+
         return get_pressure()
->>>>>>> 4005f6fa
 
     def sound_speed(self, cv: ConservedVars):
         r"""Get the speed of sound in the gas.
@@ -453,6 +449,7 @@
         def get_sos():
             actx = cv.array_context
             return actx.np.sqrt((self.gamma(cv) * self.pressure(cv)) / cv.mass)
+
         return get_sos()
 
     def temperature(self, cv: ConservedVars):
@@ -473,12 +470,8 @@
             e = self.internal_energy(cv) / cv.mass
             return self._pyrometheus_mech.get_temperature(e, self._tguess,
                                                           y, True)
-<<<<<<< HEAD
-
-        return get()
-=======
+
         return get_temp()
->>>>>>> 4005f6fa
 
     def total_energy(self, cv, pressure):
         r"""
