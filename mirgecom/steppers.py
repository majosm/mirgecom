"""Helper functions for advancing a gas state.

.. autofunction:: advance_state
.. autofunction:: generate_singlerate_leap_advancer
"""

__copyright__ = """
Copyright (C) 2020-21 University of Illinois Board of Trustees
"""

__license__ = """
Permission is hereby granted, free of charge, to any person obtaining a copy
of this software and associated documentation files (the "Software"), to deal
in the Software without restriction, including without limitation the rights
to use, copy, modify, merge, publish, distribute, sublicense, and/or sell
copies of the Software, and to permit persons to whom the Software is
furnished to do so, subject to the following conditions:

The above copyright notice and this permission notice shall be included in
all copies or substantial portions of the Software.

THE SOFTWARE IS PROVIDED "AS IS", WITHOUT WARRANTY OF ANY KIND, EXPRESS OR
IMPLIED, INCLUDING BUT NOT LIMITED TO THE WARRANTIES OF MERCHANTABILITY,
FITNESS FOR A PARTICULAR PURPOSE AND NONINFRINGEMENT. IN NO EVENT SHALL THE
AUTHORS OR COPYRIGHT HOLDERS BE LIABLE FOR ANY CLAIM, DAMAGES OR OTHER
LIABILITY, WHETHER IN AN ACTION OF CONTRACT, TORT OR OTHERWISE, ARISING FROM,
OUT OF OR IN CONNECTION WITH THE SOFTWARE OR THE USE OR OTHER DEALINGS IN
THE SOFTWARE.
"""

import numpy as np
from mirgecom.utils import force_evaluation
from pytools import memoize_in
from arraycontext import get_container_context_recursively_opt


def _compile_timestepper(actx, timestepper, rhs):
    """Create lazy evaluation version of the timestepper."""
    @memoize_in(actx, ("mirgecom_compiled_operator",
                       timestepper, rhs))
    def get_timestepper():
        return actx.compile(lambda y, t, dt: timestepper(state=y, t=t,
                                                         dt=dt,
                                                         rhs=rhs))

    return get_timestepper()


def _compile_rhs(actx, rhs):
    """Create lazy evaluation version of the rhs."""
    if actx is None:
        return rhs

    @memoize_in(actx, ("mirgecom_compiled_rhs",
                       rhs))
    def get_rhs():
        return actx.compile(rhs)

    return get_rhs()


def _is_unevaluated(actx, ary):
    """Check if an array contains an unevaluated :module:`pytato` expression."""
    from arraycontext import serialize_container, NotAnArrayContainerError
    try:
        iterable = serialize_container(ary)
        for _, subary in iterable:
            if _is_unevaluated(actx, subary):
                return True
        return False
    except NotAnArrayContainerError:
        import pytato as pt
        return isinstance(ary, pt.Array) and not isinstance(ary, pt.DataWrapper)


def _advance_state_stepper_func(rhs, timestepper, state, t_final, dt=0,
                                t=0.0, istep=0, pre_step_callback=None,
                                post_step_callback=None, force_eval=None,
                                local_dt=False, max_steps=None):
    """Advance state from some time (t) to some time (t_final).

    Parameters
    ----------
    rhs
        Function that should return the time derivative of the state.
        This function should take time and state as arguments, with
        a call with signature ``rhs(t, state)``.
    timestepper
        Function that advances the state from t=time to t=(time+dt), and
        returns the advanced state. Has a call with signature
        ``timestepper(state, t, dt, rhs)``.
    state: numpy.ndarray
        Agglomerated object array containing at least the state variables that
        will be advanced by this stepper
    t_final: float
        Simulated time at which to stop
    t: float
        Time at which to start
    dt: float
        Initial timestep size to use, optional if dt is adaptive
    istep: int
        Step number from which to start
    max_steps: int
        Optional parameter indicating maximum number of steps to take
    pre_step_callback
        An optional user-defined function, with signature:
        ``state, dt = pre_step_callback(step, t, dt, state)``,
        to be called before the timestepper is called for that particular step.
    post_step_callback
        An optional user-defined function, with signature:
        ``state, dt = post_step_callback(step, t, dt, state)``,
        to be called after the timestepper is called for that particular step.
    force_eval
        An optional boolean indicating whether to force lazy evaluation between
        timesteps. By default, attempts to deduce whether this is necessary based
        on the behavior of the timestepper.
    local_dt
        An optional boolean indicating whether *dt* is uniform or cell-local in
        the domain.

    Returns
    -------
    istep: int
        the current step number
    t: float
        the current time
    state: numpy.ndarray
    """
    actx = get_container_context_recursively_opt(state)

    if local_dt:
        if max_steps is None:
            raise ValueError("max_steps must be given for local_dt mode.")
        marching_loc = istep
        marching_limit = max_steps
    else:
        t = np.float64(t)
        marching_loc = t
        marching_limit = t_final

    if marching_loc >= marching_limit:
        return istep, t, state

    state = force_evaluation(actx, state)

    compiled_rhs = _compile_rhs(actx, rhs)

    while marching_loc < marching_limit:
        if max_steps is not None:
            if max_steps <= istep:
                return istep, t, state

        if pre_step_callback is not None:
            state, dt = pre_step_callback(state=state, step=istep, t=t, dt=dt)

        if force_eval:
            state = force_evaluation(actx, state)

        state = timestepper(state=state, t=t, dt=dt, rhs=compiled_rhs)

        if force_eval is None:
            if _is_unevaluated(actx, state):
                force_eval = True
                from warnings import warn
                warn(
                    "Deduced force_eval=True for this timestepper. This can have a "
                    "nontrivial performance impact. If you know that your "
                    "timestepper does not require per-step forced evaluation, "
                    "explicitly set force_eval=False.", stacklevel=2)
            else:
                force_eval = False

        if force_eval:
            state = force_evaluation(actx, state)

        istep = istep + 1
        t = t + dt

        marching_loc = istep if local_dt else t

        if post_step_callback is not None:
            state, dt = post_step_callback(state=state, step=istep, t=t, dt=dt)

    return istep, t, state


def _advance_state_leap(rhs, timestepper, state, t_final, dt=0,
                        component_id="state", t=0.0, istep=0,
                        pre_step_callback=None, post_step_callback=None,
                        force_eval=None):
    """Advance state from some time *t* to some time *t_final* using :mod:`leap`.

    Parameters
    ----------
    rhs
        Function that should return the time derivative of the state.
        This function should take time and state as arguments, with
        a call with signature ``rhs(t, state)``.
    timestepper
        An instance of :class:`leap.MethodBuilder`.
    state: numpy.ndarray
        Agglomerated object array containing at least the state variables that
        will be advanced by this stepper
    t_final: float
        Simulated time at which to stop
    component_id
        State id (required input for leap method generation)
    t: float
        Time at which to start
    dt: float
        Initial timestep size to use, optional if dt is adaptive
    istep: int
        Step number from which to start
    pre_step_callback
        An optional user-defined function, with signature:
        ``state, dt = pre_step_callback(step, t, dt, state)``,
        to be called before the timestepper is called for that particular step.
    post_step_callback
        An optional user-defined function, with signature:
        ``state, dt = post_step_callback(step, t, dt, state)``,
        to be called after the timestepper is called for that particular step.
    force_eval
        An optional boolean indicating whether to force lazy evaluation between
        timesteps. By default, attempts to deduce whether this is necessary based
        on the behavior of the timestepper.

    Returns
    -------
    istep: int
        the current step number
    t: float
        the current time
    state: numpy.ndarray
    """
    actx = get_container_context_recursively_opt(state)

    t = np.float64(t)
    state = force_evaluation(actx, state)

    if t_final <= t:
        return istep, t, state

    compiled_rhs = _compile_rhs(actx, rhs)
    stepper_cls = generate_singlerate_leap_advancer(timestepper, component_id,
                                                    compiled_rhs, t, dt, state)

    while t < t_final:

        if pre_step_callback is not None:
            state, dt = pre_step_callback(state=state,
                                          step=istep,
                                          t=t, dt=dt)
            stepper_cls.state = state
            stepper_cls.dt = dt

        if force_eval:
            state = force_evaluation(actx, state)

        # Leap interface here is *a bit* different.
        for event in stepper_cls.run(t_end=t+dt):
            if isinstance(event, stepper_cls.StateComputed):
                state = event.state_component

                if force_eval is None:
                    if _is_unevaluated(actx, state):
                        force_eval = True
                        from warnings import warn
                        warn(
                            "Deduced force_eval=True for this timestepper. This "
                            "can have a nontrivial performance impact. If you know "
                            "that your timestepper does not require per-step forced "
                            "evaluation, explicitly set force_eval=False.",
                            stacklevel=2)
                    else:
                        force_eval = False

                if force_eval:
                    state = force_evaluation(actx, state)
                    stepper_cls.state = state

                t += dt

                if post_step_callback is not None:
                    state, dt = post_step_callback(state=state,
                                                   step=istep,
                                                   t=t, dt=dt)
                    stepper_cls.state = state
                    stepper_cls.dt = dt

                istep += 1

    return istep, t, state


def generate_singlerate_leap_advancer(timestepper, component_id, rhs, t, dt,
                                      state):
    """Generate Leap code to advance all states with uniform dt, without substepping.

    Parameters
    ----------
    timestepper
        An instance of :class:`leap.MethodBuilder` that advances the state
        from t=time to t=(time+dt), and returns the advanced state.
    component_id
        State id (required input for leap method generation)
    rhs
        Function that should return the time derivative of the state.
        This function should take time and state as arguments, with
        a call looking like rhs(t, state).
    t: float
        Time at which to start
    dt: float
        Initial timestep to be set by leap method
    state: numpy.ndarray
        Agglomerated object array containing at least the state variables that
        will be advanced by this stepper

    Returns
    -------
    dagrt.codegen.python.StepperInterface
        Python class implementing leap method, and generated by dagrt
    """
    code = timestepper.generate()
    from dagrt.codegen import PythonCodeGenerator
    codegen = PythonCodeGenerator(class_name="Method")
    stepper_cls = codegen.get_class(code)(function_map={
        "<func>" + component_id: rhs,
        })
    stepper_cls.set_up(t_start=t, dt_start=dt, context={component_id: state})

    return stepper_cls


<<<<<<< HEAD
def advance_state(rhs, timestepper, state, t_final, t=0, istep=0, dt=0,
                  max_steps=None, component_id="state", pre_step_callback=None,
                  post_step_callback=None, force_eval=None, local_dt=False):
    """Determine what stepper we're using and advance the state from (t) to (t_final).
=======
def advance_state(rhs, timestepper, state, t_final,
                  component_id="state",
                  t=0.0, istep=0, dt=0,
                  pre_step_callback=None,
                  post_step_callback=None,
                  force_eval=None,
                  logmgr=None, eos=None, dim=None):
    """Determine what stepper is used and advance the state from (t) to (t_final).
>>>>>>> 82b00126

    Parameters
    ----------
    rhs
        Function that should return the time derivative of the state.
        This function should take time and state as arguments, with
        a call with signature``rhs(t, state)``.
    timestepper
        This is either a user-defined function that advances the state
        from t=time to t=(time+dt) and returns the advanced state
        with call signature ``timestepper(state, t, dt, rhs)``, or
        an instance of :class:`leap.MethodBuilder`. If it's the latter, we are
        responsible for generating timestepper code from the method instructions
        before using it, as well as providing context in the form of the state
        to be integrated, the initial time and timestep, and the RHS function.
    component_id
        State id (required input for leap method generation)
    state: numpy.ndarray
        Agglomerated object array containing at least the state variables that
        will be advanced by this stepper
    t_final: float
        Simulated time at which to stop
    t: float
        Time at which to start
    dt: float
        Initial timestep size to use, optional if dt is adaptive
    istep: int
        Step number from which to start
    max_steps: int
        Optional parameter indicating maximum number of steps to take
    pre_step_callback
        An optional user-defined function, with signature:
        ``state, dt = pre_step_callback(step, t, dt, state)``,
        to be called before the timestepper is called for that particular step.
    post_step_callback
        An optional user-defined function, with signature:
        ``state, dt = post_step_callback(step, t, dt, state)``,
        to be called after the timestepper is called for that particular step.
    force_eval
        An optional boolean indicating whether to force lazy evaluation between
        timesteps. By default, attempts to deduce whether this is necessary based
        on the behavior of the timestepper.
    local_dt
        An optional boolean indicating whether *dt* is uniform or cell-local in
        the domain.

    Returns
    -------
    istep: int
        the current step number
    t: float
        the current time
    state: numpy.ndarray
    """
    # The timestepper should either be a Leap
    # method object, or a user-passed function.
    # First, check if we have leap.
    import sys
    leap_timestepper = False

    if "leap" in sys.modules:
        # The timestepper can still either be a leap method generator
        # or a user-passed function.
        from leap import MethodBuilder
        if isinstance(timestepper, MethodBuilder):
            leap_timestepper = True
            if local_dt:
                raise ValueError("Local timestepping is not supported for Leap-based"
                                 " integrators.")
    if leap_timestepper:
        (current_step, current_t, current_state) = \
            _advance_state_leap(
                rhs=rhs, timestepper=timestepper,
                state=state, t=t, t_final=t_final, dt=dt, istep=istep,
                pre_step_callback=pre_step_callback,
                post_step_callback=post_step_callback,
                component_id=component_id,
                force_eval=force_eval,
            )
    else:
        (current_step, current_t, current_state) = \
            _advance_state_stepper_func(
                rhs=rhs, timestepper=timestepper,
                state=state, t=t, t_final=t_final, dt=dt,
                pre_step_callback=pre_step_callback,
                post_step_callback=post_step_callback,
                istep=istep, force_eval=force_eval,
                max_steps=max_steps, local_dt=local_dt
            )

    return current_step, current_t, current_state<|MERGE_RESOLUTION|>--- conflicted
+++ resolved
@@ -331,21 +331,10 @@
     return stepper_cls
 
 
-<<<<<<< HEAD
 def advance_state(rhs, timestepper, state, t_final, t=0, istep=0, dt=0,
                   max_steps=None, component_id="state", pre_step_callback=None,
                   post_step_callback=None, force_eval=None, local_dt=False):
-    """Determine what stepper we're using and advance the state from (t) to (t_final).
-=======
-def advance_state(rhs, timestepper, state, t_final,
-                  component_id="state",
-                  t=0.0, istep=0, dt=0,
-                  pre_step_callback=None,
-                  post_step_callback=None,
-                  force_eval=None,
-                  logmgr=None, eos=None, dim=None):
-    """Determine what stepper is used and advance the state from (t) to (t_final).
->>>>>>> 82b00126
+    """Determine what stepper to use and advance the state from (t) to (t_final).
 
     Parameters
     ----------
