r""":mod:`mirgecom.inviscid` provides helper functions for inviscid flow.

Inviscid Flux Calculation
^^^^^^^^^^^^^^^^^^^^^^^^^

.. autofunction:: inviscid_flux
.. autofunction:: inviscid_facial_flux_rusanov
.. autofunction:: inviscid_facial_flux_hll
.. autofunction:: inviscid_flux_on_element_boundary

Inviscid Time Step Computation
^^^^^^^^^^^^^^^^^^^^^^^^^^^^^^

.. autofunction:: get_inviscid_timestep
.. autofunction:: get_inviscid_cfl
"""

__copyright__ = """
Copyright (C) 2020 University of Illinois Board of Trustees
"""

__license__ = """
Permission is hereby granted, free of charge, to any person obtaining a copy
of this software and associated documentation files (the "Software"), to deal
in the Software without restriction, including without limitation the rights
to use, copy, modify, merge, publish, distribute, sublicense, and/or sell
copies of the Software, and to permit persons to whom the Software is
furnished to do so, subject to the following conditions:

The above copyright notice and this permission notice shall be included in
all copies or substantial portions of the Software.

THE SOFTWARE IS PROVIDED "AS IS", WITHOUT WARRANTY OF ANY KIND, EXPRESS OR
IMPLIED, INCLUDING BUT NOT LIMITED TO THE WARRANTIES OF MERCHANTABILITY,
FITNESS FOR A PARTICULAR PURPOSE AND NONINFRINGEMENT. IN NO EVENT SHALL THE
AUTHORS OR COPYRIGHT HOLDERS BE LIABLE FOR ANY CLAIM, DAMAGES OR OTHER
LIABILITY, WHETHER IN AN ACTION OF CONTRACT, TORT OR OTHERWISE, ARISING FROM,
OUT OF OR IN CONNECTION WITH THE SOFTWARE OR THE USE OR OTHER DEALINGS IN
THE SOFTWARE.
"""

import numpy as np
from meshmode.discretization.connection import FACE_RESTR_ALL
from grudge.dof_desc import (
    DD_VOLUME_ALL,
    VolumeDomainTag,
    DISCR_TAG_BASE,
)
import grudge.op as op
from mirgecom.fluid import make_conserved
from mirgecom.utils import normalize_boundaries


def inviscid_flux(state):
    r"""Compute the inviscid flux vectors from fluid conserved vars *cv*.

    The inviscid fluxes are
    $(\rho\vec{V},(\rho{E}+p)\vec{V},\rho(\vec{V}\otimes\vec{V})
    +p\mathbf{I}, \rho{Y_s}\vec{V})$

    .. note::

        The fluxes are returned as a :class:`mirgecom.fluid.ConservedVars`
        object with a *dim-vector* for each conservation equation. See
        :class:`mirgecom.fluid.ConservedVars` for more information about
        how the fluxes are represented.

    Parameters
    ----------
    state: :class:`~mirgecom.gas_model.FluidState`

        Full fluid conserved and thermal state.

    Returns
    -------
    :class:`~mirgecom.fluid.ConservedVars`

        A CV object containing the inviscid flux vector for each
        conservation equation.
    """
    mass_flux = state.momentum_density
    energy_flux = state.velocity * (state.energy_density + state.pressure)
    mom_flux = (
        state.mass_density * np.outer(state.velocity, state.velocity)
        + np.eye(state.dim)*state.pressure
    )
    species_mass_flux = \
        state.velocity*state.species_mass_density.reshape(-1, 1)

    return make_conserved(state.dim, mass=mass_flux, energy=energy_flux,
                          momentum=mom_flux, species_mass=species_mass_flux)


def inviscid_facial_flux_rusanov(state_pair, gas_model, normal):
    r"""High-level interface for inviscid facial flux using Rusanov numerical flux.

    The Rusanov or Local Lax-Friedrichs (LLF) inviscid numerical flux is calculated
    as:

    .. math::

        F^{*}_{\mathtt{Rusanov}} = \frac{1}{2}(\mathbf{F}(q^-)
        +\mathbf{F}(q^+)) \cdot \hat{n} + \frac{\lambda}{2}(q^{-} - q^{+}),

    where $q^-, q^+$ are the fluid solution state on the interior and the
    exterior of the face where the Rusanov flux is to be calculated, $\mathbf{F}$ is
    the inviscid fluid flux, $\hat{n}$ is the face normal, and $\lambda$ is the
    *local* maximum fluid wavespeed.

    Parameters
    ----------
    state_pair: :class:`~grudge.trace_pair.TracePair`

        Trace pair of :class:`~mirgecom.gas_model.FluidState` for the face upon
        which the flux calculation is to be performed

    gas_model: :class:`~mirgecom.gas_model.GasModel`

        Physical gas model including equation of state, transport,
        and kinetic properties as required by fluid state

    normal: numpy.ndarray

        The element interface normals

    Returns
    -------
    :class:`~mirgecom.fluid.ConservedVars`

        A CV object containing the scalar numerical fluxes at the input faces.
        The returned fluxes are scalar because they've already been dotted with
        the face normals as required by the divergence operator for which they
        are being computed.
    """
    actx = state_pair.int.array_context
    lam = actx.np.maximum(state_pair.int.wavespeed, state_pair.ext.wavespeed)
    from mirgecom.flux import num_flux_lfr
    return num_flux_lfr(f_minus_normal=inviscid_flux(state_pair.int)@normal,
                        f_plus_normal=inviscid_flux(state_pair.ext)@normal,
                        q_minus=state_pair.int.cv,
                        q_plus=state_pair.ext.cv, lam=lam)


def inviscid_facial_flux_hll(state_pair, gas_model, normal):
    r"""High-level interface for inviscid facial flux using HLL numerical flux.

    The Harten, Lax, van Leer approximate riemann numerical flux is calculated as:

    .. math::

        f^{*}_{\mathtt{HLL}} = \frac{\left(s^+f^--s^-f^++s^+s^-\left(q^+-q^-\right)
        \right)}{\left(s^+ - s^-\right)}

    where $f^{\mp}$, $q^{\mp}$, and $s^{\mp}$ are the interface-normal fluxes, the
    states, and the wavespeeds for the interior (-) and exterior (+) of the
    interface respectively.

    Details about how the parameters and fluxes are calculated can be found in
    Section 10.3 of [Toro_2009]_.

    Parameters
    ----------
    state_pair: :class:`~grudge.trace_pair.TracePair`

        Trace pair of :class:`~mirgecom.gas_model.FluidState` for the face upon
        which the flux calculation is to be performed

    gas_model: :class:`~mirgecom.gas_model.GasModel`

        Physical gas model including equation of state, transport,
        and kinetic properties as required by fluid state

    normal: numpy.ndarray

        The element interface normals

    Returns
    -------
    :class:`~mirgecom.fluid.ConservedVars`

        A CV object containing the scalar numerical fluxes at the input faces.
        The returned fluxes are scalar because they've already been dotted with
        the face normals as required by the divergence operator for which they
        are being computed.
    """
    # calculate left/right wavespeeds
    actx = state_pair.int.array_context
    ones = 0.*state_pair.int.mass_density + 1.

    # note for me, treat the interior state as left and the exterior state as right
    # pressure estimate
    p_int = state_pair.int.pressure
    p_ext = state_pair.ext.pressure
    u_int = np.dot(state_pair.int.velocity, normal)
    u_ext = np.dot(state_pair.ext.velocity, normal)
    rho_int = state_pair.int.mass_density
    rho_ext = state_pair.ext.mass_density
    c_int = state_pair.int.speed_of_sound
    c_ext = state_pair.ext.speed_of_sound

    p_star = (0.5*(p_int + p_ext) + (1./8.)*(u_int - u_ext)
              * (rho_int + rho_ext) * (c_int + c_ext))

    gamma_int = gas_model.eos.gamma(state_pair.int.cv, state_pair.int.temperature)
    gamma_ext = gas_model.eos.gamma(state_pair.ext.cv, state_pair.ext.temperature)

    q_int = 1 + (gamma_int + 1)/(2*gamma_int)*(p_star/p_int - 1)
    q_ext = 1 + (gamma_ext + 1)/(2*gamma_ext)*(p_star/p_ext - 1)

    pres_check_int = actx.np.greater(p_star, p_int)
    pres_check_ext = actx.np.greater(p_star, p_ext)

    q_int_rt = actx.np.sqrt(actx.np.where(pres_check_int, q_int, ones))
    q_ext_rt = actx.np.sqrt(actx.np.where(pres_check_ext, q_ext, ones))

    # left (internal), and right (external) wave speed estimates
    # can alternatively use the roe estimated states to find the wave speeds
    s_minus = u_int - c_int*q_int_rt
    s_plus = u_ext + c_ext*q_ext_rt

    f_minus_normal = inviscid_flux(state_pair.int)@normal
    f_plus_normal = inviscid_flux(state_pair.ext)@normal

    q_minus = state_pair.int.cv
    q_plus = state_pair.ext.cv

    from mirgecom.flux import num_flux_hll
    return num_flux_hll(f_minus_normal, f_plus_normal, q_minus, q_plus, s_minus,
                        s_plus)


def inviscid_flux_on_element_boundary(
        dcoll, gas_model, boundaries, interior_state_pairs,
        domain_boundary_states, quadrature_tag=DISCR_TAG_BASE,
        numerical_flux_func=inviscid_facial_flux_rusanov, time=0.0,
        dd=DD_VOLUME_ALL):
    """Compute the inviscid boundary fluxes for the divergence operator.

    This routine encapsulates the computation of the inviscid contributions
    to the boundary fluxes for use by the divergence operator. Its existence
    is intended to allow multiple operators (e.g. Euler and Navier-Stokes) to
    perform the computation without duplicating code.

    Parameters
    ----------
    dcoll: :class:`~grudge.discretization.DiscretizationCollection`
        A discretization collection encapsulating the DG elements

    gas_model: :class:`~mirgecom.gas_model.GasModel`
        The physical model constructs for the gas_model

    boundaries
        Dictionary of boundary functions, one for each valid
        :class:`~grudge.dof_desc.BoundaryDomainTag`

    interior_state_pairs
        A :class:`~mirgecom.gas_model.FluidState` TracePair for each internal face.

    domain_boundary_states
       A dictionary of boundary-restricted :class:`~mirgecom.gas_model.FluidState`,
       keyed by boundary domain tags in *boundaries*.

    quadrature_tag
        An identifier denoting a particular quadrature discretization to use during
        operator evaluations.

    numerical_flux_func
        The numerical flux function to use in computing the boundary flux.

    time: float
        Time

    dd: grudge.dof_desc.DOFDesc
        the DOF descriptor of the discretization on which the fluid lives. Must be
        a volume on the base discretization.
    """
    boundaries = normalize_boundaries(boundaries)

    if not isinstance(dd.domain_tag, VolumeDomainTag):
        raise TypeError("dd must represent a volume")
    if dd.discretization_tag != DISCR_TAG_BASE:
        raise ValueError("dd must belong to the base discretization")

    dd_vol = dd
    dd_vol_quad = dd_vol.with_discr_tag(quadrature_tag)
    dd_allfaces_quad = dd_vol_quad.trace(FACE_RESTR_ALL)

    def _interior_flux(state_pair):
        return op.project(dcoll,
            state_pair.dd, dd_allfaces_quad,
            numerical_flux_func(
                state_pair, gas_model,
                state_pair.int.array_context.thaw(dcoll.normal(state_pair.dd))))

    def _boundary_flux(bdtag, boundary, state_minus_quad):
        dd_bdry_quad = dd_vol_quad.with_domain_tag(bdtag)
        return op.project(dcoll,
            dd_bdry_quad, dd_allfaces_quad,
            boundary.inviscid_divergence_flux(
                dcoll, dd_bdry_quad, gas_model, state_minus=state_minus_quad,
                numerical_flux_func=numerical_flux_func, time=time))

    # Compute interface contributions
    inviscid_flux_bnd = (

        # Interior faces
        sum(_interior_flux(state_pair) for state_pair in interior_state_pairs)

        # Domain boundary faces
        + sum(
            _boundary_flux(
                bdtag,
                boundary,
                domain_boundary_states[bdtag])
            for bdtag, boundary in boundaries.items())
    )

    return inviscid_flux_bnd


<<<<<<< HEAD
def get_inviscid_timestep(dcoll, state):
    r"""Return node-local stable timestep estimate for an inviscid fluid.
=======
def get_inviscid_timestep(dcoll, state, dd=DD_VOLUME_ALL):
    """Return node-local stable timestep estimate for an inviscid fluid.
>>>>>>> 6cc3fb16

    The locally required timestep is computed from the acoustic wavespeed:

    .. math::
        \delta{t}_l = \frac{\Delta{x}_l}{\left(|\mathbf{v}_f| + c\right)},

    where $\Delta{x}_l$ is the local mesh spacing (given by
    :func:`~grudge.dt_utils.characteristic_lengthscales`), and fluid velocity
    $\mathbf{v}_f$, and fluid speed-of-sound $c$, are defined by local state
    data.

    Parameters
    ----------
    dcoll: grudge.discretization.DiscretizationCollection

        the discretization collection to use

    state: :class:`~mirgecom.gas_model.FluidState`

        Full fluid conserved and thermal state

    dd: grudge.dof_desc.DOFDesc

        the DOF descriptor of the discretization on which *state* lives. Must be
        a volume on the base discretization.

    Returns
    -------
    class:`~meshmode.dof_array.DOFArray`

        The maximum stable timestep at each node.
    """
    if not isinstance(dd.domain_tag, VolumeDomainTag):
        raise TypeError("dd must represent a volume")
    if dd.discretization_tag != DISCR_TAG_BASE:
        raise ValueError("dd must belong to the base discretization")

    from grudge.dt_utils import characteristic_lengthscales
    return (
        characteristic_lengthscales(state.array_context, dcoll, dd=dd)
        / state.wavespeed
    )


def get_inviscid_cfl(dcoll, state, dt):
    """Return node-local CFL based on current state and timestep.

    Parameters
    ----------
    dcoll: :class:`~grudge.discretization.DiscretizationCollection`

        the discretization collection to use

    dt: float or :class:`~meshmode.dof_array.DOFArray`

        A constant scalar dt or node-local dt

    state: :class:`~mirgecom.gas_model.FluidState`

        The full fluid conserved and thermal state

    Returns
    -------
    :class:`~meshmode.dof_array.DOFArray`

        The CFL at each node.
    """
    return dt / get_inviscid_timestep(dcoll, state=state)<|MERGE_RESOLUTION|>--- conflicted
+++ resolved
@@ -318,13 +318,8 @@
     return inviscid_flux_bnd
 
 
-<<<<<<< HEAD
-def get_inviscid_timestep(dcoll, state):
+def get_inviscid_timestep(dcoll, state, dd=DD_VOLUME_ALL):
     r"""Return node-local stable timestep estimate for an inviscid fluid.
-=======
-def get_inviscid_timestep(dcoll, state, dd=DD_VOLUME_ALL):
-    """Return node-local stable timestep estimate for an inviscid fluid.
->>>>>>> 6cc3fb16
 
     The locally required timestep is computed from the acoustic wavespeed:
 
