--- conflicted
+++ resolved
@@ -40,12 +40,8 @@
 """
 
 import numpy as np
-<<<<<<< HEAD
 from meshmode.discretization.connection import FACE_RESTR_ALL
 from grudge.dof_desc import DD_VOLUME_ALL, DISCR_TAG_BASE
-from arraycontext import thaw
-=======
->>>>>>> a3af3cc2
 import grudge.op as op
 from mirgecom.fluid import make_conserved
 
