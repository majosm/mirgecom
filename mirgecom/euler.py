--- conflicted
+++ resolved
@@ -74,12 +74,8 @@
 
 
 def euler_operator(discr, state, gas_model, boundaries, time=0.0,
-<<<<<<< HEAD
-                   quadrature_tag=None,
-                   inviscid_numerical_flux_func=inviscid_flux_rusanov):
-=======
+                   inviscid_numerical_flux_func=inviscid_flux_rusanov,
                    quadrature_tag=None):
->>>>>>> 277a9b29
     r"""Compute RHS of the Euler flow equations.
 
     Returns
@@ -173,20 +169,13 @@
 
     # Compute volume contributions
     inviscid_flux_vol = inviscid_flux(vol_state_quad)
-<<<<<<< HEAD
-
-=======
->>>>>>> 277a9b29
+
     # Compute interface contributions
     inviscid_flux_bnd = (
 
         # Interior faces
-<<<<<<< HEAD
         sum(inviscid_facial_flux(discr, gas_model, state_pair,
                                  inviscid_numerical_flux_func)
-=======
-        sum(inviscid_facial_flux(discr, state_pair)
->>>>>>> 277a9b29
             for state_pair in interior_states_quad)
 
         # Domain boundary faces
