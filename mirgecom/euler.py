__copyright__ = """
Copyright (C) 2020 University of Illinois Board of Trustees
"""

__license__ = """
Permission is hereby granted, free of charge, to any person obtaining a copy
of this software and associated documentation files (the "Software"), to deal
in the Software without restriction, including without limitation the rights
to use, copy, modify, merge, publish, distribute, sublicense, and/or sell
copies of the Software, and to permit persons to whom the Software is
furnished to do so, subject to the following conditions:

The above copyright notice and this permission notice shall be included in
all copies or substantial portions of the Software.

THE SOFTWARE IS PROVIDED "AS IS", WITHOUT WARRANTY OF ANY KIND, EXPRESS OR
IMPLIED, INCLUDING BUT NOT LIMITED TO THE WARRANTIES OF MERCHANTABILITY,
FITNESS FOR A PARTICULAR PURPOSE AND NONINFRINGEMENT. IN NO EVENT SHALL THE
AUTHORS OR COPYRIGHT HOLDERS BE LIABLE FOR ANY CLAIM, DAMAGES OR OTHER
LIABILITY, WHETHER IN AN ACTION OF CONTRACT, TORT OR OTHERWISE, ARISING FROM,
OUT OF OR IN CONNECTION WITH THE SOFTWARE OR THE USE OR OTHER DEALINGS IN
THE SOFTWARE.
"""

from dataclasses import dataclass

import numpy as np
import numpy.linalg as la  # noqa
from pytools.obj_array import (
    flat_obj_array,
    make_obj_array,
)
from meshmode.dof_array import thaw
from meshmode.mesh import BTAG_ALL, BTAG_NONE  # noqa
from grudge.eager import (
    interior_trace_pair,
    cross_rank_trace_pairs
)

from mirgecom.eos import IdealSingleGas


r"""
This module is designed provide functions and utilities
useful for solving the Euler flow equations.

The Euler flow equations are:

.. :math::

    \partial_t \mathbf{Q} = -\nabla\cdot{\mathbf{F}} +
    (\mathbf{F}\cdot\hat{n})_\partial_{\Omega} + \mathbf{S}

where:
    state :math:`\mathbf{Q} = [\rho, \rho{E}, \rho\vec{V} ]`
    flux :math:`\mathbf{F} = [\rho\vec{V},(\rho{E} + p)\vec{V},
                (\rho(\vec{V}\otimes\vec{V}) + p*\mathbf{I})]`,
    domain boundary :math:`\partial_{\Omega}`,
    sources :math:`mathbf{S} =
                   [{(\partial_t{\rho})}_s, {(\partial_t{\rho{E}})}_s,
                    {(\partial_t{\rho\vec{V}})}_s]`

"""

# from grudge.dt_finding import (
#    dt_geometric_factor,
#    dt_non_geometric_factor,
# )

__doc__ = """
.. autofunction:: inviscid_operator
.. autofunction:: number_of_scalars
.. autofunction:: split_conserved
.. autofunction:: split_species
.. autofunction:: split_fields
.. autofunction:: get_inviscid_timestep
"""


#
# Euler flow eqns:
# d_t(q) + nabla .dot. f = 0 (no sources atm)
# state vector q: [rho rhoE rhoV]
# flux tensor f: [rhoV (rhoE + p)V (rhoV.x.V + p*I)]
#


@dataclass
class ConservedVars:
    r"""
    Class to resolve the canonical conserved quantities,
    (mass, energy, momentum) per unit volume =
    :math:`(\rho,\rhoE,\rho\vec{V})` from an agglomerated
    object array.

    .. attribute:: mass

        Mass per unit volume

    .. attribute:: energy

        Energy per unit volume

    .. attribute:: momentum

        Momentum vector per unit volume
    """
    mass: np.ndarray
    energy: np.ndarray
    momentum: np.ndarray


@dataclass
class MassFractions:
    r"""
    Class to pick off the species mass fractions
    (mass fractions) per unit volume =
    :math:`(\rhoY_{\alpha}) | 1 \le \alpha \le N_{species}`,
    from an agglomerated object array. :math:`N_{species}` is
    the number of mixture species.

    .. attribute:: mass

        Mass fraction per unit volume for each mixture species
    """
    massfractions: np.ndarray


def split_fields(ndim, q):
    """
    Method to spit out a list of named flow variables in
    an agglomerated flow solution. Useful for specifying
    named data arrays to helper functions (e.g. I/O).
    """
    qs = split_conserved(ndim, q)
    mass = qs.mass
    energy = qs.energy
    mom = qs.momentum

    retlist = [
        ("mass", mass),
        ("energy", energy),
        ("momentum", mom),
    ]
    nscalar = number_of_scalars(ndim, q)
    if nscalar > 0:
        massfrac = split_species(ndim, q).massfraction
        retlist.append(("massfraction", massfrac))

    return retlist


def number_of_scalars(ndim, q):
    """
    Return the number of scalars or mixture species in a flow solution.
    """
    return len(q) - (ndim + 2)


def number_of_equations(ndim, q):
    """
    Return the number of equations (i.e. number of dofs) in the soln
    """
    return len(q) + number_of_scalars(ndim, q)


def split_conserved(dim, q):
    """
    Return a 'ConservedVars' object that splits out conserved quantities
    by name. Useful for expressive coding.
    """
    return ConservedVars(mass=q[0], energy=q[1], momentum=q[2:2+dim])


def split_species(dim, q):
    """
    Return a 'MassFractions' object that splits out mixture species
    conserved quantities by name. Useful for expressive coding.
    """
    numscalar = number_of_scalars(dim, q)
    sindex = dim + 2
    return MassFractions(massfractions=q[sindex:sindex+numscalar])


def _inviscid_flux(discr, q, eos=IdealSingleGas()):
    r"""Computes the inviscid flux vectors from flow solution *q*

    The inviscid fluxes are
    :math:`(\rho\vec{V},(\rhoE+p)\vec{V},\rho(\vec{V}\otimes\vec{V})+p\mathbf{I})
    """
    ndim = discr.dim

    # q = [ rho rhoE rhoV ]
    qs = split_conserved(ndim, q)
    mass = qs.mass
    energy = qs.energy
    mom = qs.momentum

    p = eos.pressure(q)

    # Fluxes:
    # [ rhoV (rhoE + p)V (rhoV.x.V + p*I) ]
    momflux = make_obj_array(
        [
            (mom[i] * mom[j] / mass + (p if i == j else 0))
            for i in range(ndim)
            for j in range(ndim)
        ]
    )
    massflux = mom * make_obj_array([1.0])
    energyflux = mom * make_obj_array([(energy + p) / mass])
    # scalarflux = mom * massfractions / mass

    return flat_obj_array(massflux, energyflux, momflux,)


def _get_wavespeed(dim, q, eos=IdealSingleGas()):
    """Returns the maximum wavespeed in for flow solution *q*"""
    qs = split_conserved(dim, q)
    mass = qs.mass
    mom = qs.momentum
    actx = mass.array_context

    v = mom * make_obj_array([1.0 / mass])

    sos = eos.sound_speed(q)
    return actx.np.sqrt(np.dot(v, v)) + sos


def _facial_flux(discr, q_tpair, eos=IdealSingleGas()):
    """Returns the flux across a face given the solution on both sides *q_tpair*"""
    dim = discr.dim

    qs = split_conserved(dim, q_tpair)
    mass = qs.mass
    energy = qs.energy
    mom = qs.momentum
    actx = mass.int.array_context

    normal = thaw(actx, discr.normal(q_tpair.dd))

    # Get inviscid fluxes [rhoV (rhoE + p)V (rhoV.x.V + p*I) ]
    qint = flat_obj_array(mass.int, energy.int, mom.int)
    qext = flat_obj_array(mass.ext, energy.ext, mom.ext)

    # - Figure out how to manage grudge branch dependencies
    #    qjump = flat_obj_array(rho.jump, rhoE.jump, rhoV.jump)
    qjump = qext - qint
    flux_int = _inviscid_flux(discr, qint, eos)
    flux_ext = _inviscid_flux(discr, qext, eos)

    # Lax/Friedrichs/Rusanov after JSH/TW Nodal DG Methods, p. 209
    # DOI: 10.1007/978-0-387-72067-8
    flux_aver = (flux_int + flux_ext) * 0.5

    # wavespeeds = [ wavespeed_int, wavespeed_ext ]
    wavespeeds = [_get_wavespeed(dim, qint), _get_wavespeed(dim, qext)]

    lam = actx.np.maximum(wavespeeds[0], wavespeeds[1])
    lfr = qjump * make_obj_array([0.5 * lam])

    # Surface fluxes should be inviscid flux .dot. normal
    # rhoV .dot. normal
    # (rhoE + p)V  .dot. normal
    # (rhoV.x.V)_1 .dot. normal
    # (rhoV.x.V)_2 .dot. normal
    numeqns = number_of_equations(dim, qint)
    num_flux = flat_obj_array(
        [
            np.dot(flux_aver[(i * dim): ((i + 1) * dim)], normal)
            for i in range(numeqns)
        ]
    )

    # add Lax/Friedrichs jump penalty
    flux_weak = num_flux + lfr

    return discr.project(q_tpair.dd, "all_faces", flux_weak)


def inviscid_operator(
        discr, q, boundaries, t=0.0, eos=IdealSingleGas(),
):
    """
    RHS of the Euler flow equations
    """

    ndim = discr.dim

    vol_flux = _inviscid_flux(discr, q, eos)
    dflux = flat_obj_array(
        [
            discr.weak_div(vol_flux[(i * ndim): (i + 1) * ndim])
            for i in range(ndim + 2)
        ]
    )

    interior_face_flux = _facial_flux(
        discr, q_tpair=interior_trace_pair(discr, q), eos=eos
    )

    # Domain boundaries
    domain_boundary_flux = sum(
        _facial_flux(
            discr,
            q_tpair=boundaries[btag].boundary_pair(discr,
                                                   q,
                                                   t=t,
                                                   btag=btag,
                                                   eos=eos),
            eos=eos
        )
        for btag in boundaries
    )

    # Flux across partition boundaries
    partition_boundary_flux = sum(
        _facial_flux(discr, q_tpair=part_pair, eos=eos)
        for part_pair in cross_rank_trace_pairs(discr, q)
    )

    return discr.inverse_mass(
        dflux - discr.face_mass(interior_face_flux + domain_boundary_flux
                                + partition_boundary_flux)
    )


def get_inviscid_cfl(discr, q, dt, eos=IdealSingleGas()):
    """
    Routine calculates and returns CFL based on current state and timestep
    """
    wanted_dt = get_inviscid_timestep(discr, q, eos=eos)
    return dt / wanted_dt


def get_inviscid_timestep(discr, q, cfl=1.0, eos=IdealSingleGas()):
    """
    Routine (will) return the (local) maximum stable inviscid timestep.
    Currently, it's a hack waiting for the geometric_factor helpers port
    from grudge.
    """
    dim = discr.dim
    mesh = discr.mesh
    order = max([grp.order for grp in discr.discr_from_dd("vol").groups])
    nelements = mesh.nelements
    nel_1d = nelements ** (1.0 / (1.0 * dim))

    # This roughly reproduces the timestep AK used in wave toy
    dt = (1.0 - 0.25 * (dim - 1)) / (nel_1d * order ** 2)
    return cfl * dt


<<<<<<< HEAD
#    dt_ngf = dt_non_geometric_factor(discr.mesh)
#    dt_gf  = dt_geometric_factor(discr.mesh)
#    wavespeeds = _get_wavespeed(w,eos=eos)
#    max_v = clmath.max(wavespeeds)
#    return c*dt_ngf*dt_gf/max_v
=======
__doc__ = """
.. autofunction:: euler_operator
"""


def euler_operator(discr, w):
    pass
>>>>>>> bfdcd7cf
<|MERGE_RESOLUTION|>--- conflicted
+++ resolved
@@ -349,19 +349,8 @@
     dt = (1.0 - 0.25 * (dim - 1)) / (nel_1d * order ** 2)
     return cfl * dt
 
-
-<<<<<<< HEAD
 #    dt_ngf = dt_non_geometric_factor(discr.mesh)
 #    dt_gf  = dt_geometric_factor(discr.mesh)
 #    wavespeeds = _get_wavespeed(w,eos=eos)
 #    max_v = clmath.max(wavespeeds)
-#    return c*dt_ngf*dt_gf/max_v
-=======
-__doc__ = """
-.. autofunction:: euler_operator
-"""
-
-
-def euler_operator(discr, w):
-    pass
->>>>>>> bfdcd7cf
+#    return c*dt_ngf*dt_gf/max_v