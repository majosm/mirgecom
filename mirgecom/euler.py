--- conflicted
+++ resolved
@@ -121,57 +121,9 @@
     dd_quad_vol = DOFDesc("vol", quadrature_tag)
     dd_quad_faces = DOFDesc("all_faces", quadrature_tag)
 
-<<<<<<< HEAD
     volume_state_quad, interior_boundary_states_quad, domain_boundary_states_quad = \
         make_operator_fluid_states(discr, state, gas_model, boundaries,
                                     quadrature_tag)
-=======
-    # project pair to the quadrature discretization and update dd to quad
-    def _interp_to_surf_quad(utpair):
-        local_dd = utpair.dd
-        local_dd_quad = local_dd.with_discr_tag(quadrature_tag)
-        return TracePair(
-            local_dd_quad,
-            interior=op.project(discr, local_dd, local_dd_quad, utpair.int),
-            exterior=op.project(discr, local_dd, local_dd_quad, utpair.ext)
-        )
-
-    boundary_states_quad = {
-        btag: project_fluid_state(discr, dd_base_vol,
-                                  as_dofdesc(btag).with_discr_tag(quadrature_tag),
-                                  state, gas_model)
-        for btag in boundaries
-    }
-
-    # performs MPI communication of CV if needed
-    cv_interior_pairs = [
-        # Get the interior trace pairs onto the surface quadrature
-        # discretization (if any)
-        _interp_to_surf_quad(tpair)
-        for tpair in interior_trace_pairs(discr, state.cv, tag=_EulerCVTag)
-    ]
-
-    tseed_interior_pairs = None
-    if state.is_mixture:
-        # If this is a mixture, we need to exchange the temperature field because
-        # mixture pressure (used in the inviscid flux calculations) depends on
-        # temperature and we need to seed the temperature calculation for the
-        # (+) part of the partition boundary with the remote temperature data.
-        tseed_interior_pairs = [
-            # Get the interior trace pairs onto the surface quadrature
-            # discretization (if any)
-            _interp_to_surf_quad(tpair)
-            for tpair in interior_trace_pairs(discr, state.temperature,
-                                              tag=_EulerTseedTag)]
-
-    interior_states_quad = make_fluid_state_trace_pairs(cv_interior_pairs, gas_model,
-                                                        tseed_interior_pairs)
-
-    # Interpolate the fluid state to the volume quadrature grid
-    # (this includes the conserved and dependent quantities)
-    vol_state_quad = project_fluid_state(discr, dd_base_vol, dd_quad_vol, state,
-                                         gas_model)
->>>>>>> 0ef2fd30
 
     # Compute volume contributions
     inviscid_flux_vol = inviscid_flux(volume_state_quad)
