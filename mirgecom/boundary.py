--- conflicted
+++ resolved
@@ -54,11 +54,7 @@
 """
 
 import numpy as np
-<<<<<<< HEAD
 from dataclasses import replace
-from arraycontext import thaw
-=======
->>>>>>> a3af3cc2
 from meshmode.mesh import BTAG_ALL, BTAG_NONE  # noqa
 from meshmode.discretization.connection import FACE_RESTR_ALL
 from grudge.dof_desc import VolumeDomainTag, as_dofdesc
@@ -388,11 +384,7 @@
                             exterior=boundary_state.cv)
 
         actx = state_minus.array_context
-<<<<<<< HEAD
-        nhat = thaw(discr.normal(dd_bdry), actx)
-=======
-        nhat = actx.thaw(discr.normal(btag))
->>>>>>> a3af3cc2
+        nhat = actx.thaw(discr.normal(dd_bdry))
         from arraycontext import outer
         return outer(self._grad_num_flux_func(cv_pair.int, cv_pair.ext), nhat)
 
@@ -402,13 +394,8 @@
                                                   state_minus, **kwargs):
         # Feed a boundary temperature to numerical flux for grad op
         actx = state_minus.array_context
-<<<<<<< HEAD
-        nhat = thaw(discr.normal(dd_bdry), actx)
+        nhat = actx.thaw(discr.normal(dd_bdry))
         bnd_tpair = TracePair(dd_bdry,
-=======
-        nhat = actx.thaw(discr.normal(btag))
-        bnd_tpair = TracePair(btag,
->>>>>>> a3af3cc2
                               interior=state_minus.temperature,
                               exterior=self._bnd_temperature_func(
                                   discr=discr, dd_bdry=dd_bdry, gas_model=gas_model,
@@ -427,11 +414,7 @@
                                                         gas_model=gas_model,
                                                         state_minus=state_minus,
                                                         **kwargs)
-<<<<<<< HEAD
-        normal = thaw(discr.normal(dd_bdry), state_minus.array_context)
-=======
-        normal = state_minus.array_context.thaw(discr.normal(btag))
->>>>>>> a3af3cc2
+        normal = state_minus.array_context.thaw(discr.normal(dd_bdry))
         return numerical_flux_func(boundary_state_pair, gas_model, normal)
 
     # Returns the flux to be used by the divergence operator when computing the
@@ -510,18 +493,12 @@
 
     def av_flux(self, discr, dd_bdry, diffusion, **kwargs):
         """Get the diffusive fluxes for the AV operator API."""
-<<<<<<< HEAD
         dd_bdry = as_dofdesc(dd_bdry)
         dd_vol = dd_bdry.with_domain_tag(
             VolumeDomainTag(dd_bdry.domain_tag.volume_tag))
-        grad_av_minus = discr.project(dd_vol, dd_bdry, diffusion)
+        grad_av_minus = op.project(discr, dd_vol, dd_bdry, diffusion)
         actx = grad_av_minus.mass[0].array_context
-        nhat = thaw(discr.normal(dd_bdry), actx)
-=======
-        grad_av_minus = op.project(discr, "vol", btag, diffusion)
-        actx = grad_av_minus.mass[0].array_context
-        nhat = actx.thaw(discr.normal(btag))
->>>>>>> a3af3cc2
+        nhat = actx.thaw(discr.normal(dd_bdry))
         grad_av_plus = self._bnd_grad_av_func(
             discr=discr, dd_bdry=dd_bdry, grad_av_minus=grad_av_minus, **kwargs)
         bnd_grad_pair = TracePair(dd_bdry, interior=grad_av_minus,
@@ -583,11 +560,7 @@
         actx = state_minus.array_context
 
         # Grab a unit normal to the boundary
-<<<<<<< HEAD
-        nhat = thaw(discr.normal(dd_bdry), actx)
-=======
-        nhat = actx.thaw(discr.normal(btag))
->>>>>>> a3af3cc2
+        nhat = actx.thaw(discr.normal(dd_bdry))
 
         # Subtract out the 2*wall-normal component
         # of velocity from the velocity at the wall to
@@ -608,11 +581,7 @@
         # Grab some boundary-relevant data
         dim, = grad_av_minus.mass.shape
         actx = grad_av_minus.mass[0].array_context
-<<<<<<< HEAD
-        nhat = thaw(discr.norm(dd_bdry), actx)
-=======
-        nhat = actx.thaw(discr.normal(btag))
->>>>>>> a3af3cc2
+        nhat = actx.thaw(discr.norm(dd_bdry))
 
         # Subtract 2*wall-normal component of q
         # to enforce q=0 on the wall
@@ -846,11 +815,7 @@
         """
         dd_bdry = as_dofdesc(dd_bdry)
         actx = state_minus.array_context
-<<<<<<< HEAD
-        nhat = thaw(discr.normal(dd_bdry), actx)
-=======
-        nhat = actx.thaw(discr.normal(btag))
->>>>>>> a3af3cc2
+        nhat = actx.thaw(discr.normal(dd_bdry))
         # boundary-normal velocity
         boundary_vel = np.dot(state_minus.velocity, nhat)*nhat
         boundary_speed = actx.np.sqrt(np.dot(boundary_vel, boundary_vel))
@@ -910,11 +875,7 @@
         """
         dd_bdry = as_dofdesc(dd_bdry)
         actx = state_minus.array_context
-<<<<<<< HEAD
-        nhat = thaw(discr.normal(dd_bdry), actx)
-=======
-        nhat = actx.thaw(discr.normal(btag))
->>>>>>> a3af3cc2
+        nhat = actx.thaw(discr.normal(dd_bdry))
 
         v_plus = np.dot(self._free_stream_state.velocity, nhat)
         rho_plus = self._free_stream_state.mass_density
@@ -1049,11 +1010,7 @@
                                       temperature_seed=state_minus.temperature)
         state_pair = TracePair(dd_bdry, interior=state_minus, exterior=wall_state)
 
-<<<<<<< HEAD
-        normal = thaw(discr.normal(dd_bdry), state_minus.array_context)
-=======
-        normal = state_minus.array_context.thaw(discr.normal(btag))
->>>>>>> a3af3cc2
+        normal = state_minus.array_context.thaw(discr.normal(dd_bdry))
         return numerical_flux_func(state_pair, gas_model, normal)
 
     def temperature_bc(self, state_minus, **kwargs):
@@ -1090,11 +1047,7 @@
         dd_bdry = as_dofdesc(dd_bdry)
         from mirgecom.viscous import viscous_flux
         actx = state_minus.array_context
-<<<<<<< HEAD
-        normal = thaw(discr.normal(dd_bdry), actx)
-=======
-        normal = actx.thaw(discr.normal(btag))
->>>>>>> a3af3cc2
+        normal = actx.thaw(discr.normal(dd_bdry))
 
         state_plus = self.isothermal_wall_state(discr=discr, dd_bdry=dd_bdry,
                                                 gas_model=gas_model,
@@ -1166,11 +1119,7 @@
             discr, dd_bdry, gas_model, state_minus)
         state_pair = TracePair(dd_bdry, interior=state_minus, exterior=wall_state)
 
-<<<<<<< HEAD
-        normal = thaw(discr.normal(dd_bdry), state_minus.array_context)
-=======
-        normal = state_minus.array_context.thaw(discr.normal(btag))
->>>>>>> a3af3cc2
+        normal = state_minus.array_context.thaw(discr.normal(dd_bdry))
         return numerical_flux_func(state_pair, gas_model, normal)
 
     def temperature_bc(self, state_minus, **kwargs):
@@ -1210,11 +1159,7 @@
         dd_bdry = as_dofdesc(dd_bdry)
         from mirgecom.viscous import viscous_flux
         actx = state_minus.array_context
-<<<<<<< HEAD
-        normal = thaw(discr.normal(dd_bdry), actx)
-=======
-        normal = actx.thaw(discr.normal(btag))
->>>>>>> a3af3cc2
+        normal = actx.thaw(discr.normal(dd_bdry))
 
         state_plus = self.adiabatic_wall_state_for_diffusion(
             discr=discr, dd_bdry=dd_bdry, gas_model=gas_model,
@@ -1267,11 +1212,7 @@
                                            state_minus, **kwargs):
         """Return state with opposite normal momentum."""
         actx = state_minus.array_context
-<<<<<<< HEAD
-        nhat = thaw(discr.normal(dd_bdry), actx)
-=======
-        nhat = actx.thaw(discr.normal(btag))
->>>>>>> a3af3cc2
+        nhat = actx.thaw(discr.normal(dd_bdry))
 
         mom_plus = \
             (state_minus.momentum_density
@@ -1289,11 +1230,7 @@
                                            state_minus, **kwargs):
         """Return state with 0 velocities and energy(Twall)."""
         actx = state_minus.array_context
-<<<<<<< HEAD
-        nhat = thaw(discr.normal(dd_bdry), actx)
-=======
-        nhat = actx.thaw(discr.normal(btag))
->>>>>>> a3af3cc2
+        nhat = actx.thaw(discr.normal(dd_bdry))
 
         mom_plus = \
             (state_minus.momentum_density
@@ -1315,11 +1252,7 @@
             discr, dd_bdry, gas_model, state_minus)
         state_pair = TracePair(dd_bdry, interior=state_minus, exterior=wall_state)
 
-<<<<<<< HEAD
-        normal = thaw(discr.normal(dd_bdry), state_minus.array_context)
-=======
-        normal = state_minus.array_context.thaw(discr.normal(btag))
->>>>>>> a3af3cc2
+        normal = state_minus.array_context.thaw(discr.normal(dd_bdry))
         return numerical_flux_func(state_pair, gas_model, normal)
 
     def temperature_bc(self, state_minus, **kwargs):
@@ -1359,11 +1292,7 @@
         dd_bdry = as_dofdesc(dd_bdry)
         from mirgecom.viscous import viscous_flux
         actx = state_minus.array_context
-<<<<<<< HEAD
-        normal = thaw(discr.normal(dd_bdry), actx)
-=======
-        normal = actx.thaw(discr.normal(btag))
->>>>>>> a3af3cc2
+        normal = actx.thaw(discr.normal(dd_bdry))
 
         state_plus = self.adiabatic_wall_state_for_diffusion(
             discr=discr, dd_bdry=dd_bdry, gas_model=gas_model,
@@ -1386,11 +1315,7 @@
         # Grab some boundary-relevant data
         dim, = grad_av_minus.mass.shape
         actx = grad_av_minus.mass[0].array_context
-<<<<<<< HEAD
-        nhat = thaw(discr.norm(dd_bdry), actx)
-=======
-        nhat = actx.thaw(discr.norm(btag))
->>>>>>> a3af3cc2
+        nhat = actx.thaw(discr.norm(dd_bdry))
 
         # Subtract 2*wall-normal component of q
         # to enforce q=0 on the wall
