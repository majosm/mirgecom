--- conflicted
+++ resolved
@@ -58,16 +58,8 @@
 from meshmode.mesh import BTAG_ALL, BTAG_NONE  # noqa
 from mirgecom.fluid import make_conserved
 from grudge.trace_pair import TracePair
-<<<<<<< HEAD
-from mirgecom.viscous import viscous_divergence_flux as viscous_div_num_flux
-from mirgecom.flux import (
-    gradient_flux as gradient_num_flux,
-    divergence_flux as divergence_num_flux
-)
-=======
 from mirgecom.viscous import viscous_facial_flux_central
 from mirgecom.flux import num_flux_central
->>>>>>> 8024f0aa
 from mirgecom.gas_model import (
     make_fluid_state,
     project_fluid_state
@@ -164,11 +156,7 @@
             Function should return the numerical flux corresponding to
             the divergence of the viscous transport flux. This function
             is typically backed by a helper, such as
-<<<<<<< HEAD
-            :func:`~mirgecom.inviscid.viscous_divergence_flux`.
-=======
             :func:`~mirgecom.viscous.viscous_facial_flux_central`.
->>>>>>> 8024f0aa
 
         Returns
         -------
@@ -377,13 +365,9 @@
 
         actx = state_minus.array_context
         nhat = thaw(discr.normal(btag), actx)
-<<<<<<< HEAD
-        # return self._grad_num_flux_func(cv_pair, nhat)
-=======
         from arraycontext import outer
         grad_flux = outer(self._grad_num_flux_func(cv_pair.int, cv_pair.ext),
                           nhat)
->>>>>>> 8024f0aa
         return self._boundary_quantity(
             discr, btag=btag, quantity=grad_flux, **kwargs)
 
@@ -421,15 +405,6 @@
     # Returns the flux to be used by the divergence operator when computing the
     # divergence of viscous fluid transport flux using the boundary's
     # prescribed CV(+).
-<<<<<<< HEAD
-    def _viscous_flux_for_prescribed_state(self, discr, btag, gas_model, state_minus,
-                                           grad_cv_minus, grad_t_minus,
-                                           numerical_flux_func=viscous_div_num_flux,
-                                           **kwargs):
-        state_pair = self._boundary_state_pair(discr=discr, btag=btag,
-                                               gas_model=gas_model,
-                                               state_minus=state_minus, **kwargs)
-=======
     def _viscous_flux_for_prescribed_state(
             self, discr, btag, gas_model, state_minus, grad_cv_minus, grad_t_minus,
             numerical_flux_func=viscous_facial_flux_central, **kwargs):
@@ -438,7 +413,6 @@
             discr=discr, btag=btag, gas_model=gas_model, state_minus=state_minus,
             **kwargs)
 
->>>>>>> 8024f0aa
         grad_cv_pair = \
             TracePair(btag, interior=grad_cv_minus,
                       exterior=self._bnd_grad_cv_func(
@@ -482,12 +456,8 @@
 
     def viscous_divergence_flux(self, discr, btag, gas_model, state_minus,
                                 grad_cv_minus, grad_t_minus,
-<<<<<<< HEAD
-                                numerical_flux_func=viscous_div_num_flux, **kwargs):
-=======
                                 numerical_flux_func=viscous_facial_flux_central,
                                 **kwargs):
->>>>>>> 8024f0aa
         """Get the viscous flux for *btag* for use in the divergence operator."""
         return self._viscous_flux_func(discr=discr, btag=btag, gas_model=gas_model,
                                        state_minus=state_minus,
@@ -1043,9 +1013,9 @@
                               species_mass=grad_species_mass_plus)
 
     def viscous_wall_flux(self, discr, btag, gas_model, state_minus,
-                                           grad_cv_minus, grad_t_minus,
-                                           numerical_flux_func=viscous_div_num_flux,
-                                           **kwargs):
+                          grad_cv_minus, grad_t_minus,
+                          numerical_flux_func=viscous_facial_flux_central,
+                          **kwargs):
         """Return the boundary flux for the divergence of the viscous flux."""
         from mirgecom.viscous import viscous_flux
         actx = state_minus.array_context
@@ -1151,9 +1121,9 @@
         return grad_t_minus - np.dot(grad_t_minus, normal)*normal
 
     def viscous_wall_flux(self, discr, btag, gas_model, state_minus,
-                                           grad_cv_minus, grad_t_minus,
-                                           numerical_flux_func=viscous_div_num_flux,
-                                           **kwargs):
+                          grad_cv_minus, grad_t_minus,
+                          numerical_flux_func=viscous_facial_flux_central,
+                          **kwargs):
         """Return the boundary flux for the divergence of the viscous flux."""
         from mirgecom.viscous import viscous_flux
         actx = state_minus.array_context
@@ -1281,8 +1251,8 @@
         return grad_t_minus - np.dot(grad_t_minus, normal)*normal
 
     def viscous_wall_flux(self, discr, btag, gas_model, state_minus,
-                                           grad_cv_minus, grad_t_minus,
-                                           numerical_flux_func=viscous_div_num_flux,
+                          grad_cv_minus, grad_t_minus,
+                          numerical_flux_func=viscous_facial_flux_central,
                                            **kwargs):
         """Return the boundary flux for the divergence of the viscous flux."""
         from mirgecom.viscous import viscous_flux
