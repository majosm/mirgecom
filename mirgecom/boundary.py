""":mod:`mirgecom.boundary` provides methods and constructs for boundary treatments.

Boundary Treatment Interfaces
^^^^^^^^^^^^^^^^^^^^^^^^^^^^^

.. autoclass FluidBoundary
.. autoclass:: PrescribedFluidBoundary

Boundary Conditions
^^^^^^^^^^^^^^^^^^^

.. autoclass:: DummyBoundary
.. autoclass:: AdiabaticSlipBoundary
.. autoclass:: AdiabaticNoslipMovingBoundary
.. autoclass:: IsothermalNoSlipBoundary
"""

__copyright__ = """
Copyright (C) 2021 University of Illinois Board of Trustees
"""

__license__ = """
Permission is hereby granted, free of charge, to any person obtaining a copy
of this software and associated documentation files (the "Software"), to deal
in the Software without restriction, including without limitation the rights
to use, copy, modify, merge, publish, distribute, sublicense, and/or sell
copies of the Software, and to permit persons to whom the Software is
furnished to do so, subject to the following conditions:

The above copyright notice and this permission notice shall be included in
all copies or substantial portions of the Software.

THE SOFTWARE IS PROVIDED "AS IS", WITHOUT WARRANTY OF ANY KIND, EXPRESS OR
IMPLIED, INCLUDING BUT NOT LIMITED TO THE WARRANTIES OF MERCHANTABILITY,
FITNESS FOR A PARTICULAR PURPOSE AND NONINFRINGEMENT. IN NO EVENT SHALL THE
AUTHORS OR COPYRIGHT HOLDERS BE LIABLE FOR ANY CLAIM, DAMAGES OR OTHER
LIABILITY, WHETHER IN AN ACTION OF CONTRACT, TORT OR OTHERWISE, ARISING FROM,
OUT OF OR IN CONNECTION WITH THE SOFTWARE OR THE USE OR OTHER DEALINGS IN
THE SOFTWARE.
"""

import numpy as np
from arraycontext import thaw
from meshmode.mesh import BTAG_ALL, BTAG_NONE  # noqa
from mirgecom.fluid import make_conserved
from grudge.trace_pair import TracePair
<<<<<<< HEAD
from mirgecom.inviscid import inviscid_flux_rusanov
from mirgecom.viscous import viscous_flux_central
from mirgecom.flux import (
    gradient_flux_central,
)
from mirgecom.gas_model import (
    make_fluid_state
=======
from mirgecom.inviscid import (
    inviscid_facial_flux,
    inviscid_facial_flux_rusanov
>>>>>>> 5f4c9576
)
from abc import ABCMeta, abstractmethod


class FluidBoundary(metaclass=ABCMeta):
    r"""Abstract interface to fluid boundary treatment.

    .. automethod:: inviscid_divergence_flux
    .. automethod:: viscous_divergence_flux
    .. automethod:: cv_gradient_flux
    .. automethod:: temperature_gradient_flux
    """

    @abstractmethod
    def inviscid_divergence_flux(self, discr, btag, gas_model, state_minus,
                                 numerical_flux_func, **kwargs):
        """Get the inviscid boundary flux for the divergence operator.

        This routine returns the facial flux used in the divergence
        of the inviscid fluid transport flux.

        Parameters
        ----------
        discr: :class:`~grudge.eager.EagerDGDiscretization`

            A discretization collection encapsulating the DG elements

        state_minus: :class:`~mirgecom.gas_model.FluidState`

            Fluid state object with the conserved state, and dependent
            quantities for the (-) side of the boundary specified by
            *btag*.

        gas_model: :class:`~mirgecom.gas_model.GasModel`

            Physical gas model including equation of state, transport,
            and kinetic properties as required by fluid state

        numerical_flux_func:

            Function should return the numerical flux corresponding to
            the divergence of the inviscid transport flux. This function
            is typically backed by an approximate Riemann solver, such as
            :func:`~mirgecom.inviscid.inviscid_flux_rusanov`.

        Returns
        -------
        :class:`mirgecom.fluid.ConservedVars`
        """

    @abstractmethod
    def viscous_divergence_flux(self, discr, btag, gas_model, state_minus,
                                grad_cv_minus, grad_t_minus, **kwargs):
        """Get the viscous boundary flux for the divergence operator.

        This routine returns the facial flux used in the divergence
        of the viscous fluid transport flux.

        Parameters
        ----------
        discr: :class:`~grudge.eager.EagerDGDiscretization`

            A discretization collection encapsulating the DG elements

        state_minus: :class:`~mirgecom.gas_model.FluidState`

            Fluid state object with the conserved state, and dependent
            quantities for the (-) side of the boundary specified
            by *btag*.

        grad_cv_minus: :class:`~mirgecom.fluid.ConservedVars`

            The gradient of the conserved quantities on the (-) side
            of the boundary specified by *btag*.

        grad_t_minus: numpy.ndarray

            The gradient of the fluid temperature on the (-) side
            of the boundary specified by *btag*.

        gas_model: :class:`~mirgecom.gas_model.GasModel`

            Physical gas model including equation of state, transport,
            and kinetic properties as required by fluid state

        numerical_flux_func:

            Function should return the numerical flux corresponding to
            the divergence of the viscous transport flux. This function
            is typically backed by a helper, such as
            :func:`~mirgecom.inviscid.viscous_flux_central`.

        Returns
        -------
        :class:`mirgecom.fluid.ConservedVars`
        """

    @abstractmethod
    def cv_gradient_flux(self, discr, btag, gas_model, state_minus, **kwargs):
        """Get the boundary flux for the gradient of the fluid conserved variables.

        This routine returns the facial flux used by the gradient operator to
        compute the gradient of the fluid solution on a domain boundary.

        Parameters
        ----------
        discr: :class:`~grudge.eager.EagerDGDiscretization`

            A discretization collection encapsulating the DG elements

        state_minus: :class:`~mirgecom.gas_model.FluidState`

            Fluid state object with the conserved state, and dependent
            quantities for the (-) side of the boundary specified by
            *btag*.

        gas_model: :class:`~mirgecom.gas_model.GasModel`

            Physical gas model including equation of state, transport,
            and kinetic properties as required by fluid state

        Returns
        -------
        :class:`mirgecom.fluid.ConservedVars`
        """

    @abstractmethod
    def temperature_gradient_flux(self, discr, btag, gas_model, state_minus,
                                  **kwargs):
        """Get the boundary flux for the gradient of the fluid temperature.

        This method returns the boundary flux to be used by the gradient
        operator when computing the gradient of the fluid temperature at a
        domain boundary.

        Parameters
        ----------
        discr: :class:`~grudge.eager.EagerDGDiscretization`

            A discretization collection encapsulating the DG elements

        state_minus: :class:`~mirgecom.gas_model.FluidState`

            Fluid state object with the conserved state, and dependent
            quantities for the (-) side of the boundary specified by
            *btag*.

        gas_model: :class:`~mirgecom.gas_model.GasModel`

            Physical gas model including equation of state, transport,
            and kinetic properties as required by fluid state

        Returns
        -------
        numpy.ndarray
        """


# This class is a FluidBoundary that provides default implementations of
# the abstract methods in FluidBoundary. This class will be eliminated
# by resolution of https://github.com/illinois-ceesd/mirgecom/issues/576.
# TODO: Don't do this. Make every boundary condition implement its own
# version of the FluidBoundary methods.
class PrescribedFluidBoundary(FluidBoundary):
    r"""Abstract interface to a prescribed fluid boundary treatment.

    .. automethod:: __init__
    .. automethod:: inviscid_divergence_flux
    .. automethod:: cv_gradient_flux
    .. automethod:: viscous_divergence_flux
    .. automethod:: temperature_gradient_flux
    """

    def __init__(self,
                 # returns the flux to be used in div op (prescribed flux)
                 inviscid_flux_func=None,
                 # returns CV+, to be used in num flux func (prescribed soln)
                 boundary_state_func=None,
                 # Inviscid facial flux func given CV(+/-)
                 # inviscid_numerical_flux_func=None,
                 # Flux to be used in grad(Temperature) op
                 temperature_gradient_flux_func=None,
                 # Function returns boundary temperature_plus
                 boundary_temperature_func=None,
                 # Function returns the flux to be used in grad(cv)
                 cv_gradient_flux_func=None,
                 # Function computes the numerical flux for a gradient
                 gradient_numerical_flux_func=None,
                 # Function computes the flux to be used in the div op
                 viscous_flux_func=None,
                 # Returns the boundary value for grad(cv)
                 boundary_gradient_cv_func=None,
                 # Returns the boundary value for grad(temperature)
                 boundary_gradient_temperature_func=None,
                 ):
        """Initialize the PrescribedFluidBoundary and methods."""
        self._bnd_state_func = boundary_state_func
        self._inviscid_flux_func = inviscid_flux_func
        self._temperature_grad_flux_func = temperature_gradient_flux_func
        self._bnd_temperature_func = boundary_temperature_func
        self._grad_num_flux_func = gradient_numerical_flux_func
        self._cv_gradient_flux_func = cv_gradient_flux_func
        self._viscous_flux_func = viscous_flux_func
        self._bnd_grad_cv_func = boundary_gradient_cv_func
        self._bnd_grad_temperature_func = boundary_gradient_temperature_func

        if not self._inviscid_flux_func and not self._bnd_state_func:
            from warnings import warn
            warn("Using dummy boundary: copies interior solution.", stacklevel=2)

        if not self._inviscid_flux_func:
            self._inviscid_flux_func = self._inviscid_flux_for_prescribed_state
        # if not self._inviscid_num_flux_func:
        #     self._inviscid_num_flux_func = inviscid_facial_flux
        if not self._bnd_state_func:
            self._bnd_state_func = self._identical_state

        if not self._bnd_temperature_func:
            self._bnd_temperature_func = self._temperature_for_prescribed_state
        if not self._grad_num_flux_func:
            self._grad_num_flux_func = gradient_flux_central

        if not self._cv_gradient_flux_func:
            self._cv_gradient_flux_func = self._gradient_flux_for_prescribed_cv
        if not self._temperature_grad_flux_func:
            self._temperature_grad_flux_func = \
                self._gradient_flux_for_prescribed_temperature

        if not self._viscous_flux_func:
            self._viscous_flux_func = self._viscous_flux_for_prescribed_state
        if not self._bnd_grad_cv_func:
            self._bnd_grad_cv_func = self._identical_grad_cv
        if not self._bnd_grad_temperature_func:
            self._bnd_grad_temperature_func = self._identical_grad_temperature

    def _boundary_quantity(self, discr, btag, quantity, local=False, **kwargs):
        """Get a boundary quantity on local boundary, or projected to "all_faces"."""
        if local:
            return quantity
        from grudge.dof_desc import as_dofdesc
        btag = as_dofdesc(btag)
        return discr.project(btag, btag.with_dtag("all_faces"), quantity)

<<<<<<< HEAD
    def _boundary_state_pair(self, discr, btag, gas_model, state_minus, **kwargs):
        return TracePair(btag,
                         interior=state_minus,
                         exterior=self._bnd_state_func(discr=discr, btag=btag,
                                                       gas_model=gas_model,
                                                       state_minus=state_minus,
                                                       **kwargs))
    # The following methods provide default implementations of the fluid
    # boundary functions and helpers in an effort to eliminate much
    # repeated code. They will be eliminated by the resolution of
    # https://github.com/illinois-ceesd/mirgecom/issues/576.

    # {{{ Default boundary helpers

    # Returns temperature(+) for boundaries that prescribe CV(+)
    def _temperature_for_prescribed_state(self, discr, btag,
                                          gas_model, state_minus, **kwargs):
        boundary_state = self._bnd_state_func(discr=discr, btag=btag,
                                              gas_model=gas_model,
                                              state_minus=state_minus,
                                              **kwargs)
        return boundary_state.temperature

    def _identical_state(self, state_minus, **kwargs):
        return state_minus
=======
    def inviscid_divergence_flux(self, discr, btag, gas_model, state_minus,
                                 numerical_flux_func=inviscid_facial_flux_rusanov,
                                 **kwargs):
        """Get the inviscid boundary flux for the divergence operator."""
        # This one is when the user specified a function that directly
        # prescribes the flux components at the boundary
        if self._inviscid_bnd_flux_func:
            return self._inviscid_bnd_flux_func(
                discr, btag, gas_model, state_minus,
                numerical_flux_func=numerical_flux_func, **kwargs)
>>>>>>> 5f4c9576

    def _identical_grad_cv(self, grad_cv_minus, **kwargs):
        return grad_cv_minus

    def _identical_grad_temperature(self, grad_t_minus, **kwargs):
        return grad_t_minus

    # Returns the flux to be used by the gradient operator when computing the
    # gradient of the fluid solution on boundaries that prescribe CV(+).
    def _gradient_flux_for_prescribed_cv(self, discr, btag, gas_model, state_minus,
                                         **kwargs):
        # Use prescribed external state and gradient numerical flux function
        boundary_state = self._bnd_state_func(discr=discr, btag=btag,
                                              gas_model=gas_model,
                                              state_minus=state_minus,
                                              **kwargs)
        cv_pair = TracePair(btag,
                            interior=state_minus.cv,
                            exterior=boundary_state.cv)

        actx = state_minus.array_context
        nhat = thaw(discr.normal(btag), actx)
        return self._boundary_quantity(
            discr, btag=btag,
            quantity=self._grad_num_flux_func(cv_pair, nhat), **kwargs)

    # Returns the flux to be used by the gradient operator when computing the
    # gradient of fluid temperature using prescribed fluid temperature(+).
    def _gradient_flux_for_prescribed_temperature(self, discr, btag, gas_model,
                                                  state_minus, **kwargs):
        # Feed a boundary temperature to numerical flux for grad op
        actx = state_minus.array_context
        nhat = thaw(discr.normal(btag), actx)
        bnd_tpair = TracePair(btag,
                              interior=state_minus.temperature,
                              exterior=self._bnd_temperature_func(
                                  discr=discr, btag=btag, gas_model=gas_model,
                                  state_minus=state_minus, **kwargs))
        return self._boundary_quantity(discr, btag,
                                       self._grad_num_flux_func(bnd_tpair, nhat),
                                       **kwargs)

    # Returns the flux to be used by the divergence operator when computing the
    # divergence of inviscid fluid transport flux using the boundary's
    # prescribed CV(+).
    def _inviscid_flux_for_prescribed_state(
            self, discr, btag, gas_model, state_minus,
            numerical_flux_func=inviscid_flux_rusanov, **kwargs):
        # Use a prescribed boundary state and the numerical flux function
        boundary_state_pair = self._boundary_state_pair(discr=discr, btag=btag,
                                                        gas_model=gas_model,
                                                        state_minus=state_minus,
                                                        **kwargs)

        from mirgecom.inviscid import inviscid_facial_flux
        return self._boundary_quantity(
            discr, btag,
            inviscid_facial_flux(discr, gas_model=gas_model,
                                 state_pair=boundary_state_pair,
                                 numerical_flux_func=numerical_flux_func,
                                 local=True),
            **kwargs)

    # Returns the flux to be used by the divergence operator when computing the
    # divergence of viscous fluid transport flux using the boundary's
    # prescribed CV(+).
    def _viscous_flux_for_prescribed_state(self, discr, btag, gas_model, state_minus,
                                           grad_cv_minus, grad_t_minus,
                                           numerical_flux_func=viscous_flux_central,
                                           **kwargs):
        state_pair = self._boundary_state_pair(discr=discr, btag=btag,
                                               gas_model=gas_model,
                                               state_minus=state_minus, **kwargs)
        grad_cv_pair = \
            TracePair(btag, interior=grad_cv_minus,
                      exterior=self._bnd_grad_cv_func(
                          discr=discr, btag=btag, gas_model=gas_model,
                          state_minus=state_minus, grad_cv_minus=grad_cv_minus,
                          grad_t_minus=grad_t_minus))

        grad_t_pair = \
            TracePair(
                btag, interior=grad_t_minus,
                exterior=self._bnd_grad_temperature_func(
                    discr=discr, btag=btag, gas_model=gas_model,
                    state_minus=state_minus, grad_cv_minus=grad_cv_minus,
                    grad_t_minus=grad_t_minus))

        return self._boundary_quantity(
            discr, btag,
            quantity=numerical_flux_func(discr=discr, gas_model=gas_model,
                                         state_pair=state_pair,
                                         grad_cv_pair=grad_cv_pair,
                                         grad_t_pair=grad_t_pair))

    # }}} Default boundary helpers

    def inviscid_divergence_flux(
            self, discr, btag, gas_model, state_minus,
            numerical_flux_func=inviscid_flux_rusanov, **kwargs):
        """Get the inviscid boundary flux for the divergence operator."""
        return self._inviscid_flux_func(discr, btag, gas_model, state_minus,
                                        numerical_flux_func=numerical_flux_func,
                                        **kwargs)

    def cv_gradient_flux(self, discr, btag, gas_model, state_minus, **kwargs):
        """Get the cv flux for *btag* for use in the gradient operator."""
        return self._cv_gradient_flux_func(
            discr=discr, btag=btag, gas_model=gas_model, state_minus=state_minus,
            **kwargs)

    def temperature_gradient_flux(self, discr, btag, gas_model, state_minus,
                                  **kwargs):
        """Get the "temperature flux" for *btag* for use in the gradient operator."""
        return self._temperature_grad_flux_func(discr, btag, gas_model, state_minus,
                                                **kwargs)

    def viscous_divergence_flux(self, discr, btag, gas_model, state_minus,
                                grad_cv_minus, grad_t_minus,
                                numerical_flux_func=viscous_flux_central, **kwargs):
        """Get the viscous flux for *btag* for use in the divergence operator."""
        return self._viscous_flux_func(discr=discr, btag=btag, gas_model=gas_model,
                                       state_minus=state_minus,
                                       grad_cv_minus=grad_cv_minus,
                                       grad_t_minus=grad_t_minus,
                                       numerical_flux_func=numerical_flux_func,
                                       **kwargs)


class DummyBoundary(PrescribedFluidBoundary):
    """Boundary type that assigns boundary-adjacent soln as the boundary solution."""

    def __init__(self):
        """Initialize the DummyBoundary boundary type."""
        PrescribedFluidBoundary.__init__(self)


class AdiabaticSlipBoundary(PrescribedFluidBoundary):
    r"""Boundary condition implementing inviscid slip boundary.

    a.k.a. Reflective inviscid wall boundary

    This class implements an adiabatic reflective slip boundary given
    by
    $\mathbf{q^{+}} = [\rho^{-}, (\rho{E})^{-}, (\rho\vec{V})^{-}
    - 2((\rho\vec{V})^{-}\cdot\hat{\mathbf{n}}) \hat{\mathbf{n}}]$
    wherein the normal component of velocity at the wall is 0, and
    tangential components are preserved. These perfectly reflecting
    conditions are used by the forward-facing step case in
    [Hesthaven_2008]_, Section 6.6, and correspond to the characteristic
    boundary conditions described in detail in [Poinsot_1992]_.

    .. automethod:: adiabatic_slip_state
    """

    def __init__(self):
        """Initialize AdiabaticSlipBoundary."""
        PrescribedFluidBoundary.__init__(
            self, boundary_state_func=self.adiabatic_slip_state,
        )

    def adiabatic_slip_state(self, discr, btag, gas_model, state_minus, **kwargs):
        """Get the exterior solution on the boundary.

        The exterior solution is set such that there will be vanishing
        flux through the boundary, preserving mass, momentum (magnitude) and
        energy.
        rho_plus = rho_minus
        v_plus = v_minus - 2 * (v_minus . n_hat) * n_hat
        mom_plus = rho_plus * v_plus
        E_plus = E_minus
        """
        # Grab some boundary-relevant data
        dim = discr.dim
        actx = state_minus.array_context

        # Grab a unit normal to the boundary
        nhat = thaw(discr.normal(btag), actx)

        # Subtract out the 2*wall-normal component
        # of velocity from the velocity at the wall to
        # induce an equal but opposite wall-normal (reflected) wave
        # preserving the tangential component
        cv_minus = state_minus.cv
        ext_mom = (cv_minus.momentum
                   - 2.0*np.dot(cv_minus.momentum, nhat)*nhat)
        # Form the external boundary solution with the new momentum
        ext_cv = make_conserved(dim=dim, mass=cv_minus.mass, energy=cv_minus.energy,
                                momentum=ext_mom, species_mass=cv_minus.species_mass)
        t_seed = state_minus.temperature if state_minus.is_mixture else None

        return make_fluid_state(cv=ext_cv, gas_model=gas_model,
                                temperature_seed=t_seed)


class AdiabaticNoslipMovingBoundary(PrescribedFluidBoundary):
    r"""Boundary condition implementing a noslip moving boundary.

    .. automethod:: adiabatic_noslip_state
    """

    def __init__(self, wall_velocity=None, dim=2):
        """Initialize boundary device."""
        PrescribedFluidBoundary.__init__(
            self, boundary_state_func=self.adiabatic_noslip_state,
        )
        # Check wall_velocity (assumes dim is correct)
        if wall_velocity is None:
            wall_velocity = np.zeros(shape=(dim,))
        if len(wall_velocity) != dim:
            raise ValueError(f"Specified wall velocity must be {dim}-vector.")
        self._wall_velocity = wall_velocity

    def adiabatic_noslip_state(self, discr, btag, gas_model, state_minus, **kwargs):
        """Get the exterior solution on the boundary."""
        wall_pen = 2.0 * self._wall_velocity * state_minus.mass_density
        ext_mom = wall_pen - state_minus.momentum_density  # no-slip

        # Form the external boundary solution with the new momentum
        cv = make_conserved(dim=state_minus.dim, mass=state_minus.mass_density,
                            energy=state_minus.energy_density,
                            momentum=ext_mom,
                            species_mass=state_minus.species_mass_density)
        tseed = state_minus.temperature if state_minus.is_mixture else None
        return make_fluid_state(cv=cv, gas_model=gas_model, temperature_seed=tseed)


class IsothermalNoSlipBoundary(PrescribedFluidBoundary):
    r"""Isothermal no-slip viscous wall boundary.

    This class implements an isothermal no-slip wall by:
    (TBD)
    [Hesthaven_2008]_, Section 6.6, and correspond to the characteristic
    boundary conditions described in detail in [Poinsot_1992]_.
    """

    def __init__(self, wall_temperature=300):
        """Initialize the boundary condition object."""
        self._wall_temp = wall_temperature
        PrescribedFluidBoundary.__init__(
            self, boundary_state_func=self.isothermal_noslip_state,
            boundary_temperature_func=self.temperature_bc
        )

    def isothermal_noslip_state(self, discr, btag, gas_model, state_minus, **kwargs):
        """Get the interior and exterior solution (*state_minus*) on the boundary."""
        temperature_wall = self._wall_temp + 0*state_minus.mass_density
        velocity_plus = -state_minus.velocity
        mass_frac_plus = state_minus.species_mass_fractions

        internal_energy_plus = gas_model.eos.get_internal_energy(
            temperature=temperature_wall, species_mass_fractions=mass_frac_plus,
            mass=state_minus.mass_density
        )

        total_energy_plus = state_minus.mass_density*(internal_energy_plus
                                           + .5*np.dot(velocity_plus, velocity_plus))

        cv_plus = make_conserved(
            state_minus.dim, mass=state_minus.mass_density, energy=total_energy_plus,
            momentum=-state_minus.momentum_density,
            species_mass=state_minus.species_mass_density
        )
        tseed = state_minus.temperature if state_minus.is_mixture else None
        return make_fluid_state(cv=cv_plus, gas_model=gas_model,
                                temperature_seed=tseed)

    def temperature_bc(self, state_minus, **kwargs):
        """Get temperature value to weakly prescribe wall bc."""
        return 2*self._wall_temp - state_minus.temperature<|MERGE_RESOLUTION|>--- conflicted
+++ resolved
@@ -44,20 +44,13 @@
 from meshmode.mesh import BTAG_ALL, BTAG_NONE  # noqa
 from mirgecom.fluid import make_conserved
 from grudge.trace_pair import TracePair
-<<<<<<< HEAD
-from mirgecom.inviscid import inviscid_flux_rusanov
 from mirgecom.viscous import viscous_flux_central
 from mirgecom.flux import (
     gradient_flux_central,
 )
-from mirgecom.gas_model import (
-    make_fluid_state
-=======
-from mirgecom.inviscid import (
-    inviscid_facial_flux,
-    inviscid_facial_flux_rusanov
->>>>>>> 5f4c9576
-)
+from mirgecom.gas_model import make_fluid_state
+from mirgecom.inviscid import inviscid_facial_flux_rusanov
+
 from abc import ABCMeta, abstractmethod
 
 
@@ -300,7 +293,6 @@
         btag = as_dofdesc(btag)
         return discr.project(btag, btag.with_dtag("all_faces"), quantity)
 
-<<<<<<< HEAD
     def _boundary_state_pair(self, discr, btag, gas_model, state_minus, **kwargs):
         return TracePair(btag,
                          interior=state_minus,
@@ -326,18 +318,6 @@
 
     def _identical_state(self, state_minus, **kwargs):
         return state_minus
-=======
-    def inviscid_divergence_flux(self, discr, btag, gas_model, state_minus,
-                                 numerical_flux_func=inviscid_facial_flux_rusanov,
-                                 **kwargs):
-        """Get the inviscid boundary flux for the divergence operator."""
-        # This one is when the user specified a function that directly
-        # prescribes the flux components at the boundary
-        if self._inviscid_bnd_flux_func:
-            return self._inviscid_bnd_flux_func(
-                discr, btag, gas_model, state_minus,
-                numerical_flux_func=numerical_flux_func, **kwargs)
->>>>>>> 5f4c9576
 
     def _identical_grad_cv(self, grad_cv_minus, **kwargs):
         return grad_cv_minus
@@ -385,7 +365,7 @@
     # prescribed CV(+).
     def _inviscid_flux_for_prescribed_state(
             self, discr, btag, gas_model, state_minus,
-            numerical_flux_func=inviscid_flux_rusanov, **kwargs):
+            numerical_flux_func=inviscid_facial_flux_rusanov, **kwargs):
         # Use a prescribed boundary state and the numerical flux function
         boundary_state_pair = self._boundary_state_pair(discr=discr, btag=btag,
                                                         gas_model=gas_model,
@@ -435,9 +415,9 @@
 
     # }}} Default boundary helpers
 
-    def inviscid_divergence_flux(
-            self, discr, btag, gas_model, state_minus,
-            numerical_flux_func=inviscid_flux_rusanov, **kwargs):
+    def inviscid_divergence_flux(self, discr, btag, gas_model, state_minus,
+                                 numerical_flux_func=inviscid_facial_flux_rusanov,
+                                 **kwargs):
         """Get the inviscid boundary flux for the divergence operator."""
         return self._inviscid_flux_func(discr, btag, gas_model, state_minus,
                                         numerical_flux_func=numerical_flux_func,
