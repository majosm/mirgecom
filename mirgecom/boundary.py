""":mod:`mirgecom.boundary` provides methods and constructs for boundary treatments.

Boundary Treatment Interface
^^^^^^^^^^^^^^^^^^^^^^^^^^^^

.. autoclass FluidBoundary
.. autoclass FluidBC

Inviscid Boundary Conditions
^^^^^^^^^^^^^^^^^^^^^^^^^^^^

.. autoclass:: PrescribedInviscidBoundary
.. autoclass:: DummyBoundary
.. autoclass:: AdiabaticSlipBoundary
.. autoclass:: AdiabaticNoslipMovingBoundary

Viscous Boundary Conditions
^^^^^^^^^^^^^^^^^^^^^^^^^^^

.. autoclass:: IsothermalNoSlipBoundary
.. autoclass:: PrescribedViscousBoundary
"""

__copyright__ = """
Copyright (C) 2021 University of Illinois Board of Trustees
"""

__license__ = """
Permission is hereby granted, free of charge, to any person obtaining a copy
of this software and associated documentation files (the "Software"), to deal
in the Software without restriction, including without limitation the rights
to use, copy, modify, merge, publish, distribute, sublicense, and/or sell
copies of the Software, and to permit persons to whom the Software is
furnished to do so, subject to the following conditions:

The above copyright notice and this permission notice shall be included in
all copies or substantial portions of the Software.

THE SOFTWARE IS PROVIDED "AS IS", WITHOUT WARRANTY OF ANY KIND, EXPRESS OR
IMPLIED, INCLUDING BUT NOT LIMITED TO THE WARRANTIES OF MERCHANTABILITY,
FITNESS FOR A PARTICULAR PURPOSE AND NONINFRINGEMENT. IN NO EVENT SHALL THE
AUTHORS OR COPYRIGHT HOLDERS BE LIABLE FOR ANY CLAIM, DAMAGES OR OTHER
LIABILITY, WHETHER IN AN ACTION OF CONTRACT, TORT OR OTHERWISE, ARISING FROM,
OUT OF OR IN CONNECTION WITH THE SOFTWARE OR THE USE OR OTHER DEALINGS IN
THE SOFTWARE.
"""

import numpy as np
from meshmode.dof_array import thaw
from meshmode.mesh import BTAG_ALL, BTAG_NONE  # noqa
from mirgecom.fluid import make_conserved
from grudge.trace_pair import TracePair
from mirgecom.inviscid import inviscid_facial_flux

from abc import ABCMeta, abstractmethod


class FluidBoundary(metaclass=ABCMeta):
    r"""Abstract interface to fluid boundary treatment.

    .. automethod:: inviscid_boundary_flux
    .. automethod:: viscous_boundary_flux
    .. automethod:: q_boundary_flux
    .. automethod:: s_boundary_flux
    .. automethod:: t_boundary_flux
    """

    @abstractmethod
    def inviscid_boundary_flux(self, discr, btag, cv, eos, **kwargs):
        """Get the inviscid flux across the boundary faces."""

    @abstractmethod
    def viscous_boundary_flux(self, discr, btag, cv, grad_cv, grad_t,
                              eos, **kwargs):
        """Get the viscous flux across the boundary faces."""

    @abstractmethod
    def q_boundary_flux(self, discr, btag, cv, eos, **kwargs):
        """Get the scalar conserved quantity flux across the boundary faces."""

    @abstractmethod
    def s_boundary_flux(self, discr, btag, grad_cv, eos, **kwargs):
        r"""Get $\nabla\mathbf{Q}$ flux across the boundary faces."""

    @abstractmethod
    def t_boundary_flux(self, discr, btag, cv, eos, **kwargs):
        r"""Get temperature flux across the boundary faces."""


class FluidBC(FluidBoundary):
    r"""Abstract interface to viscous boundary conditions.

    .. automethod:: q_boundary_flux
    .. automethod:: t_boundary_flux
    .. automethod:: s_boundary_flux
    .. automethod:: inviscid_boundary_flux
    .. automethod:: viscous_boundary_flux
    .. automethod:: boundary_pair
    """

    def q_boundary_flux(self, discr, btag, cv, eos, **kwargs):
        """Get the flux through boundary *btag* for each scalar in *q*."""
        raise NotImplementedError()

    def s_boundary_flux(self, discr, btag, grad_cv, eos, **kwargs):
        r"""Get $\nabla\mathbf{Q}$ flux across the boundary faces."""
        raise NotImplementedError()

    def t_boundary_flux(self, discr, btag, cv, eos, **kwargs):
        """Get the "temperature flux" through boundary *btag*."""
        raise NotImplementedError()

    def inviscid_boundary_flux(self, discr, btag, cv, eos, **kwargs):
        """Get the inviscid part of the physical flux across the boundary *btag*."""
<<<<<<< HEAD
        raise NotImplementedError()
=======
>>>>>>> 578bcccd

    def viscous_boundary_flux(self, discr, btag, cv, grad_cv, grad_t, eos, **kwargs):
        """Get the viscous part of the physical flux across the boundary *btag*."""
        raise NotImplementedError()

    def boundary_pair(self, discr, btag, cv, eos, **kwargs):
        """Get the interior and exterior solution (*u*) on the boundary."""
<<<<<<< HEAD
        raise NotImplementedError()
=======
>>>>>>> 578bcccd


class PrescribedInviscidBoundary(FluidBC):
    r"""Abstract interface to a prescribed fluid boundary treatment.

    .. automethod:: __init__
    .. automethod:: boundary_pair
    .. automethod:: inviscid_boundary_flux
    .. automethod:: soln_gradient_flux
<<<<<<< HEAD
    .. automethod:: av_flux
=======
>>>>>>> 578bcccd
    """

    def __init__(self, inviscid_boundary_flux_func=None, boundary_pair_func=None,
                 inviscid_facial_flux_func=None, fluid_solution_func=None,
                 fluid_solution_flux_func=None, scalar_numerical_flux_func=None,
                 fluid_solution_gradient_func=None,
                 fluid_solution_gradient_flux_func=None,
                 fluid_temperature_func=None):
        """Initialize the PrescribedInviscidBoundary and methods."""
        self._bnd_pair_func = boundary_pair_func
        self._inviscid_bnd_flux_func = inviscid_boundary_flux_func
        self._inviscid_facial_flux_func = inviscid_facial_flux_func
        if not self._inviscid_facial_flux_func:
            self._inviscid_facial_flux_func = inviscid_facial_flux
        self._fluid_soln_func = fluid_solution_func
        self._fluid_soln_flux_func = fluid_solution_flux_func
        self._scalar_num_flux_func = scalar_numerical_flux_func
        from mirgecom.flux import central_scalar_flux
        if not self._scalar_num_flux_func:
            self._scalar_num_flux_func = central_scalar_flux
        self._fluid_soln_grad_func = fluid_solution_gradient_func
        self._fluid_soln_grad_flux_func = fluid_solution_gradient_flux_func
        from mirgecom.flux import central_vector_flux
        if not self._fluid_soln_grad_flux_func:
            self._fluid_soln_grad_flux_func = central_vector_flux
        self._fluid_temperature_func = fluid_temperature_func

    def _boundary_quantity(self, discr, btag, quantity, **kwargs):
        """Get a boundary quantity on local boundary, or projected to "all_faces"."""
        if "local" in kwargs:
            if kwargs["local"]:
                return quantity
        return discr.project(btag, "all_faces", quantity)

    def boundary_pair(self, discr, btag, cv, **kwargs):
        """Get the interior and exterior solution on the boundary."""
        if self._bnd_pair_func:
            return self._bnd_pair_func(discr, cv=cv, btag=btag, **kwargs)
        if not self._fluid_soln_func:
            raise NotImplementedError()
        actx = cv.array_context
        boundary_discr = discr.discr_from_dd(btag)
        nodes = thaw(actx, boundary_discr.nodes())
        nhat = thaw(actx, discr.normal(btag))
        int_soln = discr.project("vol", btag, cv)
        ext_soln = self._fluid_soln_func(nodes, cv=int_soln, normal=nhat, **kwargs)
        return TracePair(btag, interior=int_soln, exterior=ext_soln)

    def inviscid_boundary_flux(self, discr, btag, cv, eos, **kwargs):
        """Get the inviscid flux across the boundary faces."""
        if self._inviscid_bnd_flux_func:
            actx = cv.array_context
            boundary_discr = discr.discr_from_dd(btag)
            nodes = thaw(actx, boundary_discr.nodes())
            nhat = thaw(actx, discr.normal(btag))
            int_soln = discr.project("vol", btag, cv)
            return self._inviscid_bnd_flux_func(nodes, normal=nhat,
                                                cv=int_soln, eos=eos, **kwargs)
        bnd_tpair = self.boundary_pair(discr, btag=btag, cv=cv, eos=eos, **kwargs)
        return self._inviscid_facial_flux_func(discr, eos=eos, cv_tpair=bnd_tpair)

    def q_boundary_flux(self, discr, btag, cv, **kwargs):
        """Get the flux through boundary *btag* for each scalar in *q*."""
        actx = cv.array_context
        boundary_discr = discr.discr_from_dd(btag)
        nodes = thaw(actx, boundary_discr.nodes())
        nhat = thaw(actx, discr.normal(btag))
        if self._fluid_soln_flux_func:
            cv_minus = discr.project("vol", btag, cv)
            flux_weak = self._fluid_soln_flux_func(nodes, cv=cv_minus, nhat=nhat,
                                                   **kwargs)
        else:
            bnd_pair = self.boundary_pair(discr, btag=btag, cv=cv, **kwargs)
            flux_weak = self._scalar_num_flux_func(bnd_pair, normal=nhat)

        return self._boundary_quantity(discr, btag=btag, quantity=flux_weak,
                                       **kwargs)

    def soln_gradient_flux(self, discr, btag, soln, **kwargs):
        """Get the flux for solution gradient with AV API."""
        cv = make_conserved(discr.dim, q=soln)
        return self.q_boundary_flux(discr, btag, cv, **kwargs).join()

    def s_boundary_flux(self, discr, btag, grad_cv, **kwargs):
        r"""Get $\nabla\mathbf{Q}$ flux across the boundary faces."""
        actx = grad_cv.mass[0].array_context
        boundary_discr = discr.discr_from_dd(btag)
        nodes = thaw(actx, boundary_discr.nodes())
        nhat = thaw(actx, discr.normal(btag))
        grad_cv_minus = discr.project("vol", btag, grad_cv)
        if self._fluid_soln_grad_func:
            grad_cv_plus = self._fluid_soln_grad_func(nodes, nhat=nhat,
                                                     grad_cv=grad_cv_minus, **kwargs)
        else:
            grad_cv_plus = grad_cv_minus
        bnd_grad_pair = TracePair(btag, interior=grad_cv_minus,
                                  exterior=grad_cv_plus)

        return self._boundary_quantity(
            discr, btag, self._fluid_soln_grad_flux_func(bnd_grad_pair, nhat),
            **kwargs
        )

<<<<<<< HEAD
    def av_flux(self, discr, btag, diffusion, **kwargs):
        """Get the diffusive fluxes for the AV operator API."""
        diff_cv = make_conserved(discr.dim, q=diffusion)
        return self.s_boundary_flux(discr, btag, grad_cv=diff_cv, **kwargs).join()

=======
>>>>>>> 578bcccd
    def t_boundary_flux(self, discr, btag, cv, eos, **kwargs):
        """Get the "temperature flux" through boundary *btag*."""
        cv_minus = discr.project("vol", btag, cv)
        t_minus = eos.temperature(cv_minus)
        actx = cv.array_context
        if self._fluid_temperature_func:
            boundary_discr = discr.discr_from_dd(btag)
            nodes = thaw(actx, boundary_discr.nodes())
            t_plus = self._fluid_temperature_func(nodes, cv=cv_minus,
                                                  temperature=t_minus, eos=eos,
                                                  **kwargs)
        else:
            t_plus = -t_minus
        nhat = thaw(actx, discr.normal(btag))
        bnd_tpair = TracePair(btag, interior=t_minus, exterior=t_plus)

        return self._boundary_quantity(discr, btag,
                                       self._scalar_num_flux_func(bnd_tpair, nhat),
                                       **kwargs)

    def viscous_boundary_flux(self, discr, btag, eos, cv, grad_cv, grad_t, **kwargs):
        """Get the viscous part of the physical flux across the boundary *btag*."""
        actx = cv.array_context
        cv_tpair = self.boundary_pair(discr, btag=btag, cv=cv, eos=eos, **kwargs)
        cv_minus = cv_tpair.int

        grad_cv_minus = discr.project("vol", btag, grad_cv)
        grad_cv_tpair = TracePair(btag, interior=grad_cv_minus,
                                  exterior=grad_cv_minus)

        t_minus = eos.temperature(cv_minus)
        if self._fluid_temperature_func:
            boundary_discr = discr.discr_from_dd(btag)
            nodes = thaw(actx, boundary_discr.nodes())
            t_plus = self._fluid_temperature_func(nodes, cv=cv_tpair.exterior,
                                                  temperature=t_minus, eos=eos,
                                                  **kwargs)
        else:
            t_plus = -t_minus

        t_tpair = TracePair(btag, interior=t_minus, exterior=t_plus)

        grad_t_minus = discr.project("vol", btag, grad_t)
        grad_t_tpair = TracePair(btag, interior=grad_t_minus, exterior=grad_t_minus)

        from mirgecom.viscous import viscous_facial_flux
        return viscous_facial_flux(discr, eos, cv_tpair, grad_cv_tpair,
                                   t_tpair, grad_t_tpair)


class PrescribedBoundary(PrescribedInviscidBoundary):
    """Boundary condition prescribes boundary soln with user-specified function.

    .. automethod:: __init__
    """

    def __init__(self, userfunc):
        """Set the boundary function.

        Parameters
        ----------
        userfunc
            User function that prescribes the solution values on the exterior
            of the boundary. The given user function (*userfunc*) must take at
            least one parameter that specifies the coordinates at which to prescribe
            the solution.
        """
        from warnings import warn
        warn("Do not use PrescribedBoundary; use PrescribedInvscidBoundary. This"
             "boundary type will vanish by August 2021.", DeprecationWarning,
             stacklevel=2)
        PrescribedInviscidBoundary.__init__(self, fluid_solution_func=userfunc)


class DummyBoundary(PrescribedInviscidBoundary):
    """Boundary condition that assigns boundary-adjacent soln as the boundary solution.

    .. automethod:: dummy_pair
    """

    def __init__(self):
        """Initialize the DummyBoundary boundary type."""
        PrescribedInviscidBoundary.__init__(self, boundary_pair_func=self.dummy_pair)

    def dummy_pair(self, discr, cv, btag, **kwargs):
        """Get the interior and exterior solution on the boundary."""
        dir_soln = self.exterior_q(discr, cv, btag, **kwargs)
        return TracePair(btag, interior=dir_soln, exterior=dir_soln)

    def exterior_q(self, discr, cv, btag, **kwargs):
        """Get the exterior solution on the boundary."""
        return discr.project("vol", btag, cv)


class AdiabaticSlipBoundary(PrescribedInviscidBoundary):
    r"""Boundary condition implementing inviscid slip boundary.

    a.k.a. Reflective inviscid wall boundary

    This class implements an adiabatic reflective slip boundary given
    by
    $\mathbf{q^{+}} = [\rho^{-}, (\rho{E})^{-}, (\rho\vec{V})^{-}
    - 2((\rho\vec{V})^{-}\cdot\hat{\mathbf{n}}) \hat{\mathbf{n}}]$
    wherein the normal component of velocity at the wall is 0, and
    tangential components are preserved. These perfectly reflecting
    conditions are used by the forward-facing step case in
    [Hesthaven_2008]_, Section 6.6, and correspond to the characteristic
    boundary conditions described in detail in [Poinsot_1992]_.

    .. automethod:: adiabatic_slip_pair
    """

    def __init__(self):
        """Initialize AdiabaticSlipBoundary."""
        PrescribedInviscidBoundary.__init__(
<<<<<<< HEAD
            self, boundary_pair_func=self.adiabatic_slip_pair,
            fluid_solution_gradient_func=self.exterior_grad_q
=======
            self, boundary_pair_func=self.adiabatic_slip_pair
>>>>>>> 578bcccd
        )

    def adiabatic_slip_pair(self, discr, cv, btag, **kwargs):
        """Get the interior and exterior solution on the boundary.

        The exterior solution is set such that there will be vanishing
        flux through the boundary, preserving mass, momentum (magnitude) and
        energy.
        rho_plus = rho_minus
        v_plus = v_minus - 2 * (v_minus . n_hat) * n_hat
        mom_plus = rho_plus * v_plus
        E_plus = E_minus
        """
        # Grab some boundary-relevant data
        dim = discr.dim
        actx = cv.mass.array_context

        # Grab a unit normal to the boundary
        nhat = thaw(actx, discr.normal(btag))

        # Get the interior/exterior solns
        int_cv = discr.project("vol", btag, cv)

        # Subtract out the 2*wall-normal component
        # of velocity from the velocity at the wall to
        # induce an equal but opposite wall-normal (reflected) wave
        # preserving the tangential component
        mom_normcomp = np.dot(int_cv.momentum, nhat)  # wall-normal component
        wnorm_mom = nhat * mom_normcomp  # wall-normal mom vec
        ext_mom = int_cv.momentum - 2.0 * wnorm_mom  # prescribed ext momentum

        # Form the external boundary solution with the new momentum
        ext_cv = make_conserved(dim=dim, mass=int_cv.mass, energy=int_cv.energy,
                                momentum=ext_mom, species_mass=int_cv.species_mass)
        return TracePair(btag, interior=int_cv, exterior=ext_cv)

<<<<<<< HEAD
    def exterior_grad_q(self, nodes, nhat, grad_cv, **kwargs):
        """Get the exterior grad(Q) on the boundary."""
        # Grab some boundary-relevant data
        dim, = grad_cv.mass.shape

        # Subtract 2*wall-normal component of q
        # to enforce q=0 on the wall
        s_mom_normcomp = np.outer(nhat, np.dot(grad_cv.momentum, nhat))
        s_mom_flux = grad_cv.momentum - 2*s_mom_normcomp

        # flip components to set a neumann condition
        return make_conserved(dim, mass=-grad_cv.mass, energy=-grad_cv.energy,
                              momentum=-s_mom_flux,
                              species_mass=-grad_cv.species_mass)

=======
>>>>>>> 578bcccd

class AdiabaticNoslipMovingBoundary(PrescribedInviscidBoundary):
    r"""Boundary condition implementing a noslip moving boundary.

    .. automethod:: adiabatic_noslip_pair
    .. automethod:: exterior_soln
<<<<<<< HEAD
    .. automethod:: exterior_grad_q
=======
>>>>>>> 578bcccd
    """

    def __init__(self, wall_velocity=None, dim=2):
        """Initialize boundary device."""
        PrescribedInviscidBoundary.__init__(
<<<<<<< HEAD
            self, boundary_pair_func=self.adiabatic_noslip_pair,
            fluid_solution_gradient_func=self.exterior_grad_q
=======
            self, boundary_pair_func=self.adiabatic_noslip_pair
>>>>>>> 578bcccd
        )
        # Check wall_velocity (assumes dim is correct)
        if wall_velocity is None:
            wall_velocity = np.zeros(shape=(dim,))
        if len(wall_velocity) != dim:
            raise ValueError(f"Specified wall velocity must be {dim}-vector.")
        self._wall_velocity = wall_velocity

    def adiabatic_noslip_pair(self, discr, cv, btag, **kwargs):
        """Get the interior and exterior solution on the boundary."""
        bndry_soln = self.exterior_soln(discr, cv, btag, **kwargs)
        int_soln = discr.project("vol", btag, cv)

        return TracePair(btag, interior=int_soln, exterior=bndry_soln)

    def exterior_soln(self, discr, cv, btag, **kwargs):
        """Get the exterior solution on the boundary."""
        dim = discr.dim

        # Get the interior/exterior solns
        int_cv = discr.project("vol", btag, cv)

        # Compute momentum solution
        wall_pen = 2.0 * self._wall_velocity * int_cv.mass
        ext_mom = wall_pen - int_cv.momentum  # no-slip

        # Form the external boundary solution with the new momentum
        return make_conserved(dim=dim, mass=int_cv.mass, energy=int_cv.energy,
                              momentum=ext_mom)

<<<<<<< HEAD
    def exterior_grad_q(self, nodes, nhat, grad_cv, **kwargs):
        """Get the exterior solution on the boundary."""
        return(-grad_cv)

=======
>>>>>>> 578bcccd

class IsothermalNoSlipBoundary(PrescribedInviscidBoundary):
    r"""Isothermal no-slip viscous wall boundary.

    This class implements an isothermal no-slip wall by:
    (TBD)
    [Hesthaven_2008]_, Section 6.6, and correspond to the characteristic
    boundary conditions described in detail in [Poinsot_1992]_.
    """

    def __init__(self, wall_temperature=300):
        """Initialize the boundary condition object."""
        self._wall_temp = wall_temperature
        PrescribedInviscidBoundary.__init__(
            self, boundary_pair_func=self.isothermal_noslip_pair,
            fluid_temperature_func=self.temperature_bc
        )

    def isothermal_noslip_pair(self, discr, btag, eos, cv, **kwargs):
        """Get the interior and exterior solution (*cv*) on the boundary."""
        cv_minus = discr.project("vol", btag, cv)

        # t_plus = self._wall_temp + 0*cv_minus.mass
        t_plus = eos.temperature(cv_minus)
        velocity_plus = -cv_minus.momentum / cv_minus.mass
        mass_frac_plus = cv_minus.species_mass / cv_minus.mass

        internal_energy_plus = eos.get_internal_energy(
            temperature=t_plus, species_fractions=mass_frac_plus,
            mass=cv_minus.mass
        )
        total_energy_plus = (internal_energy_plus
                             + .5*cv_minus.mass*np.dot(velocity_plus, velocity_plus))

        cv_plus = make_conserved(
            discr.dim, mass=cv_minus.mass, energy=total_energy_plus,
            momentum=-cv_minus.momentum, species_mass=cv_minus.species_mass
        )

        return TracePair(btag, interior=cv_minus, exterior=cv_plus)

    def temperature_bc(self, nodes, cv, temperature, eos, **kwargs):
        """Get temperature value to weakly prescribe wall bc."""
        return 2*self._wall_temp - temperature


class PrescribedViscousBoundary(FluidBC):
    r"""Fully prescribed boundary for viscous flows.

    This class implements an inflow/outflow by:
    (TBD)
    [Hesthaven_2008]_, Section 6.6, and correspond to the characteristic
    boundary conditions described in detail in [Poinsot_1992]_.
    """

    def __init__(self, q_func=None, grad_q_func=None, t_func=None,
                 grad_t_func=None, inviscid_flux_func=None,
                 viscous_flux_func=None, t_flux_func=None,
                 q_flux_func=None):
        """Initialize the boundary condition object."""
        self._q_func = q_func
        self._q_flux_func = q_flux_func
        self._grad_q_func = grad_q_func
        self._t_func = t_func
        self._t_flux_func = t_flux_func
        self._grad_t_func = grad_t_func
        self._inviscid_flux_func = inviscid_flux_func
        self._viscous_flux_func = viscous_flux_func

    def _boundary_quantity(self, discr, btag, quantity, **kwargs):
        """Get a boundary quantity on local boundary, or projected to "all_faces"."""
        if "local" in kwargs:
            if kwargs["local"]:
                return quantity
        return discr.project(btag, "all_faces", quantity)

    def q_boundary_flux(self, discr, btag, eos, cv, **kwargs):
        """Get the flux through boundary *btag* for each scalar in *q*."""
        actx = cv.array_context
        boundary_discr = discr.discr_from_dd(btag)
        cv_minus = discr.project("vol", btag, cv)
        nodes = thaw(actx, boundary_discr.nodes())
        nhat = thaw(actx, discr.normal(btag))

        flux_weak = 0
        if self._q_flux_func:
            flux_weak = self._q_flux_func(nodes, eos, cv_minus, nhat, **kwargs)
        elif self._q_func:
            cv_plus = self._q_func(nodes, eos=eos, cv=cv_minus, **kwargs)
        else:
            cv_plus = cv_minus

        cv_tpair = TracePair(btag, interior=cv_minus, exterior=cv_plus)

        from mirgecom.flux import central_scalar_flux
        flux_func = central_scalar_flux
        if "numerical_flux_func" in kwargs:
            flux_func = kwargs["numerical_flux_func"]

        flux_weak = flux_func(cv_tpair, nhat)

        return self._boundary_quantity(discr, btag, flux_weak, **kwargs)

    def t_boundary_flux(self, discr, btag, eos, cv, **kwargs):
        """Get the "temperature flux" through boundary *btag*."""
        actx = cv.array_context
        boundary_discr = discr.discr_from_dd(btag)
        cv_minus = discr.project("vol", btag, cv)
        nodes = thaw(actx, boundary_discr.nodes())
        nhat = thaw(actx, discr.normal(btag))

        if self._t_flux_func:
            flux_weak = self._t_flux_func(nodes, eos, cv=cv_minus, nhat=nhat,
                                          **kwargs)
        else:
            t_minus = eos.temperature(cv_minus)
            if self._t_func:
                t_plus = self._t_func(nodes, eos, cv=cv_minus, **kwargs)
            elif self._q_func:
                cv_plus = self._q_func(nodes, eos=eos, cv=cv_minus, **kwargs)
                t_plus = eos.temperature(cv_plus)
            else:
                t_plus = t_minus

            bnd_tpair = TracePair(btag, interior=t_minus, exterior=t_plus)

            from mirgecom.flux import central_scalar_flux
            flux_func = central_scalar_flux
            if "numerical_flux_func" in kwargs:
                flux_func = kwargs["numerical_flux_func"]

            flux_weak = flux_func(bnd_tpair, nhat)

        return self._boundary_quantity(discr, btag, flux_weak, **kwargs)

    def inviscid_boundary_flux(self, discr, btag, eos, cv, **kwargs):
        """Get the inviscid part of the physical flux across the boundary *btag*."""
        actx = cv.array_context
        boundary_discr = discr.discr_from_dd(btag)
        cv_minus = discr.project("vol", btag, cv)
        nodes = thaw(actx, boundary_discr.nodes())
        nhat = thaw(actx, discr.normal(btag))

        flux_weak = 0
        if self._inviscid_flux_func:
            flux_weak = self._inviscid_flux_func(nodes, eos, cv=cv_minus,
                                                 nhat=nhat, **kwargs)
        else:
            if self._q_func:
                cv_plus = self._q_func(nodes, eos=eos, cv=cv_minus, **kwargs)
            else:
                cv_plus = cv_minus

            bnd_tpair = TracePair(btag, interior=cv_minus, exterior=cv_plus)
            from mirgecom.inviscid import inviscid_facial_flux
            return inviscid_facial_flux(discr, eos, bnd_tpair)

        return self._boundary_quantity(discr, btag, flux_weak, **kwargs)

    def viscous_boundary_flux(self, discr, btag, eos, cv, grad_cv, grad_t, **kwargs):
        """Get the viscous part of the physical flux across the boundary *btag*."""
        actx = cv.array_context
        boundary_discr = discr.discr_from_dd(btag)
        cv_minus = discr.project("vol", btag, cv)
        s_minus = discr.project("vol", btag, grad_cv)
        grad_t_minus = discr.project("vol", btag, grad_t)
        nodes = thaw(actx, boundary_discr.nodes())
        nhat = thaw(actx, discr.normal(btag))
        t_minus = eos.temperature(cv_minus)

        flux_weak = 0
        if self._viscous_flux_func:
            flux_weak = self._viscous_flux_func(nodes, eos, cv=cv_minus,
                                                grad_cv=s_minus, temperature=t_minus,
                                                grad_temperature=grad_t_minus,
                                                nhat=nhat, **kwargs)
            return self._boundary_quantity(discr, btag, flux_weak, **kwargs)
        else:
            if self._q_func:
                cv_plus = self._q_func(nodes, eos=eos, cv=cv_minus, **kwargs)
            else:
                cv_plus = cv_minus

            if self._grad_q_func:
                s_plus = self._grad_q_func(nodes, eos, cv=cv_minus,
                                           grad_cv=s_minus, **kwargs)
            else:
                s_plus = s_minus

            if self._grad_t_func:
                grad_t_plus = self._grad_t_func(nodes, eos, cv=cv_minus,
                                                grad_temperature=grad_t_minus,
                                                **kwargs)
            else:
                grad_t_plus = grad_t_minus

            if self._t_func:
                t_plus = self._t_func(nodes, eos, cv_minus, **kwargs)
            else:
                t_plus = eos.temperature(cv_plus)

            cv_tpair = TracePair(btag, interior=cv_minus, exterior=cv_plus)
            s_tpair = TracePair(btag, interior=s_minus, exterior=s_plus)
            t_tpair = TracePair(btag, interior=t_minus, exterior=t_plus)
            grad_t_tpair = TracePair(btag, interior=grad_t_minus,
                                     exterior=grad_t_plus)

            from mirgecom.viscous import viscous_facial_flux
            return viscous_facial_flux(discr, eos, cv_tpair=cv_tpair,
                                       grad_cv_tpair=s_tpair, t_tpair=t_tpair,
                                       grad_t_tpair=grad_t_tpair)<|MERGE_RESOLUTION|>--- conflicted
+++ resolved
@@ -112,10 +112,6 @@
 
     def inviscid_boundary_flux(self, discr, btag, cv, eos, **kwargs):
         """Get the inviscid part of the physical flux across the boundary *btag*."""
-<<<<<<< HEAD
-        raise NotImplementedError()
-=======
->>>>>>> 578bcccd
 
     def viscous_boundary_flux(self, discr, btag, cv, grad_cv, grad_t, eos, **kwargs):
         """Get the viscous part of the physical flux across the boundary *btag*."""
@@ -123,10 +119,6 @@
 
     def boundary_pair(self, discr, btag, cv, eos, **kwargs):
         """Get the interior and exterior solution (*u*) on the boundary."""
-<<<<<<< HEAD
-        raise NotImplementedError()
-=======
->>>>>>> 578bcccd
 
 
 class PrescribedInviscidBoundary(FluidBC):
@@ -136,10 +128,7 @@
     .. automethod:: boundary_pair
     .. automethod:: inviscid_boundary_flux
     .. automethod:: soln_gradient_flux
-<<<<<<< HEAD
     .. automethod:: av_flux
-=======
->>>>>>> 578bcccd
     """
 
     def __init__(self, inviscid_boundary_flux_func=None, boundary_pair_func=None,
@@ -243,14 +232,11 @@
             **kwargs
         )
 
-<<<<<<< HEAD
     def av_flux(self, discr, btag, diffusion, **kwargs):
         """Get the diffusive fluxes for the AV operator API."""
         diff_cv = make_conserved(discr.dim, q=diffusion)
         return self.s_boundary_flux(discr, btag, grad_cv=diff_cv, **kwargs).join()
 
-=======
->>>>>>> 578bcccd
     def t_boundary_flux(self, discr, btag, cv, eos, **kwargs):
         """Get the "temperature flux" through boundary *btag*."""
         cv_minus = discr.project("vol", btag, cv)
@@ -366,12 +352,8 @@
     def __init__(self):
         """Initialize AdiabaticSlipBoundary."""
         PrescribedInviscidBoundary.__init__(
-<<<<<<< HEAD
             self, boundary_pair_func=self.adiabatic_slip_pair,
             fluid_solution_gradient_func=self.exterior_grad_q
-=======
-            self, boundary_pair_func=self.adiabatic_slip_pair
->>>>>>> 578bcccd
         )
 
     def adiabatic_slip_pair(self, discr, cv, btag, **kwargs):
@@ -408,7 +390,6 @@
                                 momentum=ext_mom, species_mass=int_cv.species_mass)
         return TracePair(btag, interior=int_cv, exterior=ext_cv)
 
-<<<<<<< HEAD
     def exterior_grad_q(self, nodes, nhat, grad_cv, **kwargs):
         """Get the exterior grad(Q) on the boundary."""
         # Grab some boundary-relevant data
@@ -424,29 +405,20 @@
                               momentum=-s_mom_flux,
                               species_mass=-grad_cv.species_mass)
 
-=======
->>>>>>> 578bcccd
 
 class AdiabaticNoslipMovingBoundary(PrescribedInviscidBoundary):
     r"""Boundary condition implementing a noslip moving boundary.
 
     .. automethod:: adiabatic_noslip_pair
     .. automethod:: exterior_soln
-<<<<<<< HEAD
     .. automethod:: exterior_grad_q
-=======
->>>>>>> 578bcccd
     """
 
     def __init__(self, wall_velocity=None, dim=2):
         """Initialize boundary device."""
         PrescribedInviscidBoundary.__init__(
-<<<<<<< HEAD
             self, boundary_pair_func=self.adiabatic_noslip_pair,
             fluid_solution_gradient_func=self.exterior_grad_q
-=======
-            self, boundary_pair_func=self.adiabatic_noslip_pair
->>>>>>> 578bcccd
         )
         # Check wall_velocity (assumes dim is correct)
         if wall_velocity is None:
@@ -477,13 +449,10 @@
         return make_conserved(dim=dim, mass=int_cv.mass, energy=int_cv.energy,
                               momentum=ext_mom)
 
-<<<<<<< HEAD
     def exterior_grad_q(self, nodes, nhat, grad_cv, **kwargs):
         """Get the exterior solution on the boundary."""
         return(-grad_cv)
 
-=======
->>>>>>> 578bcccd
 
 class IsothermalNoSlipBoundary(PrescribedInviscidBoundary):
     r"""Isothermal no-slip viscous wall boundary.
