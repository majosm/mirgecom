--- conflicted
+++ resolved
@@ -1017,17 +1017,19 @@
         """Return grad(temperature) to be used in viscous flux at wall."""
         return grad_t_minus - np.dot(grad_t_minus, normal)*normal
 
-    def viscous_wall_flux(self, discr, btag, gas_model, state_minus,
+    def viscous_wall_flux(self, discr, dd_bdry, gas_model, state_minus,
                                            grad_cv_minus, grad_t_minus,
                                            numerical_flux_func=viscous_flux_central,
                                            **kwargs):
         """Return the boundary flux for the divergence of the viscous flux."""
+        dd_bdry = as_dofdesc(dd_bdry)
         from mirgecom.viscous import viscous_flux
         actx = state_minus.array_context
-        normal = thaw(discr.normal(btag), actx)
+        normal = thaw(discr.normal(dd_bdry), actx)
 
         state_plus = self.adiabatic_wall_state_for_diffusion(
-            discr=discr, btag=btag, gas_model=gas_model, state_minus=state_minus)
+            discr=discr, dd_bdry=dd_bdry, gas_model=gas_model,
+            state_minus=state_minus)
 
         grad_cv_plus = self.grad_cv_bc(state_minus=state_minus,
                                        grad_cv_minus=grad_cv_minus,
@@ -1040,7 +1042,7 @@
                              grad_t=grad_t_plus)
 
         return self._boundary_quantity(
-            discr, btag,
+            discr, dd_bdry,
             quantity=f_ext@normal)
 
 
@@ -1154,19 +1156,17 @@
         """Return grad(temperature) to be used in viscous flux at wall."""
         return grad_t_minus - np.dot(grad_t_minus, normal)*normal
 
-    def viscous_wall_flux(self, discr, dd_bdry, gas_model, state_minus,
+    def viscous_wall_flux(self, discr, btag, gas_model, state_minus,
                                            grad_cv_minus, grad_t_minus,
                                            numerical_flux_func=viscous_flux_central,
                                            **kwargs):
         """Return the boundary flux for the divergence of the viscous flux."""
-        dd_bdry = as_dofdesc(dd_bdry)
         from mirgecom.viscous import viscous_flux
         actx = state_minus.array_context
-        normal = thaw(discr.normal(dd_bdry), actx)
+        normal = thaw(discr.normal(btag), actx)
 
         state_plus = self.adiabatic_wall_state_for_diffusion(
-            discr=discr, dd_bdry=dd_bdry, gas_model=gas_model,
-            state_minus=state_minus)
+            discr=discr, btag=btag, gas_model=gas_model, state_minus=state_minus)
 
         grad_cv_plus = self.grad_cv_bc(state_minus=state_minus,
                                        grad_cv_minus=grad_cv_minus,
@@ -1179,10 +1179,6 @@
                              grad_t=grad_t_plus)
 
         return self._boundary_quantity(
-<<<<<<< HEAD
-            discr, dd_bdry,
-            quantity=f_ext@normal)
-=======
             discr, btag,
             quantity=f_ext@normal)
 
@@ -1203,5 +1199,4 @@
         return make_conserved(dim, mass=-grad_av_minus.mass,
                               energy=-grad_av_minus.energy,
                               momentum=-s_mom_flux,
-                              species_mass=-grad_av_minus.species_mass)
->>>>>>> 7d2c2b54
+                              species_mass=-grad_av_minus.species_mass)