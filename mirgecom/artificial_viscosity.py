r""":mod:`mirgecom.artificial_viscosity` Artificial viscosity for hyperbolic systems.

Consider the following system of conservation laws of the form:

.. math::

    \partial_t \mathbf{Q} + \nabla\cdot\mathbf{F} = 0,

where $\mathbf{Q}$ is the state vector and $\mathbf{F}$ is the vector of
fluxes. This module applies an artificial viscosity term by augmenting
the governing equations in the following way:

.. math::

    \partial_t \mathbf{Q} + \nabla\cdot\mathbf{F} =
    \nabla\cdot{\varepsilon\nabla\mathbf{Q}},

where $\varepsilon$ is the artificial viscosity coefficient.
To evalutate the second order derivative numerically, the problem
is recast as a set of first order problems:

.. math::

    \partial_t{\mathbf{Q}} + \nabla\cdot\mathbf{F} &= \nabla\cdot\mathbf{R} \\
    \mathbf{R} &= \varepsilon\nabla\mathbf{Q}

where $\mathbf{R}$ is an auxiliary variable, and the artificial viscosity
coefficient, $\varepsilon$, is spatially dependent and calculated using the
smoothness indicator of [Persson_2012]_:

.. math::

    S_e = \frac{\langle u_{N_p} - u_{N_{p-1}}, u_{N_p} -
        u_{N_{p-1}}\rangle_e}{\langle u_{N_p}, u_{N_p} \rangle_e}

where:

- $S_e$ is the smoothness indicator
- $u_{N_p}$ is the solution in modal basis at the current polynomial order
- $u_{N_{p-1}}$ is the truncated modal represention to the polynomial order $p-1$
- The $L_2$ inner product on an element is denoted $\langle \cdot,\cdot \rangle_e$

The elementwise viscosity is then calculated:

.. math::

    \varepsilon_e =
        \begin{cases}
            0, & s_e < s_0 - \kappa \\
            \frac{1}{2}\left( 1 + \sin \frac{\pi(s_e - s_0)}{2 \kappa} \right ),
            & s_0-\kappa \le s_e \le s_0+\kappa \\
            1, & s_e > s_0+\kappa
        \end{cases}

where:

- $\varepsilon_e$ is the element viscosity
- $s_e = \log_{10}{S_e} \sim 1/p^4$ is the smoothness indicator
- $s_0$ is a reference smoothness value
- $\kappa$ controls the width of the transition between 0 to 1

Smoothness Indicator Evaluation
^^^^^^^^^^^^^^^^^^^^^^^^^^^^^^^

.. autofunction:: smoothness_indicator

AV RHS Evaluation
^^^^^^^^^^^^^^^^^

.. autofunction:: av_laplacian_operator
"""

__copyright__ = """
Copyright (C) 2020 University of Illinois Board of Trustees
"""

__license__ = """
Permission is hereby granted, free of charge, to any person obtaining a copy
of this software and associated documentation files (the "Software"), to deal
in the Software without restriction, including without limitation the rights
to use, copy, modify, merge, publish, distribute, sublicense, and/or sell
copies of the Software, and to permit persons to whom the Software is
furnished to do so, subject to the following conditions:

The above copyright notice and this permission notice shall be included in
all copies or substantial portions of the Software.

THE SOFTWARE IS PROVIDED "AS IS", WITHOUT WARRANTY OF ANY KIND, EXPRESS OR
IMPLIED, INCLUDING BUT NOT LIMITED TO THE WARRANTIES OF MERCHANTABILITY,
FITNESS FOR A PARTICULAR PURPOSE AND NONINFRINGEMENT. IN NO EVENT SHALL THE
AUTHORS OR COPYRIGHT HOLDERS BE LIABLE FOR ANY CLAIM, DAMAGES OR OTHER
LIABILITY, WHETHER IN AN ACTION OF CONTRACT, TORT OR OTHERWISE, ARISING FROM,
OUT OF OR IN CONNECTION WITH THE SOFTWARE OR THE USE OR OTHER DEALINGS IN
THE SOFTWARE.
"""

import numpy as np
from dataclasses import replace

from pytools import memoize_in, keyed_memoize_in

from meshmode.dof_array import thaw, DOFArray
from meshmode.discretization.connection import FACE_RESTR_ALL

from mirgecom.flux import gradient_flux_central, divergence_flux_central
from mirgecom.operators import div_operator, grad_operator

from grudge.trace_pair import (
    TracePair,
    interior_trace_pairs
)
from grudge.dof_desc import (
    DD_VOLUME_ALL,
    DISCR_TAG_BASE,
    DISCR_TAG_MODAL,
    as_dofdesc,
)

import grudge.op as op


class _AVCVTag:
    pass


class _AVRTag:
    pass


def av_laplacian_operator(discr, boundaries, fluid_state, alpha,
                          boundary_kwargs=None, quadrature_tag=DISCR_TAG_BASE,
                          volume_dd=DD_VOLUME_ALL, **kwargs):
    r"""Compute the artificial viscosity right-hand-side.

    Computes the the right-hand-side term for artificial viscosity.

    .. math::

        \mbox{RHS}_{\mbox{av}} = \nabla\cdot{\varepsilon\nabla\mathbf{Q}}

    Parameters
    ----------
    fluid_state: :class:`mirgecom.gas_model.FluidState`
        Fluid state object with the conserved and thermal state.

    boundaries: float
        Dictionary of boundary functions, one for each valid boundary tag

    alpha: float
        The maximum artificial viscosity coefficient to be applied

    boundary_kwargs: :class:`dict`
        dictionary of extra arguments to pass through to the boundary conditions

    quadrature_tag
        An optional identifier denoting a particular quadrature
        discretization to use during operator evaluations.

    volume_dd: grudge.dof_desc.DOFDesc
        The DOF descriptor of the volume on which to apply the operator.

    Returns
    -------
    :class:`mirgecom.fluid.ConservedVars`
        The artificial viscosity operator applied to *q*.
    """
    if boundary_kwargs is None:
        boundary_kwargs = dict()

    boundaries = {
        as_dofdesc(bdtag).domain_tag: bdry
        for bdtag, bdry in boundaries.items()}

    cv = fluid_state.cv
    actx = cv.array_context

    dd_base = volume_dd
    dd_vol = dd_base.with_discr_tag(quadrature_tag)
    dd_allfaces = dd_vol.trace(FACE_RESTR_ALL)

    def interp_to_vol_quad(u):
        return op.project(discr, dd_base, dd_vol, u)

    def interp_to_surf_quad(utpair):
        dd_trace = utpair.dd
        dd_trace_quad = dd_trace.with_discr_tag(quadrature_tag)
        return TracePair(
            dd_trace_quad,
            interior=op.project(discr, dd_trace, dd_trace_quad, utpair.int),
            exterior=op.project(discr, dd_trace, dd_trace_quad, utpair.ext)
        )

    # Get smoothness indicator based on mass component
    kappa = kwargs.get("kappa", 1.0)
    s0 = kwargs.get("s0", -6.0)
    indicator = smoothness_indicator(
        discr, cv.mass, kappa=kappa, s0=s0, volume_dd=dd_vol)

    def central_flux(utpair):
        dd_trace = utpair.dd
        dd_allfaces = dd_trace.with_domain_tag(
            replace(dd_trace.domain_tag, tag=FACE_RESTR_ALL))
        normal = thaw(actx, discr.normal(dd_trace))
        return op.project(discr, dd_trace, dd_allfaces,
                          # This uses a central scalar flux along nhat:
                          # flux = 1/2 * (Q- + Q+) * nhat
                          gradient_flux_central(utpair, normal))

    cv_bnd = (
        # Rank-local and cross-rank (across parallel partitions) contributions
        sum(
            central_flux(interp_to_surf_quad(tpair))
            for tpair in interior_trace_pairs(
                discr, cv, volume_dd=dd_base, tag=_AVCVTag))
        # Contributions from boundary fluxes
        + sum(
            bdry.soln_gradient_flux(
                discr,
                dd_vol=dd_vol,
                dd_bdry=dd_vol.with_domain_tag(bdtag),
                fluid_state=fluid_state, **boundary_kwargs)
            for bdtag, bdry in boundaries.items())
    )

    # Compute R = alpha*grad(Q)
    r = -alpha * indicator \
        * grad_operator(
            discr, dd_vol, dd_allfaces, interp_to_vol_quad(cv), cv_bnd)

    def central_flux_div(utpair):
        dd_trace = utpair.dd
        dd_allfaces = dd_trace.with_domain_tag(
            replace(dd_trace.domain_tag, tag=FACE_RESTR_ALL))
        normal = thaw(actx, discr.normal(dd_trace))
        return op.project(discr, dd_trace, dd_allfaces,
                          # This uses a central vector flux along nhat:
                          # flux = 1/2 * (grad(Q)- + grad(Q)+) .dot. nhat
                          divergence_flux_central(utpair, normal))

    # Total flux of grad(Q) across element boundaries
    r_bnd = (
        # Rank-local and cross-rank (across parallel partitions) contributions
        sum(
            central_flux_div(interp_to_surf_quad(tpair))
            for tpair in interior_trace_pairs(
                discr, r, volume_dd=dd_base, tag=_AVRTag))
        # Contributions from boundary fluxes
        + sum(
            bdry.av_flux(
                discr,
                dd_vol=dd_vol,
                dd_bdry=dd_vol.with_domain_tag(bdtag),
                diffusion=r, **boundary_kwargs)
            for bdtag, bdry in boundaries.items())
    )

    # Return the AV RHS term
    return -div_operator(discr, dd_vol, dd_allfaces, interp_to_vol_quad(r), r_bnd)


def smoothness_indicator(discr, u, kappa=1.0, s0=-6.0, volume_dd=DD_VOLUME_ALL):
    r"""Calculate the smoothness indicator.

    Parameters
    ----------
    u: meshmode.dof_array.DOFArray
        The field that is used to calculate the smoothness indicator.

    kappa
        An optional argument that controls the width of the transition from 0 to 1.
    s0
        An optional argument that sets the smoothness level to limit
        on. Values in the range $(-\infty,0]$ are allowed, where $-\infty$ results in
        all cells being tagged and 0 results in none.

    Returns
    -------
    meshmode.dof_array.DOFArray
        The elementwise constant values between 0 and 1 which indicate the smoothness
        of a given element.
    """
    if not isinstance(u, DOFArray):
        raise ValueError("u argument must be a DOFArray.")

    actx = u.array_context

    @memoize_in(actx, (smoothness_indicator, "smooth_comp_knl", volume_dd))
    def indicator_prg():
        """Compute the smoothness indicator for all elements."""
        from arraycontext import make_loopy_program
        from meshmode.transform_metadata import (ConcurrentElementInameTag,
                                                 ConcurrentDOFInameTag)
        import loopy as lp
        t_unit = make_loopy_program([
            "{[iel]: 0 <= iel < nelements}",
            "{[idof]: 0 <= idof < ndiscr_nodes_in}",
            "{[jdof]: 0 <= jdof < ndiscr_nodes_in}",
            "{[kdof]: 0 <= kdof < ndiscr_nodes_in}"
            ],
            """
                result[iel,idof] = sum(kdof, vec[iel, kdof]               \
                                             * vec[iel, kdof]             \
                                             * modes_active_flag[kdof]) / \
                                   sum(jdof, vec[iel, jdof]               \
                                             * vec[iel, jdof]             \
                                             + 1.0e-12 / ndiscr_nodes_in)
            """,
            name="smooth_comp",
        )
        return lp.tag_inames(t_unit, {"iel": ConcurrentElementInameTag(),
                                      "idof": ConcurrentDOFInameTag()})

    @keyed_memoize_in(actx, (smoothness_indicator,
                             "highest_mode", volume_dd),
                      lambda grp: grp.discretization_key())
    def highest_mode(grp):
        return actx.from_numpy(
            np.asarray([1 if sum(mode_id) == grp.order
                        else 0
                        for mode_id in grp.mode_ids()])
        )

    # Convert to modal solution representation
    dd_vol = volume_dd
    dd_modal = dd_vol.with_discr_tag(DISCR_TAG_MODAL)
    modal_map = discr.connection_from_dds(dd_vol, dd_modal)
    uhat = modal_map(u)

    # Compute smoothness indicator value
<<<<<<< HEAD
    if actx.supports_nonscalar_broadcasting:
        from meshmode.transform_metadata import DiscretizationDOFAxisTag
        indicator = DOFArray(
            actx,
            data=tuple(
                actx.tag_axis(
                    1,
                    DiscretizationDOFAxisTag(),
                    actx.np.broadcast_to(
                        ((actx.einsum("ek,k->e",
                                      uhat[grp.index]**2,
                                      highest_mode(grp))
                          / (actx.einsum("ej->e",
                                         (uhat[grp.index]**2+(1e-12/grp.nunit_dofs))
                                         )))
                         .reshape(-1, 1)),
                        uhat[grp.index].shape))
                for grp in discr.discr_from_dd("vol").groups
            )
        )
    else:
        indicator = DOFArray(
            actx,
            data=tuple(
                actx.call_loopy(
                    indicator_prg(),
                    vec=uhat[grp.index],
                    modes_active_flag=highest_mode(grp)
                )["result"]
                for grp in discr.discr_from_dd("vol").groups
            )
=======
    indicator = DOFArray(
        actx,
        data=tuple(
            actx.call_loopy(
                indicator_prg(),
                vec=uhat[grp.index],
                modes_active_flag=highest_mode(grp))["result"]
            for grp in discr.discr_from_dd(dd_vol).groups
>>>>>>> 3690e615
        )
    indicator = actx.np.log10(indicator + 1.0e-12)

    # Compute artificial viscosity percentage based on indicator and set parameters
    yesnol = actx.np.greater(indicator, (s0 - kappa))
    yesnou = actx.np.greater(indicator, (s0 + kappa))
    sin_indicator = actx.np.where(
        yesnol,
        0.5 * (1.0 + actx.np.sin(np.pi * (indicator - s0) / (2.0 * kappa))),
        0.0 * indicator,
    )
    indicator = actx.np.where(yesnou, 1.0 + 0.0 * indicator, sin_indicator)

    return indicator<|MERGE_RESOLUTION|>--- conflicted
+++ resolved
@@ -327,7 +327,6 @@
     uhat = modal_map(u)
 
     # Compute smoothness indicator value
-<<<<<<< HEAD
     if actx.supports_nonscalar_broadcasting:
         from meshmode.transform_metadata import DiscretizationDOFAxisTag
         indicator = DOFArray(
@@ -345,7 +344,7 @@
                                          )))
                          .reshape(-1, 1)),
                         uhat[grp.index].shape))
-                for grp in discr.discr_from_dd("vol").groups
+                for grp in discr.discr_from_dd(dd_vol).groups
             )
         )
     else:
@@ -357,18 +356,8 @@
                     vec=uhat[grp.index],
                     modes_active_flag=highest_mode(grp)
                 )["result"]
-                for grp in discr.discr_from_dd("vol").groups
+                for grp in discr.discr_from_dd(dd_vol).groups
             )
-=======
-    indicator = DOFArray(
-        actx,
-        data=tuple(
-            actx.call_loopy(
-                indicator_prg(),
-                vec=uhat[grp.index],
-                modes_active_flag=highest_mode(grp))["result"]
-            for grp in discr.discr_from_dd(dd_vol).groups
->>>>>>> 3690e615
         )
     indicator = actx.np.log10(indicator + 1.0e-12)
 
