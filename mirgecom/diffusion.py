--- conflicted
+++ resolved
@@ -228,12 +228,6 @@
         """
         self.function = function
 
-<<<<<<< HEAD
-    def get_grad_flux(self, dcoll, dd_bdry, u_minus, **kwargs):
-        """Flux for gradient evaluation."""
-        actx = u_minus.array_context
-        ext_value = self.function(u_minus, **kwargs)
-=======
     def get_grad_flux(
             self, dcoll, dd_bdry, kappa_minus, u_minus, *,
             numerical_flux_func=grad_facial_flux_weighted):  # noqa: D102
@@ -241,7 +235,6 @@
         kappa_tpair = TracePair(dd_bdry,
             interior=kappa_minus,
             exterior=kappa_minus)
->>>>>>> 7b0ade8d
         u_tpair = TracePair(dd_bdry,
             interior=u_minus,
             exterior=2*ext_value-u_minus
@@ -249,18 +242,11 @@
         normal = actx.thaw(dcoll.normal(dd_bdry))
         return numerical_flux_func(kappa_tpair, u_tpair, normal)
 
-<<<<<<< HEAD
-    def get_diffusion_flux(self, dcoll, dd_bdry, u_minus, kappa_minus,
-                           grad_u_minus, **kwargs):
-        """Flux for Laplacian evaluation."""
-        actx = grad_u_minus[0].array_context
-=======
     def get_diffusion_flux(
             self, dcoll, dd_bdry, kappa_minus, u_minus, grad_u_minus,
             lengthscales_minus, *, penalty_amount=None,
             numerical_flux_func=diffusion_facial_flux_harmonic):  # noqa: D102
         actx = u_minus.array_context
->>>>>>> 7b0ade8d
         kappa_tpair = TracePair(dd_bdry,
             interior=kappa_minus,
             exterior=kappa_minus)
@@ -316,14 +302,9 @@
         """
         self.function = function
 
-<<<<<<< HEAD
-    def get_grad_flux(self, dcoll, dd_bdry, u_minus, **kwargs):
-        """Flux for gradient evaluation."""
-=======
     def get_grad_flux(
             self, dcoll, dd_bdry, kappa_minus, u_minus, *,
             numerical_flux_func=grad_facial_flux_weighted):  # noqa: D102
->>>>>>> 7b0ade8d
         actx = u_minus.array_context
         kappa_tpair = TracePair(dd_bdry,
             interior=kappa_minus,
@@ -334,18 +315,11 @@
         normal = actx.thaw(dcoll.normal(dd_bdry))
         return numerical_flux_func(kappa_tpair, u_tpair, normal)
 
-<<<<<<< HEAD
-    def get_diffusion_flux(self, dcoll, dd_bdry, u_minus, kappa_minus,
-                           grad_u_minus, **kwargs):
-        """Flux for Laplacian evaluation."""
-        actx = grad_u_minus[0].array_context
-=======
     def get_diffusion_flux(
             self, dcoll, dd_bdry, kappa_minus, u_minus, grad_u_minus,
             lengthscales_minus, *, penalty_amount=None,
             numerical_flux_func=diffusion_facial_flux_harmonic):  # noqa: D102
         actx = u_minus.array_context
->>>>>>> 7b0ade8d
         kappa_tpair = TracePair(dd_bdry,
             interior=kappa_minus,
             exterior=kappa_minus)
@@ -357,71 +331,6 @@
             interior=grad_u_minus,
             exterior=(
                 grad_u_minus
-<<<<<<< HEAD
-                + 2 * (self.function(u_minus, grad_u_minus, **kwargs)
-                       - np.dot(grad_u_minus, normal)) * normal))
-        return diffusion_facial_flux(kappa_tpair, grad_u_tpair, normal)
-
-
-class PrescribedFluxDiffusionBoundary(DiffusionBoundary):
-    r"""Prescribed flux boundary condition for the diffusion operator.
-
-    For the boundary condition $(\nabla u \cdot \mathbf{\hat{n}})|_\Gamma$, uses
-    external data
-
-    .. math::
-
-        u^+ = u^-
-
-    when computing the boundary fluxes for $\nabla u$, and and uses the
-    prescribed flux to evaluate the numerical flux $f^*$ using
-
-    .. math::
-
-        f^*|_\Gamma = \frac{1}{2} (F_{presc} + F^-)
-
-    when computing the boundary fluxes for $\nabla \cdot (\kappa \nabla u)$.
-
-    .. automethod:: __init__
-    .. automethod:: get_grad_flux
-    .. automethod:: get_diffusion_flux
-    """
-
-    def __init__(self, function):
-        """
-        Initialize the boundary condition.
-
-        Parameters
-        ----------
-        function
-            function prescribing the external flux
-        """
-        self.function = function
-
-    def get_grad_flux(self, dcoll, dd_bdry, u_minus, **kwargs):
-        """Flux for gradient evaluation."""
-        actx = u_minus.array_context
-        u_tpair = TracePair(dd_bdry,
-            interior=u_minus,
-            exterior=u_minus)
-        normal = actx.thaw(dcoll.normal(dd_bdry))
-        return grad_facial_flux(u_tpair, normal)
-
-    def get_diffusion_flux(self, dcoll, dd_bdry, u_minus, kappa_minus,
-                           grad_u_minus, **kwargs):
-        """Flux for Laplacian evaluation."""
-        actx = grad_u_minus[0].array_context
-        normal = actx.thaw(dcoll.normal(dd_bdry))
-
-        external_flux = self.function(u_minus, kappa_minus, grad_u_minus,
-                                      normal, **kwargs)
-
-        # flip the sign of the normal to indicate that positive values of
-        # flux are going in the cell
-        return np.dot(external_flux, -normal)
-
-class _DiffusionStateTag:
-=======
                 + 2 * (self.value - np.dot(grad_u_minus, normal)) * normal))
         lengthscales_tpair = TracePair(
             dd_bdry, interior=lengthscales_minus, exterior=lengthscales_minus)
@@ -431,7 +340,6 @@
 
 
 class _DiffusionKappaTag:
->>>>>>> 7b0ade8d
     pass
 
 
@@ -448,10 +356,6 @@
 
 
 def grad_operator(
-<<<<<<< HEAD
-        dcoll, boundaries, u, *, quadrature_tag=DISCR_TAG_BASE, dd=DD_VOLUME_ALL,
-        comm_tag=None, **kwargs):
-=======
         dcoll, kappa, boundaries, u, *, quadrature_tag=DISCR_TAG_BASE,
         dd=DD_VOLUME_ALL, comm_tag=None,
         numerical_flux_func=grad_facial_flux_weighted,
@@ -459,7 +363,6 @@
         # FIXME: See if there's a better way to do this
         kappa_tpairs=None,
         u_tpairs=None):
->>>>>>> 7b0ade8d
     r"""
     Compute the gradient of *u*.
 
@@ -545,13 +448,9 @@
         u_minus_quad = op.project(dcoll, dd_vol, dd_bdry_quad, u)
         return op.project(
             dcoll, dd_bdry_quad, dd_allfaces_quad,
-<<<<<<< HEAD
-            bdry.get_grad_flux(dcoll, dd_bdry_quad, u_minus_quad, **kwargs))
-=======
             bdry.get_grad_flux(
                 dcoll, dd_bdry_quad, kappa_minus_quad, u_minus_quad,
                 numerical_flux_func=numerical_flux_func))
->>>>>>> 7b0ade8d
 
     return op.inverse_mass(
         dcoll, dd_vol,
@@ -661,10 +560,6 @@
 
     if grad_u is None:
         grad_u = grad_operator(
-<<<<<<< HEAD
-            dcoll, boundaries, u, quadrature_tag=quadrature_tag, dd=dd_vol,
-            comm_tag=comm_tag, **kwargs)
-=======
             dcoll, kappa, boundaries, u,
             numerical_flux_func=gradient_numerical_flux_func,
             quadrature_tag=quadrature_tag, dd=dd_vol, comm_tag=comm_tag,
@@ -673,7 +568,6 @@
     grad_u_tpairs = interior_trace_pairs(
         dcoll, grad_u, volume_dd=dd_vol,
         comm_tag=(_DiffusionGradTag, comm_tag))
->>>>>>> 7b0ade8d
 
     kappa_quad = op.project(dcoll, dd_vol, dd_vol_quad, kappa)
     grad_u_quad = op.project(dcoll, dd_vol, dd_vol_quad, grad_u)
@@ -711,16 +605,10 @@
         return op.project(
             dcoll, dd_bdry_quad, dd_allfaces_quad,
             bdry.get_diffusion_flux(
-<<<<<<< HEAD
-                dcoll, dd_bdry_quad, u_minus_quad, kappa_minus_quad,
-                grad_u_minus_quad, **kwargs)
-        )
-=======
                 dcoll, dd_bdry_quad, kappa_minus_quad, u_minus_quad,
                 grad_u_minus_quad, lengthscales_minus_quad,
                 penalty_amount=penalty_amount,
                 numerical_flux_func=diffusion_numerical_flux_func))
->>>>>>> 7b0ade8d
 
     diff_u = op.inverse_mass(
         dcoll, dd_vol,
