--- conflicted
+++ resolved
@@ -84,17 +84,13 @@
 from arraycontext import thaw
 
 
-class _NSInteriorCVTag:
-    pass
-
-class _NSTseedTag:
-    pass
-
 class _NSGradCVTag:
     pass
 
-class _NSGradIntTag:
+
+class _NSGradTemperatureTag:
     pass
+
 
 def ns_operator(discr, gas_model, state, boundaries, time=0.0,
                 inviscid_numerical_flux_func=inviscid_flux_rusanov,
@@ -181,52 +177,9 @@
             exterior=op.project(discr, local_dd, local_dd_quad, utpair.ext)
         )
 
-<<<<<<< HEAD
-    boundary_states = {
-        btag: project_fluid_state(
-            discr, dd_base,
-            # Make sure we get the state on the quadrature grid
-            # restricted to the tag *btag*
-            as_dofdesc(btag).with_discr_tag(quadrature_tag),
-            state, gas_model) for btag in boundaries
-    }
-
-    cv_interior_pairs = [
-        # Get the interior trace pairs onto the surface quadrature
-        # discretization (if any)
-        interp_to_surf_quad(tpair)
-        for tpair in interior_trace_pairs(discr, state.cv, tag=_NSInteriorCVTag)
-    ]
-
-    tseed_interior_pairs = None
-    if state.is_mixture:
-        # If this is a mixture, we need to exchange the temperature field because
-        # mixture pressure (used in the flux calculations) depends on
-        # temperature and we need to seed the temperature calculation for the
-        # (+) part of the partition boundary with the remote temperature data.
-        tseed_interior_pairs = [
-            # Get the interior trace pairs onto the surface quadrature
-            # discretization (if any)
-            interp_to_surf_quad(tpair)
-            for tpair in interior_trace_pairs(discr, state.temperature, tag=_NSTseedTag)
-        ]
-
-    quadrature_state = \
-        project_fluid_state(discr, dd_base, dd_vol, state, gas_model)
-    interior_state_pairs = make_fluid_state_trace_pairs(cv_interior_pairs,
-                                                        gas_model,
-                                                        tseed_interior_pairs)
-
-    def gradient_flux_interior(tpair):
-        dd = tpair.dd
-        normal = thaw(discr.normal(dd), actx)
-        flux = gradient_numerical_flux_func(tpair, normal)
-        return op.project(discr, dd, dd.with_dtag("all_faces"), flux)
-=======
     # }}}
 
     # {{{ === Compute grad(CV) ===
->>>>>>> 4d73bb5a
 
     cv_flux_bnd = (
 
@@ -258,13 +211,8 @@
     grad_cv_interior_pairs = [
         # Get the interior trace pairs onto the surface quadrature
         # discretization (if any)
-<<<<<<< HEAD
-        interp_to_surf_quad(tpair)
+        _interp_to_surf_quad(tpair)
         for tpair in interior_trace_pairs(discr, grad_cv, tag=_NSGradCVTag)
-=======
-        _interp_to_surf_quad(tpair)
-        for tpair in interior_trace_pairs(discr, grad_cv)
->>>>>>> 4d73bb5a
     ]
 
     # }}} Compute grad(CV)
@@ -305,13 +253,8 @@
     grad_t_interior_pairs = [
         # Get the interior trace pairs onto the surface quadrature
         # discretization (if any)
-<<<<<<< HEAD
-        interp_to_surf_quad(tpair)
-        for tpair in interior_trace_pairs(discr, grad_t, tag=_NSGradIntTag)
-=======
         _interp_to_surf_quad(tpair)
-        for tpair in interior_trace_pairs(discr, grad_t)
->>>>>>> 4d73bb5a
+        for tpair in interior_trace_pairs(discr, grad_t, tag=_NSGradTemperatureTag)
     ]
 
     # }}} compute grad(temperature)
