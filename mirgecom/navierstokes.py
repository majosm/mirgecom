--- conflicted
+++ resolved
@@ -88,7 +88,6 @@
 from arraycontext import thaw
 
 
-<<<<<<< HEAD
 class _NSGradCVTag:
     pass
 
@@ -97,12 +96,6 @@
     pass
 
 
-def ns_operator(discr, gas_model, state, boundaries, time=0.0,
-                inviscid_numerical_flux_func=inviscid_flux_rusanov,
-                gradient_numerical_flux_func=gradient_flux_central,
-                viscous_numerical_flux_func=viscous_flux_central,
-                quadrature_tag=None, return_gradients=False):
-=======
 def _gradient_flux_interior(discr, numerical_flux_func, tpair):
     """Compute interior face flux for gradient operator."""
     actx = tpair.int.array_context
@@ -282,14 +275,13 @@
                 inviscid_numerical_flux_func=inviscid_flux_rusanov,
                 gradient_numerical_flux_func=gradient_flux_central,
                 viscous_numerical_flux_func=viscous_flux_central,
-                quadrature_tag=DISCR_TAG_BASE,
+                quadrature_tag=DISCR_TAG_BASE, return_gradients=False,
                 # Added to avoid repeated computation
                 # FIXME: See if there's a better way to do this
                 operator_states_quad=None,
                 grad_cv=None, grad_t=None):
     # FIXME: eos stuff is out of date
     # FIXME: Multiple "Returns" sections
->>>>>>> ca133cc7
     r"""Compute RHS of the Navier-Stokes equations.
 
     Returns
