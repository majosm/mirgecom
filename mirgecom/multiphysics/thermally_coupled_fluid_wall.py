--- conflicted
+++ resolved
@@ -778,24 +778,6 @@
 def _get_interface_trace_pairs_no_grad(
         dcoll,
         fluid_dd, wall_dd,
-<<<<<<< HEAD
-        fluid_state, wall_kappa):
-    """Exchange thermal conductivity across the fluid-wall interface."""
-    actx = fluid_state.array_context
-    fluid_kappa = fluid_state.thermal_conductivity
-
-    # Promote constant-valued kappas to DOFArrays
-    from meshmode.dof_array import DOFArray
-    if not isinstance(fluid_kappa, DOFArray):
-        fluid_kappa = fluid_kappa * (dcoll.zeros(actx, dd=fluid_dd) + 1)
-    if not isinstance(wall_kappa, DOFArray):
-        wall_kappa = wall_kappa * (dcoll.zeros(actx, dd=wall_dd) + 1)
-
-    pairwise_kappa = {
-        (fluid_dd, wall_dd): (fluid_kappa, wall_kappa)}
-    from grudge.trace_pair import \
-        inter_volume_trace_pairs  # pylint: disable=no-name-in-module
-=======
         fluid_kappa, wall_kappa,
         fluid_temperature, wall_temperature,
         *,
@@ -804,7 +786,6 @@
         (fluid_dd, wall_dd): (
             _make_thermal_data(fluid_kappa, fluid_temperature),
             _make_thermal_data(wall_kappa, wall_temperature))}
->>>>>>> b66f17b6
     return inter_volume_trace_pairs(
         dcoll, pairwise_thermal_data,
         comm_tag=(_ThermalDataNoGradInterVolTag, comm_tag))
@@ -813,15 +794,6 @@
 def _get_interface_trace_pairs(
         dcoll,
         fluid_dd, wall_dd,
-<<<<<<< HEAD
-        fluid_state, wall_temperature):
-    """Exchange temperature across the fluid-wall interface."""
-    pairwise_temperature = {
-        (fluid_dd, wall_dd):
-            (fluid_state.temperature, wall_temperature)}
-    from grudge.trace_pair import \
-        inter_volume_trace_pairs  # pylint: disable=no-name-in-module
-=======
         fluid_kappa, wall_kappa,
         fluid_temperature, wall_temperature,
         fluid_grad_temperature, wall_grad_temperature,
@@ -838,7 +810,6 @@
                 wall_temperature,
                 wall_grad_temperature))}
 
->>>>>>> b66f17b6
     return inter_volume_trace_pairs(
         dcoll, pairwise_thermal_data,
         comm_tag=(_ThermalDataInterVolTag, comm_tag))
@@ -847,17 +818,6 @@
 def _get_interface_boundaries_no_grad(
         dcoll,
         fluid_dd, wall_dd,
-<<<<<<< HEAD
-        fluid_grad_temperature, wall_grad_temperature):
-    """Exchange temperature gradient across the fluid-wall interface."""
-    pairwise_grad_temperature = {
-        (fluid_dd, wall_dd):
-            (fluid_grad_temperature, wall_grad_temperature)}
-    from grudge.trace_pair import \
-        inter_volume_trace_pairs  # pylint: disable=no-name-in-module
-    return inter_volume_trace_pairs(
-        dcoll, pairwise_grad_temperature, comm_tag=_GradTemperatureInterVolTag)
-=======
         fluid_kappa, wall_kappa,
         fluid_temperature, wall_temperature,
         *,
@@ -1005,7 +965,6 @@
     wall_interface_boundaries = interface_boundaries[fluid_dd, wall_dd]
 
     return fluid_interface_boundaries, wall_interface_boundaries
->>>>>>> b66f17b6
 
 
 def add_interface_boundaries_no_grad(
