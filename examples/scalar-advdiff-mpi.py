"""Demonstrate simple scalar advection-diffusion."""

__copyright__ = """
Copyright (C) 2020 University of Illinois Board of Trustees
"""

__license__ = """
Permission is hereby granted, free of charge, to any person obtaining a copy
of this software and associated documentation files (the "Software"), to deal
in the Software without restriction, including without limitation the rights
to use, copy, modify, merge, publish, distribute, sublicense, and/or sell
copies of the Software, and to permit persons to whom the Software is
furnished to do so, subject to the following conditions:

The above copyright notice and this permission notice shall be included in
all copies or substantial portions of the Software.

THE SOFTWARE IS PROVIDED "AS IS", WITHOUT WARRANTY OF ANY KIND, EXPRESS OR
IMPLIED, INCLUDING BUT NOT LIMITED TO THE WARRANTIES OF MERCHANTABILITY,
FITNESS FOR A PARTICULAR PURPOSE AND NONINFRINGEMENT. IN NO EVENT SHALL THE
AUTHORS OR COPYRIGHT HOLDERS BE LIABLE FOR ANY CLAIM, DAMAGES OR OTHER
LIABILITY, WHETHER IN AN ACTION OF CONTRACT, TORT OR OTHERWISE, ARISING FROM,
OUT OF OR IN CONNECTION WITH THE SOFTWARE OR THE USE OR OTHER DEALINGS IN
THE SOFTWARE.
"""
import logging
import numpy as np
import pyopencl as cl
from functools import partial
from pytools.obj_array import make_obj_array

from meshmode.mesh import BTAG_ALL, BTAG_NONE  # noqa
from mirgecom.discretization import create_discretization_collection
from grudge.shortcuts import make_visualizer


from mirgecom.transport import SimpleTransport
from mirgecom.navierstokes import ns_operator
from mirgecom.simutil import (
    # get_sim_timestep,
    generate_and_distribute_mesh,
    compare_fluid_solutions
)
from mirgecom.limiter import bound_preserving_limiter
from mirgecom.fluid import make_conserved
from mirgecom.io import make_init_message
from mirgecom.mpi import mpi_entry_point

from mirgecom.integrators import rk4_step
from mirgecom.steppers import advance_state
# from mirgecom.boundary import PrescribedFluidBoundary
# from mirgecom.initializers import MulticomponentLump
from mirgecom.eos import IdealSingleGas

from logpyle import IntervalTimer, set_dt
from mirgecom.euler import extract_vars_for_logging, units_for_logging
from mirgecom.logging_quantities import (
    initialize_logmgr,
    logmgr_add_many_discretization_quantities,
    logmgr_add_device_name,
    logmgr_add_device_memory_usage,
    set_sim_state
)

logger = logging.getLogger(__name__)


class MyRuntimeError(RuntimeError):
    """Simple exception to kill the simulation."""

    pass


@mpi_entry_point
def main(actx_class, ctx_factory=cl.create_some_context, use_logmgr=True,
         use_leap=False, use_profiling=False, casename=None,
         rst_filename=None, lazy=False, use_esdg=False,
         use_overintegration=False):
    """Drive example."""
    cl_ctx = ctx_factory()

    if casename is None:
        casename = "mirgecom"

    from mpi4py import MPI
    comm = MPI.COMM_WORLD
    rank = comm.Get_rank()
    nparts = comm.Get_size()

    from mirgecom.simutil import global_reduce as _global_reduce
    global_reduce = partial(_global_reduce, comm=comm)

    logmgr = initialize_logmgr(use_logmgr,
        filename=f"{casename}.sqlite", mode="wu", mpi_comm=comm)

    if use_profiling:
        queue = cl.CommandQueue(
            cl_ctx, properties=cl.command_queue_properties.PROFILING_ENABLE)
    else:
        queue = cl.CommandQueue(cl_ctx)

    from mirgecom.simutil import get_reasonable_memory_pool
    alloc = get_reasonable_memory_pool(cl_ctx, queue)

    if lazy:
        actx = actx_class(comm, queue, mpi_base_tag=12000, allocator=alloc)
    else:
        actx = actx_class(comm, queue, allocator=alloc, force_device_scalars=True)

    # timestepping control
    current_step = 0
    if use_leap:
        from leap.rk import RK4MethodBuilder
        timestepper = RK4MethodBuilder("state")
    else:
        timestepper = rk4_step

    t_final = 2e-4
    current_cfl = 0.1
    current_dt = 1e-5
    current_t = 0
    constant_cfl = False

    # some i/o frequencies
    nstatus = 100
    nrestart = 100
    nviz = 10
    nhealth = 100

    dim = 2
    nel_1d = 8
    order = 3

    rst_path = "restart_data/"
    rst_pattern = (
        rst_path + "{cname}-{step:04d}-{rank:04d}.pkl"
    )
    if rst_filename:  # read the grid from restart data
        rst_filename = f"{rst_filename}-{rank:04d}.pkl"
        from mirgecom.restart import read_restart_data
        restart_data = read_restart_data(actx, rst_filename)
        local_mesh = restart_data["local_mesh"]
        local_nelements = local_mesh.nelements
        global_nelements = restart_data["global_nelements"]
        assert restart_data["num_parts"] == nparts
    else:  # generate the grid from scratch
        box_ll = -.5
        box_ur = .5
        periodic = (True, )*dim
        from meshmode.mesh.generation import generate_regular_rect_mesh
        generate_mesh = partial(generate_regular_rect_mesh, a=(box_ll,)*dim,
                                b=(box_ur,) * dim, nelements_per_axis=(nel_1d,)*dim,
                                periodic=periodic)
        local_mesh, global_nelements = generate_and_distribute_mesh(comm,
                                                                    generate_mesh)
        local_nelements = local_mesh.nelements

    dcoll = create_discretization_collection(actx, local_mesh, order=order)
    nodes = actx.thaw(dcoll.nodes())

    from grudge.dof_desc import DISCR_TAG_QUAD
    if use_overintegration:
        quadrature_tag = DISCR_TAG_QUAD
    else:
        quadrature_tag = None

    def _limit_fluid_cv(cv, pressure, temperature, dd=None):
        # if True:
        #    return cv
        actx = cv.array_context
        # limit species
        spec_lim = make_obj_array([
            bound_preserving_limiter(dcoll, cv.species_mass_fractions[i], mmin=0.0,
                                     dd=dd)
            for i in range(nspecies)
        ])
        spec_lim = actx.np.where(actx.np.greater(spec_lim, 0.0), spec_lim, 0.0)

        # normalize to ensure sum_Yi = 1.0
        # aux = cv.mass*0.0
        # for i in range(0, nspecies):
        #     aux = aux + spec_lim[i]
        # spec_lim = spec_lim/aux

        # recompute density
        # mass_lim = eos.get_density(pressure=pressure,
        #    temperature=temperature, species_mass_fractions=spec_lim)

        # recompute energy
        # energy_lim = mass_lim*(gas_model.eos.get_internal_energy(
        #    temperature, species_mass_fractions=spec_lim)
        #    + 0.5*np.dot(cv.velocity, cv.velocity)
        # )

        # make a new CV with the limited variables
        return make_conserved(dim=dim, mass=cv.mass, energy=cv.energy,
                              momentum=cv.momentum,
                              species_mass=cv.mass*spec_lim)
    use_limiter = False
    limiter_function = _limit_fluid_cv if use_limiter else None

    def vol_min(x):
        from grudge.op import nodal_min
        return actx.to_numpy(nodal_min(dcoll, "vol", x))[()]

    def vol_max(x):
        from grudge.op import nodal_max
        return actx.to_numpy(nodal_max(dcoll, "vol", x))[()]

    from grudge.dt_utils import characteristic_lengthscales
    dx = characteristic_lengthscales(actx, dcoll)
    dx_min, dx_max = vol_min(dx), vol_max(dx)

    print(f"DX: ({dx_min}, {dx_max})")
    vis_timer = None

    if logmgr:
        logmgr_add_device_name(logmgr, queue)
        logmgr_add_device_memory_usage(logmgr, queue)
        logmgr_add_many_discretization_quantities(logmgr, dcoll, dim,
                             extract_vars_for_logging, units_for_logging)

        vis_timer = IntervalTimer("t_vis", "Time spent visualizing")
        logmgr.add_quantity(vis_timer)

        logmgr.add_watches([
            ("step.max", "step = {value}, "),
            ("t_sim.max", "sim time: {value:1.6e} s\n"),
            ("min_pressure", "------- P (min, max) (Pa) = ({value:1.9e}, "),
            ("max_pressure",    "{value:1.9e})\n"),
            ("t_step.max", "------- step walltime: {value:6g} s, "),
            ("t_log.max", "log walltime: {value:6g} s")
        ])

    # soln setup and init
    nspecies = 4
    centers = make_obj_array([np.zeros(shape=(dim,)) for i in range(nspecies)])
    velocity = np.zeros(shape=(dim,))
    velocity[0] = 300.
    wave_vector = np.zeros(shape=(dim,))
    wave_vector[0] = 1.
    wave_vector = wave_vector / np.sqrt(np.dot(wave_vector, wave_vector))

    spec_y0s = np.zeros(shape=(nspecies,))
    spec_amplitudes = np.ones(shape=(nspecies,))
    spec_omegas = 2. * np.pi * np.ones(shape=(nspecies,))

    kappa = 0.0
    mu = 1e-5
    spec_diff = 1e-1
    spec_diffusivities = np.array([spec_diff * 1./float(j+1)
                                   for j in range(nspecies)])
    transport_model = SimpleTransport(viscosity=mu, thermal_conductivity=kappa,
                                      species_diffusivity=spec_diffusivities)

    eos = IdealSingleGas()
    from mirgecom.gas_model import GasModel, make_fluid_state
    gas_model = GasModel(eos=eos, transport=transport_model)

    from mirgecom.initializers import MulticomponentTrig
    initializer = MulticomponentTrig(dim=dim, nspecies=nspecies,
                                     p0=101325, rho0=1.3,
                                     spec_centers=centers, velocity=velocity,
                                     spec_y0s=spec_y0s,
                                     spec_amplitudes=spec_amplitudes,
                                     spec_omegas=spec_omegas,
                                     spec_diffusivities=spec_diffusivities,
                                     wave_vector=wave_vector,
                                     trig_function=actx.np.sin)

    def boundary_solution(dcoll, dd_bdry, gas_model, state_minus, **kwargs):
        actx = state_minus.array_context
        bnd_discr = dcoll.discr_from_dd(dd_bdry)
        nodes = actx.thaw(bnd_discr.nodes())
        return make_fluid_state(initializer(x_vec=nodes, eos=gas_model.eos,
                                            **kwargs), gas_model,
                                limiter_func=limiter_function,
                                limiter_dd=dd_bdry)

    boundaries = {}

    if rst_filename:
        current_t = restart_data["t"]
        current_step = restart_data["step"]
        current_cv = restart_data["cv"]
        if logmgr:
            from mirgecom.logging_quantities import logmgr_set_time
            logmgr_set_time(logmgr, current_step, current_t)
    else:
        # Set the current state from time 0
        current_cv = initializer(nodes)

    current_state = make_fluid_state(current_cv, gas_model,
                                     limiter_func=limiter_function)
    convective_speed = np.sqrt(np.dot(velocity, velocity))
    c = current_state.speed_of_sound
    mach = vol_max(convective_speed / c)
    cell_peclet = c * dx / (2 * spec_diff)
    pe_min, pe_max = vol_min(cell_peclet), vol_max(cell_peclet)

    print(f"Mach: {mach}")
    print(f"Cell Peclet: ({pe_min, pe_max})")

    visualizer = make_visualizer(dcoll)
    initname = initializer.__class__.__name__
    eosname = eos.__class__.__name__
    init_message = make_init_message(dim=dim, order=order,
                                     nelements=local_nelements,
                                     global_nelements=global_nelements,
                                     dt=current_dt, t_final=t_final, nstatus=nstatus,
                                     nviz=nviz, cfl=current_cfl,
                                     constant_cfl=constant_cfl, initname=initname,
                                     eosname=eosname, casename=casename)
    if rank == 0:
        logger.info(init_message)

    def my_write_status(component_errors):
        if rank == 0:
            logger.info(
                "------- errors="
                + ", ".join("%.3g" % en for en in component_errors))

    def my_write_viz(step, t, cv, dv, exact):
        resid = cv - exact
        viz_fields = [("cv", cv),
                       ("dv", dv),
                       ("exact", exact),
                       ("resid", resid)]
        from mirgecom.simutil import write_visfile
        write_visfile(dcoll, viz_fields, visualizer, vizname=casename,
                      step=step, t=t, overwrite=True, vis_timer=vis_timer)

    def my_write_restart(step, t, cv):
        rst_fname = rst_pattern.format(cname=casename, step=step, rank=rank)
        if rst_fname != rst_filename:
            rst_data = {
                "local_mesh": local_mesh,
                "cv": cv,
                "t": t,
                "step": step,
                "order": order,
                "global_nelements": global_nelements,
                "num_parts": nparts
            }
            from mirgecom.restart import write_restart_file
            write_restart_file(actx, rst_data, rst_fname, comm)

    def my_health_check(pressure, component_errors):
        health_error = False
<<<<<<< HEAD
        from mirgecom.simutil import check_naninf_local  # , check_range_local
        if check_naninf_local(dcoll, "vol", pressure):
            # or check_range_local(dcoll, "vol", pressure, .99999999, 1.00000001):
=======
        from mirgecom.simutil import check_naninf_local, check_range_local
        if check_naninf_local(dcoll, "vol", pressure):
>>>>>>> 7ba6d20e
            health_error = True
            logger.info(f"{rank=}: Invalid pressure data found.")

        if check_range_local(dcoll, "vol", pressure, .99999999, 1.00000001):
            health_error = True
            logger.info(f"{rank=}: Solution diverged from exact.")

        exittol = .09
        if max(component_errors) > exittol:
            health_error = False
            if rank == 0:
                logger.info("Solution diverged from exact soln.")

        return health_error

    def my_pre_step(step, t, dt, state):
        cv = state

        try:

            if logmgr:
                logmgr.tick_before()

            from mirgecom.simutil import check_step
            do_viz = check_step(step=step, interval=nviz)
            do_restart = check_step(step=step, interval=nrestart)
            do_health = check_step(step=step, interval=nhealth)
            do_status = check_step(step=step, interval=nstatus)

            if do_viz or do_health or do_status:
                fluid_state = make_fluid_state(state, gas_model)
                dv = fluid_state.dv
                exact = initializer(x_vec=nodes, eos=eos, time=t)

            if do_health or do_status:
                component_errors = compare_fluid_solutions(dcoll, cv, exact)

            if do_health:
                health_errors = global_reduce(
                    my_health_check(dv.pressure, component_errors), op="lor")
                if health_errors:
                    if rank == 0:
                        logger.info("Fluid solution failed health check.")
                    raise MyRuntimeError("Failed simulation health check.")

            if do_restart:
                my_write_restart(step=step, t=t, cv=cv)

            if do_viz:
                my_write_viz(step=step, t=t, cv=cv, dv=dv, exact=exact)

            if do_status:
                my_write_status(component_errors=component_errors)

        except MyRuntimeError:
            if rank == 0:
                logger.info("Errors detected; attempting graceful exit.")
            raise

        # dt = get_sim_timestep(dcoll, fluid_state, t, dt, current_cfl, t_final,
        #                      constant_cfl)

        return state, dt

    def my_post_step(step, t, dt, state):
        # Logmgr needs to know about EOS, dt, dim?
        # imo this is a design/scope flaw
        if logmgr:
            set_dt(logmgr, dt)
            set_sim_state(logmgr, dim, state, eos)
            logmgr.tick_after()
        return state, dt

    def my_rhs(t, state):
        fluid_state = make_fluid_state(state, gas_model,
                                       limiter_func=limiter_function)
        return ns_operator(dcoll, state=fluid_state, time=t,
                           boundaries=boundaries, gas_model=gas_model,
                           quadrature_tag=quadrature_tag, use_esdg=use_esdg,
                           limiter_func=limiter_function)

    # current_dt = get_sim_timestep(dcoll, current_state, current_t, current_dt,
    #                              current_cfl, t_final, constant_cfl)

    current_step, current_t, current_cv = \
        advance_state(rhs=my_rhs, timestepper=timestepper,
                      pre_step_callback=my_pre_step, dt=current_dt,
                      post_step_callback=my_post_step,
                      state=current_state.cv, t=current_t, t_final=t_final)

    # Dump the final data
    if rank == 0:
        logger.info("Checkpointing final state ...")

    current_state = make_fluid_state(current_cv, gas_model)
    final_dv = current_state.dv
    final_exact = initializer(x_vec=nodes, eos=eos, time=current_t)
    my_write_viz(step=current_step, t=current_t, cv=current_state.cv, dv=final_dv,
                 exact=final_exact)
    my_write_restart(step=current_step, t=current_t, cv=current_state.cv)

    if logmgr:
        logmgr.close()
    elif use_profiling:
        print(actx.tabulate_profiling_data())

    finish_tol = 1e-16
    time_err = current_t - t_final
    if np.abs(time_err) > finish_tol:
        raise ValueError(f"Simulation did not finish at expected time {time_err=}.")


if __name__ == "__main__":
    import argparse
    casename = "scalar-advdiff"
    parser = argparse.ArgumentParser(description=f"MIRGE-Com Example: {casename}")
    parser.add_argument("--lazy", action="store_true",
        help="switch to a lazy computation mode")
    parser.add_argument("--profiling", action="store_true",
        help="turn on detailed performance profiling")
    parser.add_argument("--log", action="store_true", default=True,
        help="turn on logging")
    parser.add_argument("--leap", action="store_true",
        help="use leap timestepper")
    parser.add_argument("--esdg", action="store_true",
        help="use entropy-stable rhs operator")
    parser.add_argument("--overintegration", action="store_true",
        help="use overintegration")
    parser.add_argument("--restart_file", help="root name of restart file")
    parser.add_argument("--casename", help="casename to use for i/o")
    args = parser.parse_args()

    from warnings import warn
    if args.esdg:
        if not args.lazy:
            warn("ESDG requires lazy-evaluation, enabling --lazy.")
        if not args.overintegration:
            warn("ESDG requires overintegration, enabling --overintegration.")

    lazy = args.lazy or args.esdg
    if args.profiling:
        if lazy:
            raise ValueError("Can't use lazy and profiling together.")

    from grudge.array_context import get_reasonable_array_context_class
    actx_class = get_reasonable_array_context_class(lazy=lazy, distributed=True)

    logging.basicConfig(format="%(message)s", level=logging.INFO)
    if args.casename:
        casename = args.casename
    rst_filename = None
    if args.restart_file:
        rst_filename = args.restart_file

    main(actx_class, use_logmgr=args.log, use_leap=args.leap, lazy=lazy,
         use_overintegration=args.overintegration or args.esdg, use_esdg=args.esdg,
         use_profiling=args.profiling, casename=casename, rst_filename=rst_filename)

# vim: foldmethod=marker<|MERGE_RESOLUTION|>--- conflicted
+++ resolved
@@ -347,14 +347,8 @@
 
     def my_health_check(pressure, component_errors):
         health_error = False
-<<<<<<< HEAD
-        from mirgecom.simutil import check_naninf_local  # , check_range_local
-        if check_naninf_local(dcoll, "vol", pressure):
-            # or check_range_local(dcoll, "vol", pressure, .99999999, 1.00000001):
-=======
         from mirgecom.simutil import check_naninf_local, check_range_local
         if check_naninf_local(dcoll, "vol", pressure):
->>>>>>> 7ba6d20e
             health_error = True
             logger.info(f"{rank=}: Invalid pressure data found.")
 
