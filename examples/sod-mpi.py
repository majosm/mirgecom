--- conflicted
+++ resolved
@@ -106,14 +106,9 @@
     current_t = 0
     eos = IdealSingleGas()
     initializer = SodShock1D(dim=dim)
-<<<<<<< HEAD
-    casename = "sod1d"
     boundaries = {
         BTAG_ALL: PrescribedInviscidBoundary(fluid_solution_func=initializer)
     }
-=======
-    boundaries = {BTAG_ALL: PrescribedBoundary(initializer)}
->>>>>>> acf44586
     constant_cfl = False
     nstatus = 10
     nrestart = 5
