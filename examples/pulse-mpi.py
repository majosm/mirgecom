"""Demonstrate acoustic pulse, and adiabatic slip wall."""

__copyright__ = """
Copyright (C) 2020 University of Illinois Board of Trustees
"""

__license__ = """
Permission is hereby granted, free of charge, to any person obtaining a copy
of this software and associated documentation files (the "Software"), to deal
in the Software without restriction, including without limitation the rights
to use, copy, modify, merge, publish, distribute, sublicense, and/or sell
copies of the Software, and to permit persons to whom the Software is
furnished to do so, subject to the following conditions:

The above copyright notice and this permission notice shall be included in
all copies or substantial portions of the Software.

THE SOFTWARE IS PROVIDED "AS IS", WITHOUT WARRANTY OF ANY KIND, EXPRESS OR
IMPLIED, INCLUDING BUT NOT LIMITED TO THE WARRANTIES OF MERCHANTABILITY,
FITNESS FOR A PARTICULAR PURPOSE AND NONINFRINGEMENT. IN NO EVENT SHALL THE
AUTHORS OR COPYRIGHT HOLDERS BE LIABLE FOR ANY CLAIM, DAMAGES OR OTHER
LIABILITY, WHETHER IN AN ACTION OF CONTRACT, TORT OR OTHERWISE, ARISING FROM,
OUT OF OR IN CONNECTION WITH THE SOFTWARE OR THE USE OR OTHER DEALINGS IN
THE SOFTWARE.
"""

import logging
from mirgecom.mpi import mpi_entry_point
import numpy as np
from functools import partial
import pyopencl as cl
import pyopencl.tools as cl_tools

from meshmode.array_context import PyOpenCLArrayContext
from meshmode.dof_array import thaw
from meshmode.mesh import BTAG_ALL, BTAG_NONE  # noqa
from grudge.eager import EagerDGDiscretization
from grudge.shortcuts import make_visualizer

from mirgecom.euler import (
    inviscid_operator,
    #    split_conserved
)
from mirgecom.simutil import (
    inviscid_sim_timestep,
    generate_and_distribute_mesh,
    sim_checkpoint,
    ExactSolutionMismatch,
)

from mirgecom.io import make_init_message

from mirgecom.integrators import rk4_step
from mirgecom.steppers import advance_state
from mirgecom.boundary import (
    PrescribedBoundary,
    AdiabaticSlipBoundary
)
from mirgecom.initializers import (
    Lump,
    AcousticPulse
)
from mirgecom.eos import IdealSingleGas


@mpi_entry_point
def main(ctx_factory=cl.create_some_context):
    """Drive the example."""
    cl_ctx = ctx_factory()
    queue = cl.CommandQueue(cl_ctx)
    actx = PyOpenCLArrayContext(queue,
                allocator=cl_tools.MemoryPool(cl_tools.ImmediateAllocator(queue)))

    logger = logging.getLogger(__name__)

    dim = 2
    nel_1d = 16
    order = 1
    exittol = 2e-2
    exittol = 100.0
    t_final = 0.1
    current_cfl = 1.0
    vel = np.zeros(shape=(dim,))
    orig = np.zeros(shape=(dim,))
    #    vel[:dim] = 1.0
    current_dt = .01
    current_t = 0
    eos = IdealSingleGas()
    initializer = Lump(dim=dim, center=orig, velocity=vel, rhoamp=0.0)
    casename = "pulse"
    boundaries = {BTAG_ALL: PrescribedBoundary(initializer)}
    wall = AdiabaticSlipBoundary()
    boundaries = {BTAG_ALL: wall}
    constant_cfl = False
    nstatus = 10
    nviz = 10
    rank = 0
    checkpoint_t = current_t
    current_step = 0
    timestepper = rk4_step
    box_ll = -0.5
    box_ur = 0.5

    from mpi4py import MPI
    comm = MPI.COMM_WORLD
    nproc = comm.Get_size()
    rank = comm.Get_rank()
    num_parts = nproc

    from meshmode.mesh.generation import generate_regular_rect_mesh
    if num_parts > 1:
<<<<<<< HEAD
        generate_grid = partial(generate_regular_rect_mesh, a=(box_ll,) * dim,
                                b=(box_ur,) * dim, n=(nel_1d+1,) * dim)
        local_mesh, global_nelements = create_parallel_grid(comm, generate_grid)
=======
        generate_mesh = partial(generate_regular_rect_mesh, a=(box_ll,) * dim,
                                b=(box_ur,) * dim, n=(nel_1d,) * dim)
        local_mesh, global_nelements = generate_and_distribute_mesh(comm,
                                                                    generate_mesh)
>>>>>>> 6ef2e328
    else:
        local_mesh = generate_regular_rect_mesh(
            a=(box_ll,) * dim, b=(box_ur,) * dim, n=(nel_1d+1,) * dim
        )
        global_nelements = local_mesh.nelements
    local_nelements = local_mesh.nelements

    discr = EagerDGDiscretization(
        actx, local_mesh, order=order, mpi_communicator=comm
    )
    nodes = thaw(actx, discr.nodes())
    uniform_state = initializer(nodes)
    acoustic_pulse = AcousticPulse(dim=dim, amplitude=1.0, width=.1,
                                   center=orig)
    current_state = acoustic_pulse(x_vec=nodes, q=uniform_state, eos=eos)

    visualizer = make_visualizer(discr, order + 3 if dim == 2 else order)

    initname = "pulse"
    eosname = eos.__class__.__name__
    init_message = make_init_message(dim=dim, order=order,
                                     nelements=local_nelements,
                                     global_nelements=global_nelements,
                                     dt=current_dt, t_final=t_final, nstatus=nstatus,
                                     nviz=nviz, cfl=current_cfl,
                                     constant_cfl=constant_cfl, initname=initname,
                                     eosname=eosname, casename=casename)
    if rank == 0:
        logger.info(init_message)

    get_timestep = partial(inviscid_sim_timestep, discr=discr, t=current_t,
                           dt=current_dt, cfl=current_cfl, eos=eos,
                           t_final=t_final, constant_cfl=constant_cfl)

    def my_rhs(t, state):
        return inviscid_operator(discr, q=state, t=t,
                                 boundaries=boundaries, eos=eos)

    def my_checkpoint(step, t, dt, state):
        return sim_checkpoint(discr, visualizer, eos, q=state,
                              vizname=casename, step=step,
                              t=t, dt=dt, nstatus=nstatus, nviz=nviz,
                              exittol=exittol, constant_cfl=constant_cfl, comm=comm)

    try:
        (current_step, current_t, current_state) = \
            advance_state(rhs=my_rhs, timestepper=timestepper,
                          checkpoint=my_checkpoint,
                          get_timestep=get_timestep, state=current_state,
                          t=current_t, t_final=t_final)
    except ExactSolutionMismatch as ex:
        current_step = ex.step
        current_t = ex.t
        current_state = ex.state

    #    if current_t != checkpoint_t:
    if rank == 0:
        logger.info("Checkpointing final state ...")
    my_checkpoint(current_step, t=current_t,
                  dt=(current_t - checkpoint_t),
                  state=current_state)

    if current_t - t_final < 0:
        raise ValueError("Simulation exited abnormally")


if __name__ == "__main__":
    logging.basicConfig(format="%(message)s", level=logging.INFO)

    main()

# vim: foldmethod=marker<|MERGE_RESOLUTION|>--- conflicted
+++ resolved
@@ -109,16 +109,10 @@
 
     from meshmode.mesh.generation import generate_regular_rect_mesh
     if num_parts > 1:
-<<<<<<< HEAD
-        generate_grid = partial(generate_regular_rect_mesh, a=(box_ll,) * dim,
+        generate_mesh = partial(generate_regular_rect_mesh, a=(box_ll,) * dim,
                                 b=(box_ur,) * dim, n=(nel_1d+1,) * dim)
-        local_mesh, global_nelements = create_parallel_grid(comm, generate_grid)
-=======
-        generate_mesh = partial(generate_regular_rect_mesh, a=(box_ll,) * dim,
-                                b=(box_ur,) * dim, n=(nel_1d,) * dim)
         local_mesh, global_nelements = generate_and_distribute_mesh(comm,
                                                                     generate_mesh)
->>>>>>> 6ef2e328
     else:
         local_mesh = generate_regular_rect_mesh(
             a=(box_ll,) * dim, b=(box_ur,) * dim, n=(nel_1d+1,) * dim
