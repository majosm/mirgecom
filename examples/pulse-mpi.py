"""Demonstrate acoustic pulse, and adiabatic slip wall."""

__copyright__ = """
Copyright (C) 2020 University of Illinois Board of Trustees
"""

__license__ = """
Permission is hereby granted, free of charge, to any person obtaining a copy
of this software and associated documentation files (the "Software"), to deal
in the Software without restriction, including without limitation the rights
to use, copy, modify, merge, publish, distribute, sublicense, and/or sell
copies of the Software, and to permit persons to whom the Software is
furnished to do so, subject to the following conditions:

The above copyright notice and this permission notice shall be included in
all copies or substantial portions of the Software.

THE SOFTWARE IS PROVIDED "AS IS", WITHOUT WARRANTY OF ANY KIND, EXPRESS OR
IMPLIED, INCLUDING BUT NOT LIMITED TO THE WARRANTIES OF MERCHANTABILITY,
FITNESS FOR A PARTICULAR PURPOSE AND NONINFRINGEMENT. IN NO EVENT SHALL THE
AUTHORS OR COPYRIGHT HOLDERS BE LIABLE FOR ANY CLAIM, DAMAGES OR OTHER
LIABILITY, WHETHER IN AN ACTION OF CONTRACT, TORT OR OTHERWISE, ARISING FROM,
OUT OF OR IN CONNECTION WITH THE SOFTWARE OR THE USE OR OTHER DEALINGS IN
THE SOFTWARE.
"""

import logging
from mirgecom.mpi import mpi_entry_point
import numpy as np
from functools import partial
import pyopencl as cl
import pyopencl.tools as cl_tools

from meshmode.array_context import (
    PyOpenCLArrayContext,
    SingleGridWorkBalancingPytatoArrayContext as PytatoPyOpenCLArrayContext
)
from mirgecom.profiling import PyOpenCLProfilingArrayContext
from arraycontext import thaw
from meshmode.mesh import BTAG_ALL, BTAG_NONE  # noqa
from grudge.eager import EagerDGDiscretization
from grudge.shortcuts import make_visualizer

from mirgecom.euler import euler_operator
from mirgecom.simutil import (
    get_sim_timestep,
    generate_and_distribute_mesh
)
from mirgecom.io import make_init_message

from mirgecom.integrators import rk4_step
from mirgecom.steppers import advance_state
from mirgecom.boundary import AdiabaticSlipBoundary
from mirgecom.initializers import (
    Lump,
    AcousticPulse
)
from mirgecom.eos import IdealSingleGas
from mirgecom.gas_model import (
    GasModel,
    make_fluid_state
)
from logpyle import IntervalTimer, set_dt
from mirgecom.euler import extract_vars_for_logging, units_for_logging
from mirgecom.logging_quantities import (
    initialize_logmgr,
    logmgr_add_many_discretization_quantities,
    logmgr_add_cl_device_info,
    logmgr_add_device_memory_usage,
    set_sim_state
)

logger = logging.getLogger(__name__)


class MyRuntimeError(RuntimeError):
    """Simple exception to kill the simulation."""

    pass


@mpi_entry_point
def main(ctx_factory=cl.create_some_context, use_logmgr=True,
         use_overintegration=False,
         use_leap=False, use_profiling=False, casename=None,
         rst_filename=None, actx_class=PyOpenCLArrayContext):
    """Drive the example."""
    cl_ctx = ctx_factory()

    if casename is None:
        casename = "mirgecom"

    from mpi4py import MPI
    comm = MPI.COMM_WORLD
    rank = comm.Get_rank()
    num_parts = comm.Get_size()

    from mirgecom.simutil import global_reduce as _global_reduce
    global_reduce = partial(_global_reduce, comm=comm)

    logmgr = initialize_logmgr(use_logmgr,
        filename=f"{casename}.sqlite", mode="wu", mpi_comm=comm)

    if use_profiling:
        queue = cl.CommandQueue(
            cl_ctx, properties=cl.command_queue_properties.PROFILING_ENABLE)
    else:
        queue = cl.CommandQueue(cl_ctx)

    actx = actx_class(
        queue,
        allocator=cl_tools.MemoryPool(cl_tools.ImmediateAllocator(queue)))

    # timestepping control
    current_step = 0
    if use_leap:
        from leap.rk import RK4MethodBuilder
        timestepper = RK4MethodBuilder("state")
    else:
        timestepper = rk4_step
    t_final = 0.1
    current_cfl = 1.0
    current_dt = .01
    current_t = 0
    constant_cfl = False

    # some i/o frequencies
    nstatus = 1
    nrestart = 5
    nviz = 10
    nhealth = 1

    dim = 3
    rst_path = "restart_data/"
    rst_pattern = (
        rst_path + "{cname}-{step:04d}-{rank:04d}.pkl"
    )
    if rst_filename:  # read the grid from restart data
        rst_filename = f"{rst_filename}-{rank:04d}.pkl"
        from mirgecom.restart import read_restart_data
        restart_data = read_restart_data(actx, rst_filename)
        local_mesh = restart_data["local_mesh"]
        local_nelements = local_mesh.nelements
        global_nelements = restart_data["global_nelements"]
        assert restart_data["num_parts"] == num_parts
    else:  # generate the grid from scratch
        from meshmode.mesh.generation import generate_regular_rect_mesh
        box_ll = -1
        box_ur = 1
        nel_1d = 16
        generate_mesh = partial(generate_regular_rect_mesh, a=(box_ll,)*dim,
                                b=(box_ur,) * dim, nelements_per_axis=(nel_1d,)*dim)
        local_mesh, global_nelements = generate_and_distribute_mesh(comm,
                                                                    generate_mesh)
        local_nelements = local_mesh.nelements

    from grudge.dof_desc import DISCR_TAG_BASE, DISCR_TAG_QUAD
    from meshmode.discretization.poly_element import \
        default_simplex_group_factory, QuadratureSimplexGroupFactory

    order = 1
    discr = EagerDGDiscretization(
        actx, local_mesh,
        discr_tag_to_group_factory={
            DISCR_TAG_BASE: default_simplex_group_factory(
                base_dim=local_mesh.dim, order=order),
            DISCR_TAG_QUAD: QuadratureSimplexGroupFactory(2*order + 1)
        },
        mpi_communicator=comm
    )
    nodes = thaw(discr.nodes(), actx)
<<<<<<< HEAD

    if use_overintegration:
        quadrature_tag = DISCR_TAG_QUAD
    else:
        quadrature_tag = None
=======
>>>>>>> 50d01591

    vis_timer = None

    if logmgr:
        logmgr_add_cl_device_info(logmgr, queue)
        logmgr_add_device_memory_usage(logmgr, queue)
        logmgr_add_many_discretization_quantities(logmgr, discr, dim,
                             extract_vars_for_logging, units_for_logging)

        vis_timer = IntervalTimer("t_vis", "Time spent visualizing")
        logmgr.add_quantity(vis_timer)

        logmgr.add_watches([
            ("step.max", "step = {value}, "),
            ("t_sim.max", "sim time: {value:1.6e} s\n"),
            ("min_pressure", "------- P (min, max) (Pa) = ({value:1.9e}, "),
            ("max_pressure",    "{value:1.9e})\n"),
            ("t_step.max", "------- step walltime: {value:6g} s, "),
            ("t_log.max", "log walltime: {value:6g} s")
        ])

    eos = IdealSingleGas()
    gas_model = GasModel(eos=eos)
    vel = np.zeros(shape=(dim,))
    orig = np.zeros(shape=(dim,))
    initializer = Lump(dim=dim, center=orig, velocity=vel, rhoamp=0.0)
    wall = AdiabaticSlipBoundary()
    boundaries = {BTAG_ALL: wall}
    uniform_state = initializer(nodes)
    acoustic_pulse = AcousticPulse(dim=dim, amplitude=1.0, width=.1,
                                   center=orig)
    if rst_filename:
        current_t = restart_data["t"]
        current_step = restart_data["step"]
        current_cv = restart_data["cv"]
        if logmgr:
            from mirgecom.logging_quantities import logmgr_set_time
            logmgr_set_time(logmgr, current_step, current_t)
    else:
        # Set the current state from time 0
        current_cv = acoustic_pulse(x_vec=nodes, cv=uniform_state, eos=eos)

    current_state = make_fluid_state(current_cv, gas_model)

    visualizer = make_visualizer(discr)

    initname = "pulse"
    eosname = eos.__class__.__name__
    init_message = make_init_message(dim=dim, order=order,
                                     nelements=local_nelements,
                                     global_nelements=global_nelements,
                                     dt=current_dt, t_final=t_final, nstatus=nstatus,
                                     nviz=nviz, cfl=current_cfl,
                                     constant_cfl=constant_cfl, initname=initname,
                                     eosname=eosname, casename=casename)
    if rank == 0:
        logger.info(init_message)

    def my_write_viz(step, t, state, dv=None):
        if dv is None:
            dv = eos.dependent_vars(state)
        viz_fields = [("cv", state),
                      ("dv", dv)]
        from mirgecom.simutil import write_visfile
        write_visfile(discr, viz_fields, visualizer, vizname=casename,
                      step=step, t=t, overwrite=True, vis_timer=vis_timer)

    def my_write_restart(step, t, state):
        rst_fname = rst_pattern.format(cname=casename, step=step, rank=rank)
        if rst_fname != rst_filename:
            rst_data = {
                "local_mesh": local_mesh,
                "cv": state,
                "t": t,
                "step": step,
                "order": order,
                "global_nelements": global_nelements,
                "num_parts": num_parts
            }
            from mirgecom.restart import write_restart_file
            write_restart_file(actx, rst_data, rst_fname, comm)

    def my_health_check(pressure):
        health_error = False
        from mirgecom.simutil import check_naninf_local, check_range_local
        if check_naninf_local(discr, "vol", pressure) \
           or check_range_local(discr, "vol", pressure, .8, 1.5):
            health_error = True
            logger.info(f"{rank=}: Invalid pressure data found.")
        return health_error

    def my_pre_step(step, t, dt, state):
        fluid_state = make_fluid_state(state, gas_model)
        dv = fluid_state.dv

        try:

            if logmgr:
                logmgr.tick_before()

            from mirgecom.simutil import check_step
            do_viz = check_step(step=step, interval=nviz)
            do_restart = check_step(step=step, interval=nrestart)
            do_health = check_step(step=step, interval=nhealth)

            if do_health:
                health_errors = global_reduce(my_health_check(dv.pressure), op="lor")
                if health_errors:
                    if rank == 0:
                        logger.info("Fluid solution failed health check.")
                    raise MyRuntimeError("Failed simulation health check.")

            if do_restart:
                my_write_restart(step=step, t=t, state=state)

            if do_viz:
                my_write_viz(step=step, t=t, state=state, dv=dv)

        except MyRuntimeError:
            if rank == 0:
                logger.info("Errors detected; attempting graceful exit.")
            my_write_viz(step=step, t=t, state=state)
            my_write_restart(step=step, t=t, state=state)
            raise

        dt = get_sim_timestep(discr, fluid_state, t, dt, current_cfl, t_final,
                              constant_cfl)
        return state, dt

    def my_post_step(step, t, dt, state):
        # Logmgr needs to know about EOS, dt, dim?
        # imo this is a design/scope flaw
        if logmgr:
            set_dt(logmgr, dt)
            set_sim_state(logmgr, dim, state, eos)
            logmgr.tick_after()
        return state, dt

    def my_rhs(t, state):
<<<<<<< HEAD
        fluid_state = make_fluid_state(cv=state, gas_model=gas_model)
        return euler_operator(discr, state=fluid_state, time=t,
                              boundaries=boundaries,
                              gas_model=gas_model,
                              quadrature_tag=quadrature_tag)
=======
        inviscid_state = make_fluid_state(cv=state, gas_model=gas_model)
        return euler_operator(discr, state=inviscid_state, time=t,
                              boundaries=boundaries, gas_model=gas_model)
>>>>>>> 50d01591

    current_dt = get_sim_timestep(discr, current_state, current_t, current_dt,
                                  current_cfl, t_final, constant_cfl)

    current_step, current_t, current_cv = \
        advance_state(rhs=my_rhs, timestepper=timestepper,
                      pre_step_callback=my_pre_step,
                      post_step_callback=my_post_step, dt=current_dt,
                      state=current_cv, t=current_t, t_final=t_final)

    # Dump the final data
    if rank == 0:
        logger.info("Checkpointing final state ...")
<<<<<<< HEAD
    final_state = make_fluid_state(current_cv, gas_model)
    final_dv = final_state.dv

    my_write_viz(step=current_step, t=current_t, state=current_cv, dv=final_dv)
    my_write_restart(step=current_step, t=current_t, state=current_cv)
=======
    final_state = make_fluid_state(current_state, gas_model)
    final_dv = final_state.dv

    my_write_viz(step=current_step, t=current_t, state=current_state, dv=final_dv)
    my_write_restart(step=current_step, t=current_t, state=current_state)
>>>>>>> 50d01591

    if logmgr:
        logmgr.close()
    elif use_profiling:
        print(actx.tabulate_profiling_data())

    finish_tol = 1e-16
    assert np.abs(current_t - t_final) < finish_tol


if __name__ == "__main__":
    import argparse
    casename = "pulse"
    parser = argparse.ArgumentParser(description=f"MIRGE-Com Example: {casename}")
    parser.add_argument("--overintegration", action="store_true",
        help="use overintegration in the RHS computations")
    parser.add_argument("--lazy", action="store_true",
        help="switch to a lazy computation mode")
    parser.add_argument("--profiling", action="store_true",
        help="turn on detailed performance profiling")
    parser.add_argument("--log", action="store_true", default=True,
        help="turn on logging")
    parser.add_argument("--leap", action="store_true",
        help="use leap timestepper")
    parser.add_argument("--restart_file", help="root name of restart file")
    parser.add_argument("--casename", help="casename to use for i/o")
    args = parser.parse_args()
    if args.profiling:
        if args.lazy:
            raise ValueError("Can't use lazy and profiling together.")
        actx_class = PyOpenCLProfilingArrayContext
    else:
        actx_class = PytatoPyOpenCLArrayContext if args.lazy \
            else PyOpenCLArrayContext

    logging.basicConfig(format="%(message)s", level=logging.INFO)
    if args.casename:
        casename = args.casename
    rst_filename = None
    if args.restart_file:
        rst_filename = args.restart_file

    main(use_logmgr=args.log, use_overintegration=args.overintegration,
         use_leap=args.leap, use_profiling=args.profiling,
         casename=casename, rst_filename=rst_filename, actx_class=actx_class)

# vim: foldmethod=marker<|MERGE_RESOLUTION|>--- conflicted
+++ resolved
@@ -169,14 +169,11 @@
         mpi_communicator=comm
     )
     nodes = thaw(discr.nodes(), actx)
-<<<<<<< HEAD
 
     if use_overintegration:
         quadrature_tag = DISCR_TAG_QUAD
     else:
         quadrature_tag = None
-=======
->>>>>>> 50d01591
 
     vis_timer = None
 
@@ -316,17 +313,11 @@
         return state, dt
 
     def my_rhs(t, state):
-<<<<<<< HEAD
         fluid_state = make_fluid_state(cv=state, gas_model=gas_model)
         return euler_operator(discr, state=fluid_state, time=t,
                               boundaries=boundaries,
                               gas_model=gas_model,
                               quadrature_tag=quadrature_tag)
-=======
-        inviscid_state = make_fluid_state(cv=state, gas_model=gas_model)
-        return euler_operator(discr, state=inviscid_state, time=t,
-                              boundaries=boundaries, gas_model=gas_model)
->>>>>>> 50d01591
 
     current_dt = get_sim_timestep(discr, current_state, current_t, current_dt,
                                   current_cfl, t_final, constant_cfl)
@@ -340,19 +331,11 @@
     # Dump the final data
     if rank == 0:
         logger.info("Checkpointing final state ...")
-<<<<<<< HEAD
     final_state = make_fluid_state(current_cv, gas_model)
     final_dv = final_state.dv
 
     my_write_viz(step=current_step, t=current_t, state=current_cv, dv=final_dv)
     my_write_restart(step=current_step, t=current_t, state=current_cv)
-=======
-    final_state = make_fluid_state(current_state, gas_model)
-    final_dv = final_state.dv
-
-    my_write_viz(step=current_step, t=current_t, state=current_state, dv=final_dv)
-    my_write_restart(step=current_step, t=current_t, state=current_state)
->>>>>>> 50d01591
 
     if logmgr:
         logmgr.close()
