--- conflicted
+++ resolved
@@ -271,13 +271,8 @@
 
     def _exact_boundary_solution(discr, dd_bdry, gas_model, state_minus, **kwargs):
         actx = state_minus.array_context
-<<<<<<< HEAD
         bnd_discr = discr.discr_from_dd(dd_bdry)
-        nodes = thaw(bnd_discr.nodes(), actx)
-=======
-        bnd_discr = discr.discr_from_dd(btag)
         nodes = actx.thaw(bnd_discr.nodes())
->>>>>>> a3af3cc2
         return make_fluid_state(initializer(x_vec=nodes, eos=gas_model.eos,
                                             cv=state_minus.cv, **kwargs), gas_model)
 
