--- conflicted
+++ resolved
@@ -30,13 +30,9 @@
     printf "***\n***\n"
     if [[ "$example" == *"-mpi-lazy.py" ]]
     then
-        echo "*** Running parallel lazy example (1 rank): $example"
+        echo "*** Running parallel lazy example (2 ranks): $example"
         set -x
-<<<<<<< HEAD
         ${mpi_exec} -n 2 python -u -O -m mpi4py ${example} --lazy
-=======
-        ${mpi_exec} -n 1 python -u -O -m mpi4py ${example} --lazy
->>>>>>> 8a99b66f
         set +x
     elif [[ "$example" == *"-mpi.py" ]]; then
         echo "*** Running parallel example (2 ranks): $example"
