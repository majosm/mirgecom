"""Demonstrate simple mass lump advection."""

__copyright__ = """
Copyright (C) 2020 University of Illinois Board of Trustees
"""

__license__ = """
Permission is hereby granted, free of charge, to any person obtaining a copy
of this software and associated documentation files (the "Software"), to deal
in the Software without restriction, including without limitation the rights
to use, copy, modify, merge, publish, distribute, sublicense, and/or sell
copies of the Software, and to permit persons to whom the Software is
furnished to do so, subject to the following conditions:

The above copyright notice and this permission notice shall be included in
all copies or substantial portions of the Software.

THE SOFTWARE IS PROVIDED "AS IS", WITHOUT WARRANTY OF ANY KIND, EXPRESS OR
IMPLIED, INCLUDING BUT NOT LIMITED TO THE WARRANTIES OF MERCHANTABILITY,
FITNESS FOR A PARTICULAR PURPOSE AND NONINFRINGEMENT. IN NO EVENT SHALL THE
AUTHORS OR COPYRIGHT HOLDERS BE LIABLE FOR ANY CLAIM, DAMAGES OR OTHER
LIABILITY, WHETHER IN AN ACTION OF CONTRACT, TORT OR OTHERWISE, ARISING FROM,
OUT OF OR IN CONNECTION WITH THE SOFTWARE OR THE USE OR OTHER DEALINGS IN
THE SOFTWARE.
"""
import logging
import numpy as np
import pyopencl as cl
import pyopencl.tools as cl_tools
from functools import partial

from meshmode.array_context import PyOpenCLArrayContext
from meshmode.dof_array import thaw
from meshmode.mesh import BTAG_ALL, BTAG_NONE  # noqa
from grudge.eager import EagerDGDiscretization
from grudge.shortcuts import make_visualizer


from mirgecom.euler import euler_operator
from mirgecom.simutil import (
    get_sim_timestep,
    generate_and_distribute_mesh
)
from mirgecom.io import make_init_message
from mirgecom.mpi import mpi_entry_point

from mirgecom.integrators import rk4_step
from mirgecom.steppers import advance_state
from mirgecom.boundary import PrescribedInviscidBoundary
from mirgecom.initializers import Lump
from mirgecom.eos import IdealSingleGas

from logpyle import IntervalTimer, set_dt
from mirgecom.euler import extract_vars_for_logging, units_for_logging
from mirgecom.profiling import PyOpenCLProfilingArrayContext
from mirgecom.logging_quantities import (
    initialize_logmgr,
    logmgr_add_many_discretization_quantities,
    logmgr_add_device_name,
    logmgr_add_device_memory_usage,
    set_sim_state
)

logger = logging.getLogger(__name__)


class MyRuntimeError(RuntimeError):
    """Simple exception to kill the simulation."""

    pass


@mpi_entry_point
def main(ctx_factory=cl.create_some_context, use_leap=False,
         use_profiling=False, rst_filename=None, casename="lump",
         use_logmgr=True):
    """Drive example."""
    cl_ctx = ctx_factory()

    if casename is None:
        casename = "mirgecom"

    from mpi4py import MPI
    comm = MPI.COMM_WORLD
    rank = comm.Get_rank()
    nparts = comm.Get_size()

    logmgr = initialize_logmgr(use_logmgr,
        filename=f"{casename}.sqlite", mode="wu", mpi_comm=comm)

    if use_profiling:
        queue = cl.CommandQueue(cl_ctx,
            properties=cl.command_queue_properties.PROFILING_ENABLE)
        actx = PyOpenCLProfilingArrayContext(queue,
            allocator=cl_tools.MemoryPool(cl_tools.ImmediateAllocator(queue)),
            logmgr=logmgr)
    else:
        queue = cl.CommandQueue(cl_ctx)
        actx = PyOpenCLArrayContext(queue,
            allocator=cl_tools.MemoryPool(cl_tools.ImmediateAllocator(queue)))

    # timestepping control
    if use_leap:
        from leap.rk import RK4MethodBuilder
        timestepper = RK4MethodBuilder("state")
    else:
        timestepper = rk4_step
    t_final = 0.01
    current_cfl = 1.0
    current_dt = .001
    current_t = 0
    current_step = 0
    constant_cfl = False

    # some i/o frequencies
    nstatus = 1
    nhealth = 1
    nrestart = 10
    nviz = 1

    dim = 3

    rst_path = "restart_data/"
    rst_pattern = (
        rst_path + "{cname}-{step:04d}-{rank:04d}.pkl"
    )
    if rst_filename:  # read the grid from restart data
        rst_filename = f"{rst_filename}-{rank:04d}.pkl"

        from mirgecom.restart import read_restart_data
        restart_data = read_restart_data(actx, rst_filename)
        local_mesh = restart_data["local_mesh"]
        local_nelements = local_mesh.nelements
        global_nelements = restart_data["global_nelements"]
        assert restart_data["nparts"] == nparts
    else:  # generate the grid from scratch
        box_ll = -5.0
        box_ur = 5.0
        nel_1d = 16
        from meshmode.mesh.generation import generate_regular_rect_mesh
        generate_mesh = partial(generate_regular_rect_mesh, a=(box_ll,)*dim,
                                b=(box_ur,) * dim, nelements_per_axis=(nel_1d,)*dim)
        local_mesh, global_nelements = generate_and_distribute_mesh(comm,
                                                                    generate_mesh)
        local_nelements = local_mesh.nelements

    order = 3
    discr = EagerDGDiscretization(
        actx, local_mesh, order=order, mpi_communicator=comm
    )
    nodes = thaw(actx, discr.nodes())

    vis_timer = None

    if logmgr:
        logmgr_add_device_name(logmgr, queue)
        logmgr_add_device_memory_usage(logmgr, queue)
        logmgr_add_many_discretization_quantities(logmgr, discr, dim,
                             extract_vars_for_logging, units_for_logging)

        vis_timer = IntervalTimer("t_vis", "Time spent visualizing")
        logmgr.add_quantity(vis_timer)

        logmgr.add_watches([
            ("step.max", "step = {value}, "),
            ("t_sim.max", "sim time: {value:1.6e} s\n"),
            ("min_pressure", "------- P (min, max) (Pa) = ({value:1.9e}, "),
            ("max_pressure",    "{value:1.9e})\n"),
            ("t_step.max", "------- step walltime: {value:6g} s, "),
            ("t_log.max", "log walltime: {value:6g} s")
        ])

<<<<<<< HEAD
        vis_timer = IntervalTimer("t_vis", "Time spent visualizing")
        logmgr.add_quantity(vis_timer)

    # soln setup, init
    eos = IdealSingleGas()
    vel = np.zeros(shape=(dim,))
    orig = np.zeros(shape=(dim,))
    vel[:dim] = 1.0
    initializer = Lump(dim=dim, center=orig, velocity=vel)
    boundaries = {
        BTAG_ALL: PrescribedInviscidBoundary(fluid_solution_func=initializer)
    }

    if rst_filename:
=======
    if rst_step:
>>>>>>> 68b64016
        current_t = restart_data["t"]
        current_step = restart_data["step"]
        current_state = restart_data["state"]
        if logmgr:
            from mirgecom.logging_quantities import logmgr_set_time
            logmgr_set_time(logmgr, current_step, current_t)
    else:
        # Set the current state from time 0
        current_state = initializer(nodes)

    visualizer = make_visualizer(discr)
    initname = initializer.__class__.__name__
    eosname = eos.__class__.__name__
    init_message = make_init_message(dim=dim, order=order,
                                     nelements=local_nelements,
                                     global_nelements=global_nelements,
                                     dt=current_dt, t_final=t_final, nstatus=nstatus,
                                     nviz=nviz, cfl=current_cfl,
                                     constant_cfl=constant_cfl, initname=initname,
                                     eosname=eosname, casename=casename)
    if rank == 0:
        logger.info(init_message)

    def my_write_viz(step, t, state, dv=None, exact=None, resid=None):
        if dv is None:
            dv = eos.dependent_vars(state)
        if exact is None:
            exact = initializer(x_vec=nodes, eos=eos, t=t)
        if resid is None:
            resid = state - exact
        viz_fields = [("cv", state),
                      ("dv", dv),
                      ("exact", exact),
                      ("residual", resid)]
        from mirgecom.simutil import write_visfile
        write_visfile(discr, viz_fields, visualizer, vizname=casename,
                      step=step, t=t, overwrite=True, vis_timer=vis_timer)

    def my_write_restart(state, step, t):
        rst_fname = rst_pattern.format(cname=casename, step=step, rank=rank)
        if rst_fname != rst_filename:
            rst_data = {
                "local_mesh": local_mesh,
                "state": state,
                "t": t,
                "step": step,
                "order": order,
                "global_nelements": global_nelements,
                "num_parts": nparts
            }
            from mirgecom.restart import write_restart_file
            write_restart_file(actx, rst_data, rst_fname, comm)

    def my_health_check(dv, state, exact):
        health_error = False
        from mirgecom.simutil import check_naninf_local, check_range_local
        if check_naninf_local(discr, "vol", dv.pressure) \
           or check_range_local(discr, "vol", dv.pressure, .9, 1.1):
            health_error = True
            logger.info(f"{rank=}: Invalid pressure data found.")

        from mirgecom.simutil import compare_fluid_solutions
        component_errors = compare_fluid_solutions(discr, state, exact)
        exittol = .09
        if max(component_errors) > exittol:
            health_error = True
            if rank == 0:
                logger.info("Solution diverged from exact soln.")

        return health_error

    def my_pre_step(step, t, dt, state):
        try:
            dv = None
            exact = None

            if logmgr:
                logmgr.tick_before()

            from mirgecom.simutil import check_step
            do_viz = check_step(step=step, interval=nviz)
            do_restart = check_step(step=step, interval=nrestart)
            do_health = check_step(step=step, interval=nhealth)
            do_status = check_step(step=step, interval=nstatus)

            if do_health:
                dv = eos.dependent_vars(state)
                exact = initializer(x_vec=nodes, eos=eos, t=t)
                from mirgecom.simutil import allsync
                health_errors = allsync(
                    my_health_check(dv=dv, state=state, exact=exact),
                    comm, op=MPI.LOR
                )
                if health_errors:
                    if rank == 0:
                        logger.info("Fluid solution failed health check.")
                    raise MyRuntimeError("Failed solution health check.")

            if do_restart:
                my_write_restart(step=step, t=t, state=state)

            if do_viz:
                if dv is None:
                    dv = eos.dependent_vars(state)
                if exact is None:
                    exact = initializer(x_vec=nodes, eos=eos, t=t)
                resid = state - exact
                my_write_viz(step=step, t=t, dv=dv, state=state, exact=exact,
                             resid=resid)

            if do_status:
                if exact is None:
                    exact = initializer(x_vec=nodes, eos=eos, t=t)
                from mirgecom.simutil import compare_fluid_solutions
                component_errors = compare_fluid_solutions(discr, state, exact)
                status_msg = (
                    "------- errors="
                    + ", ".join("%.3g" % en for en in component_errors))
                if rank == 0:
                    logger.info(status_msg)

        except MyRuntimeError:
            if rank == 0:
                logger.info("Errors detected; attempting graceful exit.")
            my_write_viz(step=step, t=t, state=state)
            my_write_restart(step=step, t=t, state=state)
            raise

        dt = get_sim_timestep(discr, state, t, dt, current_cfl, eos, t_final,
                              constant_cfl)
        return state, dt

    def my_post_step(step, t, dt, state):
        # Logmgr needs to know about EOS, dt, dim?
        # imo this is a design/scope flaw
        if logmgr:
            set_dt(logmgr, dt)
            set_sim_state(logmgr, dim, state, eos)
            logmgr.tick_after()
        return state, dt

    def my_rhs(t, state):
        return euler_operator(discr, cv=state, t=t,
                              boundaries=boundaries, eos=eos)

    current_dt = get_sim_timestep(discr, current_state, current_t, current_dt,
                                  current_cfl, eos, t_final, constant_cfl)

    current_step, current_t, current_state = \
        advance_state(rhs=my_rhs, timestepper=timestepper,
                      pre_step_callback=my_pre_step,
                      post_step_callback=my_post_step, dt=current_dt,
                      state=current_state, t=current_t, t_final=t_final)

    # Dump the final data
    if rank == 0:
        logger.info("Checkpointing final state ...")

    final_dv = eos.dependent_vars(current_state)
    final_exact = initializer(x_vec=nodes, eos=eos, t=current_t)
    final_resid = current_state - final_exact
    my_write_viz(step=current_step, t=current_t, state=current_state, dv=final_dv,
                 exact=final_exact, resid=final_resid)
    my_write_restart(step=current_step, t=current_t, state=current_state)

    if logmgr:
        logmgr.close()
    elif use_profiling:
        print(actx.tabulate_profiling_data())

    finish_tol = 1e-16
    assert np.abs(current_t - t_final) < finish_tol


if __name__ == "__main__":
    logging.basicConfig(format="%(message)s", level=logging.INFO)
    main(use_leap=False)

# vim: foldmethod=marker<|MERGE_RESOLUTION|>--- conflicted
+++ resolved
@@ -170,10 +170,6 @@
             ("t_log.max", "log walltime: {value:6g} s")
         ])
 
-<<<<<<< HEAD
-        vis_timer = IntervalTimer("t_vis", "Time spent visualizing")
-        logmgr.add_quantity(vis_timer)
-
     # soln setup, init
     eos = IdealSingleGas()
     vel = np.zeros(shape=(dim,))
@@ -185,9 +181,6 @@
     }
 
     if rst_filename:
-=======
-    if rst_step:
->>>>>>> 68b64016
         current_t = restart_data["t"]
         current_step = restart_data["step"]
         current_state = restart_data["state"]
