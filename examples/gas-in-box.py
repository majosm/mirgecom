--- conflicted
+++ resolved
@@ -193,10 +193,6 @@
 
         local_mesh, global_nelements = distribute_mesh(comm, generate_mesh)
         local_nelements = local_mesh.nelements
-<<<<<<< HEAD
-        print(f"{local_mesh.ambient_dim=}, {local_mesh.dim=}")
-=======
->>>>>>> b66f17b6
 
         if dim is None:
             dim = local_mesh.ambient_dim
