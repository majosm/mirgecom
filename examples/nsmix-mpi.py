--- conflicted
+++ resolved
@@ -78,13 +78,8 @@
 @mpi_entry_point
 def main(ctx_factory=cl.create_some_context, use_logmgr=True,
          use_leap=False, use_profiling=False, casename=None,
-<<<<<<< HEAD
          rst_filename=None, actx_class=None, lazy=False,
          log_dependent=True, use_overintegration=False):
-=======
-         rst_filename=None, actx_class=None,
-         log_dependent=True, lazy=False):
->>>>>>> 6fac0413
     """Drive example."""
     if actx_class is None:
         raise RuntimeError("Array context class missing.")
@@ -258,22 +253,12 @@
     # Create a Pyrometheus EOS with the Cantera soln. Pyrometheus uses Cantera and
     # generates a set of methods to calculate chemothermomechanical properties and
     # states for this particular mechanism.
-<<<<<<< HEAD
-    from mirgecom.thermochemistry import get_thermochemistry_class_by_mechanism_name
+    from mirgecom.thermochemistry import get_pyrometheus_wrapper_class_from_cantera
     pyrometheus_mechanism = \
-        get_thermochemistry_class_by_mechanism_name("uiuc")(actx.np)
-
+        get_pyrometheus_wrapper_class_from_cantera(cantera_soln)(actx.np)
     pyro_eos = PyrometheusMixture(pyrometheus_mechanism,
                                   temperature_guess=init_temperature)
     gas_model = GasModel(eos=pyro_eos, transport=transport_model)
-=======
-    from mirgecom.thermochemistry import get_pyrometheus_wrapper_class_from_cantera
-    pyrometheus_mechanism = \
-        get_pyrometheus_wrapper_class_from_cantera(cantera_soln)(actx.np)
-    eos = PyrometheusMixture(pyrometheus_mechanism,
-                             temperature_guess=init_temperature)
-    gas_model = GasModel(eos=eos, transport=transport_model)
->>>>>>> 6fac0413
 
     # }}}
 
@@ -656,11 +641,7 @@
 
     main(use_logmgr=args.log, use_leap=args.leap, use_profiling=args.profiling,
          casename=casename, rst_filename=rst_filename, actx_class=actx_class,
-<<<<<<< HEAD
          log_dependent=log_dependent, lazy=lazy,
          use_overintegration=args.overintegration)
-=======
-         log_dependent=log_dependent, lazy=lazy)
->>>>>>> 6fac0413
 
 # vim: foldmethod=marker