--- conflicted
+++ resolved
@@ -131,15 +131,9 @@
         assert restart_data["nparts"] == nparts
     else:  # generate the grid from scratch
         n_refine = 2
-<<<<<<< HEAD
-        npts_x = 10 * n_refine
-        npts_y = 6 * n_refine
-        npts_axis = (npts_x, npts_y)
-=======
         nels_x = 9 * n_refine
         nels_y = 5 * n_refine
         nels_axis = (nels_x, nels_y)
->>>>>>> 17dec398
         box_ll = (left_boundary_location, ybottom)
         box_ur = (right_boundary_location, ytop)
         generate_mesh = partial(get_box_mesh, 2, a=box_ll, b=box_ur, n=nels_axis)
