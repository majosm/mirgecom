--- conflicted
+++ resolved
@@ -32,14 +32,7 @@
 
 from grudge.eager import EagerDGDiscretization
 from grudge.shortcuts import make_visualizer
-<<<<<<< HEAD
-from grudge.dof_desc import (
-    DISCR_TAG_BASE,
-    DTAG_BOUNDARY
-)
-=======
 from grudge.dof_desc import DISCR_TAG_BASE, DTAG_BOUNDARY
->>>>>>> 06384f4a
 from mirgecom.integrators import rk4_step
 from mirgecom.diffusion import (
     diffusion_operator,
@@ -114,15 +107,10 @@
     vis = make_visualizer(discr)
 
     def rhs(t, u):
-<<<<<<< HEAD
-        return (diffusion_operator(
-            discr, quad_tag=DISCR_TAG_BASE, alpha=1, boundaries=boundaries, u=u)
-=======
         return (
             diffusion_operator(
                 discr, quad_tag=DISCR_TAG_BASE,
                 alpha=1, boundaries=boundaries, u=u)
->>>>>>> 06384f4a
             + actx.np.exp(-np.dot(nodes, nodes)/source_width**2))
 
     rank = comm.Get_rank()
