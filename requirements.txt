--- conflicted
+++ resolved
@@ -6,11 +6,7 @@
 pymetis
 importlib-resources
 psutil
-<<<<<<< HEAD
-PyYAML
-=======
 pyyaml
->>>>>>> 8ec3fa62
 
 # The following packages will be git cloned by emirge:
 --editable git+https://github.com/inducer/pymbolic.git#egg=pymbolic
