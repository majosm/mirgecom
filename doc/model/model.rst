=====
Model
=====

<<<<<<< HEAD
.. note::

   This model document has been updated to be *MIRGE-Com* specific, and to include multi-component mixtures
   with chemical reactions.
   
.. raw:: latex

    \def\RE{\operatorname{RE}}
    \def\PR{\operatorname{PR}}

.. raw:: html

    \(
    \def\RE{\operatorname{RE}}
    \def\PR{\operatorname{PR}}
    \)

.. _NS-eqns:

*MIRGE-Com* provides capabilities for solving the compressible Navier-Stokes equations for viscous flows and
the :ref:`Euler equations<Euler-eqns>` equations for inviscid flows of reactive fluid mixtures. *MIRGE-Com*
supports reactive fluid mixtures with a number of mixture species = $N_s$ on unstructured meshes and discretizes
the equations in a Discontinuous-Galerkin setting.

The formulation presented here is after [Ihme_2014]_ and [Cook_2009]_. The basic conservation equations are as
follows:

.. math::
    \partial_{t}{\rho} + \partial_{j}{\rho v_j} &= S_\rho \\
    \partial_{t}(\rho{E}) + \partial_j\left(\left\{\rho E + p\right\}v_j + q_j - \tau_{jk}v_k\right) &= S_{\rho E} \\
    \partial_{t}({\rho}{v_i}) + \partial_j\left(\rho v_i v_j + p\delta_{ij} - \tau_{ij}\right) &= S_{\rho v_i} \\
    \partial_{t}(\rho{Y}_{\alpha}) + \partial_j\left(\rho{Y}_{\alpha}v_j + (\mathbf{J}_{\alpha})_j\right) &= S_{\alpha},

with fluid density $\rho$, velocity components $v_i$, momentum density components $\rho v_i$, total energy $\rho E$,
and vector of species mass fractions ${Y}_{\alpha}$. The :ref:`thermodynamic pressure<eos-and-matprop>` of the fluid
is $p$.  ${\tau_{ij}}$ are the components of the :ref:`viscous stress tensor<viscous-stress-tensor>`, $q_i$ are the
components of the total :ref:`heat flux<heat-flux>` vector, and the components of the
species :ref:`diffusive flux<diffusive-flux>` vector are $(\mathbf{J}_{\alpha})_i)$. Mixtures have $N_s$ components
with $1 \le \alpha \le N_s$. Unless otherwise noted, repeated indices imply summation.

The equations can be recast in this more compact form:

.. math::

    \partial_t{\mathbf{Q}} + \partial_j{\mathbf{F}^{I}_j} = \partial_j{\mathbf{F}^{V}_j} + \mathbf{S},

where $\mathbf{Q}$ is the vector of conserved variables, $\mathbf{F}^I$ is the vector of inviscid fluxes,
$\mathbf{F}^V$ is the vector of viscous fluxes, and the vector of sources for each scalar equation  is $S$,
with the components of each following directly from above:

.. math::

   \mathbf{Q} = \begin{bmatrix}\rho\\\rho{E}\\\rho{v}_{i}\\\rho{Y}_{\alpha}\end{bmatrix},
   ~\mathbf{F}^{I}_{j} = \begin{bmatrix}\rho{v}_{j}\\\left(\rho{E}+p\right){v}_{j}\\
   \left(\rho{v}_{j}{v}_{i}+p\delta_{ij}\right)\\\rho{Y}_{\alpha}{v}_{j}\end{bmatrix},
   ~\mathbf{F}^V_{j} = \begin{bmatrix}0\\\left(\tau_{jk}{v}_{k}-{q}_{j}\right)\\{\tau}_{ij}\\
   -(\mathbf{J}_{\alpha})_{j}\end{bmatrix},
   ~\mathbf{S} = \begin{bmatrix}0\\E^{\mathtt{chem}}\\0\\W^{\mathtt{chem}}_{\alpha}\end{bmatrix}

where ${E}^{\mathtt{chem}}$, and $W^{\mathtt{chem}}_{\alpha}$, are the chemical reaction source terms
in the energy and species conservation equations, respectively.  See :ref:`Chemistry` for more details
on chemical reaction source terms, and :ref:`here<disc-strat>` for details on the 2nd order terms
in the viscous RHS.

.. _Euler-eqns:

The Euler flow equations for inviscid flows are recovered from the Navier-Stokes system above when the
viscous fluxes vanish, that is when $\mathbf{F}^V=0$. *MIRGE-Com* also provides an Euler operator and
utilities for solving inviscid flows.

.. _viscous-stress-tensor:

Viscous stress tensor
---------------------
The viscous stress tensor has components:

.. math::
    \tau_{ij} = \mu \left(\partial_j{v_i} + \partial_i{v_j}\right)
    +(\mu_B - \frac{2}{3}\mu)\partial_k{v_k}\delta_{ij}

with fluid velocity components ${v}_{i}$, the first coefficient of fluid
viscosity $\mu$, and bulk viscosity $\mu_B$.


.. _diffusive-flux:

Diffusive flux
--------------
The species diffusive fluxes are given by:

.. math::
   \mathbf{J}_{\alpha} = -\rho{d}_{(\alpha)}\nabla{Y}_{\alpha},

with gas density $\rho$, species diffusivities ${d}_{\alpha}$, and
species mass fractions ${Y}_{\alpha}$.  The parens $(\alpha)$ indicate no sum
over repeated indices is to be performed.


.. _heat-flux:

Heat flux
---------

The total heat flux $\mathbf{q}$ is calculated as the sum of the
conductive and diffusive components, $\mathbf{q}_{c}$ and $\mathbf{q}_{d}$,
respectively:

.. math::
   \mathbf{q} = \mathbf{q}_c + \mathbf{q}_d


Conductive heat flux
^^^^^^^^^^^^^^^^^^^^
The conductive heat flux vector is defined as

.. math::
    \mathbf{q}_c = -\kappa\nabla{T},

where $\kappa$ is the thermal conductivity, and ${T}$ is the gas
temperature.

Diffusive heat flux
^^^^^^^^^^^^^^^^^^^
The diffusive heat flux vector is defined as

.. math::
   \mathbf{q}_d = {h}_{\alpha}\mathbf{J}_{\alpha},

with the species specific enthalpy ${h}_{\alpha}$, and the species
diffusive flux vector $\mathbf{J}_{\alpha}$.

.. _Chemistry:

Chemistry
---------

Chemical reactions introduce source terms in the energy and species conservation equations.
The species source term is the amount of mass produced for each species:

.. math::
   W^{\mathtt{chem}}_{\alpha} = w_{(\alpha)}\dot{\omega}_{\alpha},

where ${w}_{\alpha}$ is the molecular weight of each species, and $\dot{\omega}_{\alpha}$ is the net
chemical production rate for each species. Here, the parens $(\alpha)$ indicates no sum is to be performed
over repeated indices. 

The energy source term is the amount of thermal energy used to create each species:

.. math::
   E^{\mathtt{chem}} = -h^f_{\alpha}W^{\mathtt{chem}}_{\alpha},

where $h^f_{\alpha}$ is the enthalpy of formation for each species.

.. _eos-and-matprop:

Equations of State and Material properties
------------------------------------------

Equations of state (EOS) provide functions that relate the fluid state $Q$, and the
thermodynamic properties such as pressure $p$, temperature $T$, specific enthalpies $h_{\alpha}$,
and total energy $E$.  The EOS provided *MIRGE-Com* are documented in :mod:`mirgecom.eos`.

Material properties including the first coefficient of viscosity, $\mu$, bulk viscosity $\mu_B$,
thermal conductivity $\kappa$, and species diffusivities ${d}_{\alpha}$ depend on the state of
the fluid $\mathbf{Q}$, in general, and are provided by transport models.  Transport models provided
by *MIRGE-Com* are documented in :mod:`mirgecom.transport`.


.. _disc-strat:

Discretization Strategy
-----------------------

How to discretize the conservation equations with DG, including how to handle the required fluxes,
particularly in the viscous setting, is a current topic of research and internal discussion.  The
following references are useful:

* "The DG Book:" Nodal Discontinuous Galerkin Methods, [Hesthaven_2008]_
* The BR1 algorithm for discretization of Navier-Stokes, [Bassi_1997]_
* NS with reactions, [Ihme_2014]_, and [Cook_2009]_
* The BR2 algorithm, [Bassi_2000]_
* [Ayuso_2009]_

*MIRGE-Com* currently employs a strategy akin to the BR1 algorithm outlined in [Bassi_1997]_, but
with thermal terms and chemical reaction sources as outlined in [Ihme_2014]_ and [Cook_2009]_.

2nd order terms on the viscous RHS
^^^^^^^^^^^^^^^^^^^^^^^^^^^^^^^^^^

The viscous fluxes $\mathbf{F}^{V}$ are proportional to gradients of the fluid state variables,
introducing 2nd order terms on the RHS of the conservation equations. These 2nd order terms with their
relevant rhs component are summarized below.

Momentum equation
"""""""""""""""""
The 2nd order terms in the viscous RHS for the moementum equation are:

.. math::
   \partial_j \tau_{ij} = \left[\partial_j\left(\mu\partial_j{v}_i\right) +
   \partial_j\left(\mu\partial_i{v}_j\right) + \partial_j\left(\mu_{B} -
   \frac{2}{3}\mu\right)\partial_k{v}_k\delta_{ij}\right]


Energy equation
"""""""""""""""
The 2nd order terms in the energy equation RHS have convective, conductive, and
diffusive terms as follows:

- Convective part

.. math::
   \partial_j \tau_{jk} {v}_k = \left[\partial_j\left(\mu\partial_k{v}_j{v}_k\right) +
   \partial_j\left(\mu\partial_j{v}^2_k\right) + \partial_j\left(\mu_{B} -
   \frac{2}{3}\mu\right)\partial_m{v}_m\delta_{jk}{v}_k\right]
   

- Conductive part

The conductive heat part of the RHS is:

.. math::
   \partial_j{(q_{c})_j} = \partial_j\kappa\partial_j{T},

where $T$ is the fluid temperature.

- Diffusive part

The diffusive heat part of the RHS is:

.. math::
   \partial_j{(q_{d})_j} = \partial_j\left(\rho{h}_{\alpha}{d}_{(\alpha)}\partial_j{Y}_{\alpha}\right)
   
with fluid density $\rho$, species diffusivity ${d}_{(\alpha)}$, and species mass fractions
${Y}_{\alpha}$. 

Species equation
""""""""""""""""
The species diffusive transport RHS is:

.. math::
   \partial_j{(J_{\alpha})_j} = \partial_j\left(\rho{d}_{(\alpha)}\partial_j{Y}_{\alpha}\right),

with fluid density $\rho$, species diffusivity ${d}_{(\alpha)}$, and species mass fractions
${Y}_{\alpha}$. 
=======
.. toctree::

   fluid
   discretization
>>>>>>> 193ca873
<|MERGE_RESOLUTION|>--- conflicted
+++ resolved
@@ -1,255 +1,7 @@
 =====
 Model
 =====
-
-<<<<<<< HEAD
-.. note::
-
-   This model document has been updated to be *MIRGE-Com* specific, and to include multi-component mixtures
-   with chemical reactions.
-   
-.. raw:: latex
-
-    \def\RE{\operatorname{RE}}
-    \def\PR{\operatorname{PR}}
-
-.. raw:: html
-
-    \(
-    \def\RE{\operatorname{RE}}
-    \def\PR{\operatorname{PR}}
-    \)
-
-.. _NS-eqns:
-
-*MIRGE-Com* provides capabilities for solving the compressible Navier-Stokes equations for viscous flows and
-the :ref:`Euler equations<Euler-eqns>` equations for inviscid flows of reactive fluid mixtures. *MIRGE-Com*
-supports reactive fluid mixtures with a number of mixture species = $N_s$ on unstructured meshes and discretizes
-the equations in a Discontinuous-Galerkin setting.
-
-The formulation presented here is after [Ihme_2014]_ and [Cook_2009]_. The basic conservation equations are as
-follows:
-
-.. math::
-    \partial_{t}{\rho} + \partial_{j}{\rho v_j} &= S_\rho \\
-    \partial_{t}(\rho{E}) + \partial_j\left(\left\{\rho E + p\right\}v_j + q_j - \tau_{jk}v_k\right) &= S_{\rho E} \\
-    \partial_{t}({\rho}{v_i}) + \partial_j\left(\rho v_i v_j + p\delta_{ij} - \tau_{ij}\right) &= S_{\rho v_i} \\
-    \partial_{t}(\rho{Y}_{\alpha}) + \partial_j\left(\rho{Y}_{\alpha}v_j + (\mathbf{J}_{\alpha})_j\right) &= S_{\alpha},
-
-with fluid density $\rho$, velocity components $v_i$, momentum density components $\rho v_i$, total energy $\rho E$,
-and vector of species mass fractions ${Y}_{\alpha}$. The :ref:`thermodynamic pressure<eos-and-matprop>` of the fluid
-is $p$.  ${\tau_{ij}}$ are the components of the :ref:`viscous stress tensor<viscous-stress-tensor>`, $q_i$ are the
-components of the total :ref:`heat flux<heat-flux>` vector, and the components of the
-species :ref:`diffusive flux<diffusive-flux>` vector are $(\mathbf{J}_{\alpha})_i)$. Mixtures have $N_s$ components
-with $1 \le \alpha \le N_s$. Unless otherwise noted, repeated indices imply summation.
-
-The equations can be recast in this more compact form:
-
-.. math::
-
-    \partial_t{\mathbf{Q}} + \partial_j{\mathbf{F}^{I}_j} = \partial_j{\mathbf{F}^{V}_j} + \mathbf{S},
-
-where $\mathbf{Q}$ is the vector of conserved variables, $\mathbf{F}^I$ is the vector of inviscid fluxes,
-$\mathbf{F}^V$ is the vector of viscous fluxes, and the vector of sources for each scalar equation  is $S$,
-with the components of each following directly from above:
-
-.. math::
-
-   \mathbf{Q} = \begin{bmatrix}\rho\\\rho{E}\\\rho{v}_{i}\\\rho{Y}_{\alpha}\end{bmatrix},
-   ~\mathbf{F}^{I}_{j} = \begin{bmatrix}\rho{v}_{j}\\\left(\rho{E}+p\right){v}_{j}\\
-   \left(\rho{v}_{j}{v}_{i}+p\delta_{ij}\right)\\\rho{Y}_{\alpha}{v}_{j}\end{bmatrix},
-   ~\mathbf{F}^V_{j} = \begin{bmatrix}0\\\left(\tau_{jk}{v}_{k}-{q}_{j}\right)\\{\tau}_{ij}\\
-   -(\mathbf{J}_{\alpha})_{j}\end{bmatrix},
-   ~\mathbf{S} = \begin{bmatrix}0\\E^{\mathtt{chem}}\\0\\W^{\mathtt{chem}}_{\alpha}\end{bmatrix}
-
-where ${E}^{\mathtt{chem}}$, and $W^{\mathtt{chem}}_{\alpha}$, are the chemical reaction source terms
-in the energy and species conservation equations, respectively.  See :ref:`Chemistry` for more details
-on chemical reaction source terms, and :ref:`here<disc-strat>` for details on the 2nd order terms
-in the viscous RHS.
-
-.. _Euler-eqns:
-
-The Euler flow equations for inviscid flows are recovered from the Navier-Stokes system above when the
-viscous fluxes vanish, that is when $\mathbf{F}^V=0$. *MIRGE-Com* also provides an Euler operator and
-utilities for solving inviscid flows.
-
-.. _viscous-stress-tensor:
-
-Viscous stress tensor
----------------------
-The viscous stress tensor has components:
-
-.. math::
-    \tau_{ij} = \mu \left(\partial_j{v_i} + \partial_i{v_j}\right)
-    +(\mu_B - \frac{2}{3}\mu)\partial_k{v_k}\delta_{ij}
-
-with fluid velocity components ${v}_{i}$, the first coefficient of fluid
-viscosity $\mu$, and bulk viscosity $\mu_B$.
-
-
-.. _diffusive-flux:
-
-Diffusive flux
---------------
-The species diffusive fluxes are given by:
-
-.. math::
-   \mathbf{J}_{\alpha} = -\rho{d}_{(\alpha)}\nabla{Y}_{\alpha},
-
-with gas density $\rho$, species diffusivities ${d}_{\alpha}$, and
-species mass fractions ${Y}_{\alpha}$.  The parens $(\alpha)$ indicate no sum
-over repeated indices is to be performed.
-
-
-.. _heat-flux:
-
-Heat flux
----------
-
-The total heat flux $\mathbf{q}$ is calculated as the sum of the
-conductive and diffusive components, $\mathbf{q}_{c}$ and $\mathbf{q}_{d}$,
-respectively:
-
-.. math::
-   \mathbf{q} = \mathbf{q}_c + \mathbf{q}_d
-
-
-Conductive heat flux
-^^^^^^^^^^^^^^^^^^^^
-The conductive heat flux vector is defined as
-
-.. math::
-    \mathbf{q}_c = -\kappa\nabla{T},
-
-where $\kappa$ is the thermal conductivity, and ${T}$ is the gas
-temperature.
-
-Diffusive heat flux
-^^^^^^^^^^^^^^^^^^^
-The diffusive heat flux vector is defined as
-
-.. math::
-   \mathbf{q}_d = {h}_{\alpha}\mathbf{J}_{\alpha},
-
-with the species specific enthalpy ${h}_{\alpha}$, and the species
-diffusive flux vector $\mathbf{J}_{\alpha}$.
-
-.. _Chemistry:
-
-Chemistry
----------
-
-Chemical reactions introduce source terms in the energy and species conservation equations.
-The species source term is the amount of mass produced for each species:
-
-.. math::
-   W^{\mathtt{chem}}_{\alpha} = w_{(\alpha)}\dot{\omega}_{\alpha},
-
-where ${w}_{\alpha}$ is the molecular weight of each species, and $\dot{\omega}_{\alpha}$ is the net
-chemical production rate for each species. Here, the parens $(\alpha)$ indicates no sum is to be performed
-over repeated indices. 
-
-The energy source term is the amount of thermal energy used to create each species:
-
-.. math::
-   E^{\mathtt{chem}} = -h^f_{\alpha}W^{\mathtt{chem}}_{\alpha},
-
-where $h^f_{\alpha}$ is the enthalpy of formation for each species.
-
-.. _eos-and-matprop:
-
-Equations of State and Material properties
-------------------------------------------
-
-Equations of state (EOS) provide functions that relate the fluid state $Q$, and the
-thermodynamic properties such as pressure $p$, temperature $T$, specific enthalpies $h_{\alpha}$,
-and total energy $E$.  The EOS provided *MIRGE-Com* are documented in :mod:`mirgecom.eos`.
-
-Material properties including the first coefficient of viscosity, $\mu$, bulk viscosity $\mu_B$,
-thermal conductivity $\kappa$, and species diffusivities ${d}_{\alpha}$ depend on the state of
-the fluid $\mathbf{Q}$, in general, and are provided by transport models.  Transport models provided
-by *MIRGE-Com* are documented in :mod:`mirgecom.transport`.
-
-
-.. _disc-strat:
-
-Discretization Strategy
------------------------
-
-How to discretize the conservation equations with DG, including how to handle the required fluxes,
-particularly in the viscous setting, is a current topic of research and internal discussion.  The
-following references are useful:
-
-* "The DG Book:" Nodal Discontinuous Galerkin Methods, [Hesthaven_2008]_
-* The BR1 algorithm for discretization of Navier-Stokes, [Bassi_1997]_
-* NS with reactions, [Ihme_2014]_, and [Cook_2009]_
-* The BR2 algorithm, [Bassi_2000]_
-* [Ayuso_2009]_
-
-*MIRGE-Com* currently employs a strategy akin to the BR1 algorithm outlined in [Bassi_1997]_, but
-with thermal terms and chemical reaction sources as outlined in [Ihme_2014]_ and [Cook_2009]_.
-
-2nd order terms on the viscous RHS
-^^^^^^^^^^^^^^^^^^^^^^^^^^^^^^^^^^
-
-The viscous fluxes $\mathbf{F}^{V}$ are proportional to gradients of the fluid state variables,
-introducing 2nd order terms on the RHS of the conservation equations. These 2nd order terms with their
-relevant rhs component are summarized below.
-
-Momentum equation
-"""""""""""""""""
-The 2nd order terms in the viscous RHS for the moementum equation are:
-
-.. math::
-   \partial_j \tau_{ij} = \left[\partial_j\left(\mu\partial_j{v}_i\right) +
-   \partial_j\left(\mu\partial_i{v}_j\right) + \partial_j\left(\mu_{B} -
-   \frac{2}{3}\mu\right)\partial_k{v}_k\delta_{ij}\right]
-
-
-Energy equation
-"""""""""""""""
-The 2nd order terms in the energy equation RHS have convective, conductive, and
-diffusive terms as follows:
-
-- Convective part
-
-.. math::
-   \partial_j \tau_{jk} {v}_k = \left[\partial_j\left(\mu\partial_k{v}_j{v}_k\right) +
-   \partial_j\left(\mu\partial_j{v}^2_k\right) + \partial_j\left(\mu_{B} -
-   \frac{2}{3}\mu\right)\partial_m{v}_m\delta_{jk}{v}_k\right]
-   
-
-- Conductive part
-
-The conductive heat part of the RHS is:
-
-.. math::
-   \partial_j{(q_{c})_j} = \partial_j\kappa\partial_j{T},
-
-where $T$ is the fluid temperature.
-
-- Diffusive part
-
-The diffusive heat part of the RHS is:
-
-.. math::
-   \partial_j{(q_{d})_j} = \partial_j\left(\rho{h}_{\alpha}{d}_{(\alpha)}\partial_j{Y}_{\alpha}\right)
-   
-with fluid density $\rho$, species diffusivity ${d}_{(\alpha)}$, and species mass fractions
-${Y}_{\alpha}$. 
-
-Species equation
-""""""""""""""""
-The species diffusive transport RHS is:
-
-.. math::
-   \partial_j{(J_{\alpha})_j} = \partial_j\left(\rho{d}_{(\alpha)}\partial_j{Y}_{\alpha}\right),
-
-with fluid density $\rho$, species diffusivity ${d}_{(\alpha)}$, and species mass fractions
-${Y}_{\alpha}$. 
-=======
 .. toctree::
 
    fluid
-   discretization
->>>>>>> 193ca873
+   discretization